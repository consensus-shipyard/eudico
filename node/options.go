package node

import (
	"reflect"
<<<<<<< HEAD
=======

>>>>>>> c65ab1b2
	"go.uber.org/fx"
)

// Option is a functional option which can be used with the New function to
// change how the node is constructed
//
// Options are applied in sequence
type Option func(*Settings) error

// Options groups multiple options into one
func Options(opts ...Option) Option {
	return func(s *Settings) error {
		for _, opt := range opts {
			if err := opt(s); err != nil {
				return err
			}
		}
		return nil
	}
}

// Error is a special option which returns an error when applied
func Error(err error) Option {
	return func(_ *Settings) error {
		return err
	}
}

func ApplyIf(check func(s *Settings) bool, opts ...Option) Option {
	return func(s *Settings) error {
		if check(s) {
			return Options(opts...)(s)
		}
		return nil
	}
}

func If(b bool, opts ...Option) Option {
	return ApplyIf(func(s *Settings) bool {
		return b
	}, opts...)
}

// Override option changes constructor for a given type
func Override(typ, constructor interface{}) Option {
	return func(s *Settings) error {
		if i, ok := typ.(invoke); ok {
			s.invokes[i] = fx.Invoke(constructor)
			return nil
		}

		if c, ok := typ.(special); ok {
			s.modules[c] = fx.Provide(constructor)
			return nil
		}
		ctor := as(constructor, typ)
		rt := reflect.TypeOf(typ).Elem()

		s.modules[rt] = fx.Provide(ctor)
		return nil
	}
}

func Unset(typ interface{}) Option {
	return func(s *Settings) error {
		if i, ok := typ.(invoke); ok {
			s.invokes[i] = nil
			return nil
		}

		if c, ok := typ.(special); ok {
			delete(s.modules, c)
			return nil
		}
		rt := reflect.TypeOf(typ).Elem()

		delete(s.modules, rt)
		return nil
	}
}

// From(*T) -> func(t T) T {return t}
func From(typ interface{}) interface{} {
	rt := []reflect.Type{reflect.TypeOf(typ).Elem()}
	ft := reflect.FuncOf(rt, rt, false)
	return reflect.MakeFunc(ft, func(args []reflect.Value) (results []reflect.Value) {
		return args
	}).Interface()
}

func FromVal[T any](v T) func() T {
	return func() T {
		return v
	}
}

// from go-ipfs
// as casts input constructor to a given interface (if a value is given, it
// wraps it into a constructor).
//
// Note: this method may look like a hack, and in fact it is one.
// This is here only because https://github.com/uber-go/fx/issues/673 wasn't
// released yet
//
// Note 2: when making changes here, make sure this method stays at
// 100% coverage. This makes it less likely it will be terribly broken
func as(in interface{}, as interface{}) interface{} {
	outType := reflect.TypeOf(as)

	if outType.Kind() != reflect.Ptr {
		panic("outType is not a pointer")
	}

	inType := reflect.TypeOf(in)

	if inType.Kind() != reflect.Func || inType.AssignableTo(outType.Elem()) {
		ctype := reflect.FuncOf(nil, []reflect.Type{outType.Elem()}, false)

		return reflect.MakeFunc(ctype, func(args []reflect.Value) (results []reflect.Value) {
			out := reflect.New(outType.Elem())
			out.Elem().Set(reflect.ValueOf(in))

			return []reflect.Value{out.Elem()}
		}).Interface()
	}

	ins := make([]reflect.Type, inType.NumIn())
	outs := make([]reflect.Type, inType.NumOut())

	for i := range ins {
		ins[i] = inType.In(i)
	}
	outs[0] = outType.Elem()
	for i := range outs[1:] {
		outs[i+1] = inType.Out(i + 1)
	}

	ctype := reflect.FuncOf(ins, outs, false)

	return reflect.MakeFunc(ctype, func(args []reflect.Value) (results []reflect.Value) {
		outs := reflect.ValueOf(in).Call(args)

		out := reflect.New(outType.Elem())
		if outs[0].Type().AssignableTo(outType.Elem()) {
			// Out: Iface = In: *Struct; Out: Iface = In: OtherIface
			out.Elem().Set(outs[0])
		} else {
			// Out: Iface = &(In: Struct)
			t := reflect.New(outs[0].Type())
			t.Elem().Set(outs[0])
			out.Elem().Set(t)
		}
		outs[0] = out.Elem()

		return outs
	}).Interface()
}<|MERGE_RESOLUTION|>--- conflicted
+++ resolved
@@ -2,10 +2,7 @@
 
 import (
 	"reflect"
-<<<<<<< HEAD
-=======
 
->>>>>>> c65ab1b2
 	"go.uber.org/fx"
 )
 
