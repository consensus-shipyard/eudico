--- conflicted
+++ resolved
@@ -296,7 +296,6 @@
 	}
 	if err != nil {
 		return nil, []types.ChainMsg{}, nil, xerrors.Errorf("CallWithGas failed: %w", err)
-<<<<<<< HEAD
 	}
 
 	return res, priorMsgs, ts, nil
@@ -320,31 +319,6 @@
 		return -1, xerrors.Errorf("gas estimation failed: %w", err)
 	}
 
-=======
-	}
-
-	return res, priorMsgs, ts, nil
-}
-
-func gasEstimateGasLimit(
-	ctx context.Context,
-	cstore *store.ChainStore,
-	smgr *stmgr.StateManager,
-	mpool *messagepool.MessagePool,
-	msgIn *types.Message,
-	currTs *types.TipSet,
-) (int64, error) {
-	msg := *msgIn
-	msg.GasLimit = build.BlockGasLimit
-	msg.GasFeeCap = big.Zero()
-	msg.GasPremium = big.Zero()
-
-	res, _, ts, err := gasEstimateCallWithGas(ctx, cstore, smgr, mpool, &msg, currTs)
-	if err != nil {
-		return -1, xerrors.Errorf("gas estimation failed: %w", err)
-	}
-
->>>>>>> caa6dd9c
 	if res.MsgRct.ExitCode == exitcode.SysErrOutOfGas {
 		return -1, &api.ErrOutOfGas{}
 	}
@@ -386,14 +360,7 @@
 				case 6:
 					transitionalMulti = 1.06
 				case 7:
-<<<<<<< HEAD
-					// skip, stay at 2.0
-					// transitionalMulti = 1.289
-				case 11:
-					transitionalMulti = 17.8758
-=======
 					transitionalMulti = 1.2
->>>>>>> caa6dd9c
 				case 16:
 					transitionalMulti = 1.19
 				case 18:
@@ -451,5 +418,7 @@
 		msg.GasFeeCap = feeCap
 	}
 
+	messagepool.CapGasFee(m.GetMaxFee, msg, spec)
+
 	return msg, nil
 }