package node

import (
	"os"

	gorpc "github.com/libp2p/go-libp2p-gorpc"
	"go.uber.org/fx"
	"golang.org/x/xerrors"

	"github.com/filecoin-project/go-fil-markets/discovery"
	discoveryimpl "github.com/filecoin-project/go-fil-markets/discovery/impl"
	"github.com/filecoin-project/go-fil-markets/retrievalmarket"
	"github.com/filecoin-project/go-fil-markets/storagemarket"

	"github.com/filecoin-project/lotus/api"
	"github.com/filecoin-project/lotus/chain"
	"github.com/filecoin-project/lotus/chain/beacon"
	"github.com/filecoin-project/lotus/chain/consensus"
	"github.com/filecoin-project/lotus/chain/consensus/filcns"
	"github.com/filecoin-project/lotus/chain/events"
	"github.com/filecoin-project/lotus/chain/exchange"
	"github.com/filecoin-project/lotus/chain/gen/slashfilter"
	"github.com/filecoin-project/lotus/chain/market"
	"github.com/filecoin-project/lotus/chain/messagepool"
	"github.com/filecoin-project/lotus/chain/messagesigner"
	"github.com/filecoin-project/lotus/chain/stmgr"
	rpcstmgr "github.com/filecoin-project/lotus/chain/stmgr/rpc"
	"github.com/filecoin-project/lotus/chain/store"
	"github.com/filecoin-project/lotus/chain/vm"
	"github.com/filecoin-project/lotus/chain/wallet"
	ledgerwallet "github.com/filecoin-project/lotus/chain/wallet/ledger"
	"github.com/filecoin-project/lotus/chain/wallet/remotewallet"
	raftcns "github.com/filecoin-project/lotus/lib/consensus/raft"
	"github.com/filecoin-project/lotus/lib/peermgr"
	"github.com/filecoin-project/lotus/markets/retrievaladapter"
	"github.com/filecoin-project/lotus/markets/storageadapter"
	"github.com/filecoin-project/lotus/node/config"
	"github.com/filecoin-project/lotus/node/hello"
	"github.com/filecoin-project/lotus/node/impl"
	"github.com/filecoin-project/lotus/node/impl/full"
	"github.com/filecoin-project/lotus/node/modules"
	"github.com/filecoin-project/lotus/node/modules/dtypes"
	"github.com/filecoin-project/lotus/node/repo"
	"github.com/filecoin-project/lotus/paychmgr"
	"github.com/filecoin-project/lotus/paychmgr/settler"
	"github.com/filecoin-project/lotus/storage/sealer/ffiwrapper"
	"github.com/filecoin-project/lotus/storage/sealer/storiface"
)

// Chain node provides access to the Filecoin blockchain, by setting up a full
// validator node, or by delegating some actions to other nodes (lite mode)
var ChainNode = Options(
	// Full node or lite node
	// TODO: Fix offline mode

	// Consensus settings
	Override(new(dtypes.DrandSchedule), modules.BuiltinDrandConfig),
	Override(new(stmgr.UpgradeSchedule), modules.UpgradeSchedule),
	Override(new(dtypes.NetworkName), modules.NetworkName),
	Override(new(modules.Genesis), modules.ErrorGenesis),
	Override(new(dtypes.AfterGenesisSet), modules.SetGenesis),
	Override(SetGenesisKey, modules.DoSetGenesis),
	Override(new(beacon.Schedule), modules.RandomSchedule),

	// Network bootstrap
	Override(new(dtypes.BootstrapPeers), modules.BuiltinBootstrap),
	Override(new(dtypes.DrandBootstrap), modules.DrandBootstrap),

	// Consensus: crypto dependencies
	Override(new(storiface.Verifier), ffiwrapper.ProofVerifier),
	Override(new(storiface.Prover), ffiwrapper.ProofProver),

	// Consensus: LegacyVM
	Override(new(vm.SyscallBuilder), vm.Syscalls),

	// Consensus: Chain storage/access
	Override(new(chain.Genesis), chain.LoadGenesis),
	Override(new(store.WeightFunc), filcns.Weight),
	Override(new(stmgr.Executor), consensus.NewTipSetExecutor(filcns.RewardFunc)),
	Override(new(*chain.BadBlockCache), chain.NewBadBlockCache),
	Override(new(consensus.Consensus), filcns.NewFilecoinExpectedConsensus),
	Override(new(*store.ChainStore), modules.ChainStore),
	Override(new(*stmgr.StateManager), modules.StateManager),
	Override(new(dtypes.ChainBitswap), modules.ChainBitswap),
	Override(new(dtypes.ChainBlockService), modules.ChainBlockService), // todo: unused

	// Consensus: Chain sync

	// We don't want the SyncManagerCtor to be used as an fx constructor, but rather as a value.
	// It will be called implicitly by the Syncer constructor.
	Override(new(chain.SyncManagerCtor), func() chain.SyncManagerCtor { return chain.NewSyncManager }),
	Override(new(*chain.Syncer), modules.NewSyncer),
	Override(new(exchange.Client), exchange.NewClient),

	// Chain networking
	Override(new(*hello.Service), hello.NewHelloService),
	Override(new(exchange.Server), exchange.NewServer),
	Override(new(*peermgr.PeerMgr), peermgr.NewPeerMgr),

	// Chain mining API dependencies
	Override(new(*slashfilter.SlashFilter), modules.NewSlashFilter),

	// Service: Message Pool
	Override(new(dtypes.DefaultMaxFeeFunc), modules.NewDefaultMaxFeeFunc),
	Override(new(*messagepool.MessagePool), modules.MessagePool),
	Override(new(*dtypes.MpoolLocker), new(dtypes.MpoolLocker)),

	// Shared graphsync (markets, serving chain)
	Override(new(dtypes.Graphsync), modules.Graphsync(config.DefaultFullNode().Client.SimultaneousTransfersForStorage, config.DefaultFullNode().Client.SimultaneousTransfersForRetrieval)),

	// Service: Wallet
	Override(new(*messagesigner.MessageSigner), messagesigner.NewMessageSigner),
	Override(new(messagesigner.MsgSigner), func(ms *messagesigner.MessageSigner) *messagesigner.MessageSigner { return ms }),
	Override(new(*wallet.LocalWallet), wallet.NewWallet),
	Override(new(wallet.Default), From(new(*wallet.LocalWallet))),
	Override(new(api.Wallet), From(new(wallet.MultiWallet))),

	// Service: Payment channels
	Override(new(paychmgr.PaychAPI), From(new(modules.PaychAPI))),
	Override(new(*paychmgr.Store), modules.NewPaychStore),
	Override(new(*paychmgr.Manager), modules.NewManager),
	Override(HandlePaymentChannelManagerKey, modules.HandlePaychManager),
	Override(SettlePaymentChannelsKey, settler.SettlePaymentChannels),

	// Markets (common)
	Override(new(*discoveryimpl.Local), modules.NewLocalDiscovery),

	// Markets (retrieval)
	Override(new(discovery.PeerResolver), modules.RetrievalResolver),
	Override(new(retrievalmarket.BlockstoreAccessor), modules.RetrievalBlockstoreAccessor),
	Override(new(retrievalmarket.RetrievalClient), modules.RetrievalClient(false)),
	Override(new(dtypes.ClientDataTransfer), modules.NewClientGraphsyncDataTransfer),

	// Markets (storage)
	Override(new(*market.FundManager), market.NewFundManager),
	Override(new(dtypes.ClientDatastore), modules.NewClientDatastore),
	Override(new(storagemarket.BlockstoreAccessor), modules.StorageBlockstoreAccessor),
	Override(new(*retrievaladapter.APIBlockstoreAccessor), retrievaladapter.NewAPIBlockstoreAdapter),
	Override(new(storagemarket.StorageClient), modules.StorageClient),
	Override(new(storagemarket.StorageClientNode), storageadapter.NewClientNodeAdapter),
	Override(HandleMigrateClientFundsKey, modules.HandleMigrateClientFunds),

	Override(new(*full.GasPriceCache), full.NewGasPriceCache),

	Override(RelayIndexerMessagesKey, modules.RelayIndexerMessages),

	// Lite node API
	ApplyIf(isLiteNode,
		Override(new(messagepool.Provider), messagepool.NewProviderLite),
		Override(new(messagepool.MpoolNonceAPI), From(new(modules.MpoolNonceAPI))),
		Override(new(full.ChainModuleAPI), From(new(api.Gateway))),
		Override(new(full.GasModuleAPI), From(new(api.Gateway))),
		Override(new(full.MpoolModuleAPI), From(new(api.Gateway))),
		Override(new(full.StateModuleAPI), From(new(api.Gateway))),
		Override(new(stmgr.StateManagerAPI), rpcstmgr.NewRPCStateManager),
		Override(new(full.EthModuleAPI), From(new(api.Gateway))),
		Override(new(full.EthEventAPI), From(new(api.Gateway))),
	),

	// Full node API / service startup
	ApplyIf(isFullNode,
		Override(new(messagepool.Provider), messagepool.NewProvider),
		Override(new(messagepool.MpoolNonceAPI), From(new(*messagepool.MessagePool))),
		Override(new(full.ChainModuleAPI), From(new(full.ChainModule))),
		Override(new(full.GasModuleAPI), From(new(full.GasModule))),
		Override(new(full.MpoolModuleAPI), From(new(full.MpoolModule))),
		Override(new(full.StateModuleAPI), From(new(full.StateModule))),
		Override(new(stmgr.StateManagerAPI), From(new(*stmgr.StateManager))),

		Override(RunHelloKey, modules.RunHello),
		Override(RunChainExchangeKey, modules.RunChainExchange),
		Override(RunPeerMgrKey, modules.RunPeerMgr),
		Override(HandleIncomingMessagesKey, modules.HandleIncomingMessages),
		Override(HandleIncomingBlocksKey, modules.HandleIncomingBlocks),
	),

	// Mir validators don't handle incoming blocks through pubsub.
	// all that is handled by Mir.
	ApplyIf(isMirvalidator,
		Override(new(messagepool.Provider), messagepool.NewProvider),
		Override(new(messagepool.MpoolNonceAPI), From(new(*messagepool.MessagePool))),
		Override(new(full.ChainModuleAPI), From(new(full.ChainModule))),
		Override(new(full.GasModuleAPI), From(new(full.GasModule))),
		Override(new(full.MpoolModuleAPI), From(new(full.MpoolModule))),
		Override(new(full.StateModuleAPI), From(new(full.StateModule))),
		Override(new(stmgr.StateManagerAPI), From(new(*stmgr.StateManager))),

		Override(RunHelloKey, modules.RunHello),
		Override(RunChainExchangeKey, modules.RunChainExchange),
		Override(RunPeerMgrKey, modules.RunPeerMgr),
		Override(HandleIncomingMessagesKey, modules.HandleIncomingMessages),
		// Override(HandleIncomingBlocksKey, modules.HandleIncomingBlocks),
	),
)

func ConfigFullNode(c interface{}) Option {
	cfg, ok := c.(*config.FullNode)
	if !ok {
		return Error(xerrors.Errorf("invalid config from repo, got: %T", c))
	}

	enableLibp2pNode := true // always enable libp2p for full nodes

	ipfsMaddr := cfg.Client.IpfsMAddr
	return Options(
		ConfigCommon(&cfg.Common, enableLibp2pNode),

		Override(new(dtypes.UniversalBlockstore), modules.UniversalBlockstore),

		If(cfg.Chainstore.EnableSplitstore,
			If(cfg.Chainstore.Splitstore.ColdStoreType == "universal" || cfg.Chainstore.Splitstore.ColdStoreType == "messages",
				Override(new(dtypes.ColdBlockstore), From(new(dtypes.UniversalBlockstore)))),
			If(cfg.Chainstore.Splitstore.ColdStoreType == "discard",
				Override(new(dtypes.ColdBlockstore), modules.DiscardColdBlockstore)),
			If(cfg.Chainstore.Splitstore.HotStoreType == "badger",
				Override(new(dtypes.HotBlockstore), modules.BadgerHotBlockstore)),
			Override(new(dtypes.SplitBlockstore), modules.SplitBlockstore(&cfg.Chainstore)),
			Override(new(dtypes.BasicChainBlockstore), modules.ChainSplitBlockstore),
			Override(new(dtypes.BasicStateBlockstore), modules.StateSplitBlockstore),
			Override(new(dtypes.BaseBlockstore), From(new(dtypes.SplitBlockstore))),
			Override(new(dtypes.ExposedBlockstore), modules.ExposedSplitBlockstore),
			Override(new(dtypes.GCReferenceProtector), modules.SplitBlockstoreGCReferenceProtector),
		),
		If(!cfg.Chainstore.EnableSplitstore,
			Override(new(dtypes.BasicChainBlockstore), modules.ChainFlatBlockstore),
			Override(new(dtypes.BasicStateBlockstore), modules.StateFlatBlockstore),
			Override(new(dtypes.BaseBlockstore), From(new(dtypes.UniversalBlockstore))),
			Override(new(dtypes.ExposedBlockstore), From(new(dtypes.UniversalBlockstore))),
			Override(new(dtypes.GCReferenceProtector), modules.NoopGCReferenceProtector),
		),

		Override(new(dtypes.ChainBlockstore), From(new(dtypes.BasicChainBlockstore))),
		Override(new(dtypes.StateBlockstore), From(new(dtypes.BasicStateBlockstore))),

		If(os.Getenv("LOTUS_ENABLE_CHAINSTORE_FALLBACK") == "1",
			Override(new(dtypes.ChainBlockstore), modules.FallbackChainBlockstore),
			Override(new(dtypes.StateBlockstore), modules.FallbackStateBlockstore),
			Override(SetupFallbackBlockstoresKey, modules.InitFallbackBlockstores),
		),

		// If the Eth JSON-RPC is enabled, enable storing events at the ChainStore.
		// This is the case even if real-time and historic filtering are disabled,
		// as it enables us to serve logs in eth_getTransactionReceipt.
		If(cfg.Fevm.EnableEthRPC, Override(StoreEventsKey, modules.EnableStoringEvents)),

		Override(new(dtypes.ClientImportMgr), modules.ClientImportMgr),

		Override(new(dtypes.ClientBlockstore), modules.ClientBlockstore),

		If(cfg.Client.UseIpfs,
			Override(new(dtypes.ClientBlockstore), modules.IpfsClientBlockstore(ipfsMaddr, cfg.Client.IpfsOnlineMode)),
			Override(new(storagemarket.BlockstoreAccessor), modules.IpfsStorageBlockstoreAccessor),
			If(cfg.Client.IpfsUseForRetrieval,
				Override(new(retrievalmarket.BlockstoreAccessor), modules.IpfsRetrievalBlockstoreAccessor),
			),
		),
		Override(new(dtypes.Graphsync), modules.Graphsync(cfg.Client.SimultaneousTransfersForStorage, cfg.Client.SimultaneousTransfersForRetrieval)),

		Override(new(retrievalmarket.RetrievalClient), modules.RetrievalClient(cfg.Client.OffChainRetrieval)),

		If(cfg.Wallet.RemoteBackend != "",
			Override(new(*remotewallet.RemoteWallet), remotewallet.SetupRemoteWallet(cfg.Wallet.RemoteBackend)),
		),
		If(cfg.Wallet.EnableLedger,
			Override(new(*ledgerwallet.LedgerWallet), ledgerwallet.NewWallet),
		),
		If(cfg.Wallet.DisableLocal,
			Unset(new(*wallet.LocalWallet)),
			Override(new(wallet.Default), wallet.NilDefault),
		),

		// Chain node cluster enabled
		If(cfg.Cluster.ClusterModeEnabled,
			Override(new(*gorpc.Client), modules.NewRPCClient),
			Override(new(*raftcns.ClusterRaftConfig), raftcns.NewClusterRaftConfig(&cfg.Cluster)),
			Override(new(*raftcns.Consensus), raftcns.NewConsensusWithRPCClient(false)),
			Override(new(*messagesigner.MessageSignerConsensus), messagesigner.NewMessageSignerConsensus),
			Override(new(messagesigner.MsgSigner), From(new(*messagesigner.MessageSignerConsensus))),
			Override(new(*modules.RPCHandler), modules.NewRPCHandler),
			Override(GoRPCServer, modules.NewRPCServer),
		),

		// Actor event filtering support
		Override(new(events.EventAPI), From(new(modules.EventAPI))),
<<<<<<< HEAD
		// in lite-mode Eth event api is provided by gateway
		ApplyIf(isFullNode, Override(new(full.EthEventAPI), modules.EthEventAPI(cfg.Fevm))),

		If(cfg.Fevm.EnableEthRPC, Override(new(full.EthModuleAPI), modules.EthModuleAPI(cfg.Fevm))),
		If(!cfg.Fevm.EnableEthRPC, Override(new(full.EthModuleAPI), &full.EthModuleDummy{})),
=======

		// in lite-mode Eth api is provided by gateway
		ApplyIf(isFullNode,
			If(cfg.Fevm.EnableEthRPC,
				Override(new(full.EthModuleAPI), modules.EthModuleAPI(cfg.Fevm)),
				Override(new(full.EthEventAPI), modules.EthEventAPI(cfg.Fevm)),
			),
			If(!cfg.Fevm.EnableEthRPC,
				Override(new(full.EthModuleAPI), &full.EthModuleDummy{}),
				Override(new(full.EthEventAPI), &full.EthModuleDummy{}),
			),
		),
>>>>>>> 7aa66631
	)
}

type FullOption = Option

func Lite(enable bool) FullOption {
	return func(s *Settings) error {
		s.Lite = enable
		return nil
	}
}

func MirValidator(enable bool) FullOption {
	return func(s *Settings) error {
		s.MirValidator = enable
		return nil
	}
}

func FullAPI(out *api.FullNode, fopts ...FullOption) Option {
	return Options(
		func(s *Settings) error {
			s.nodeType = repo.FullNode
			s.enableLibp2pNode = true
			return nil
		},
		Options(fopts...),
		func(s *Settings) error {
			resAPI := &impl.FullNodeAPI{}
			s.invokes[ExtractApiKey] = fx.Populate(resAPI)
			*out = resAPI
			return nil
		},
	)
}<|MERGE_RESOLUTION|>--- conflicted
+++ resolved
@@ -282,13 +282,6 @@
 
 		// Actor event filtering support
 		Override(new(events.EventAPI), From(new(modules.EventAPI))),
-<<<<<<< HEAD
-		// in lite-mode Eth event api is provided by gateway
-		ApplyIf(isFullNode, Override(new(full.EthEventAPI), modules.EthEventAPI(cfg.Fevm))),
-
-		If(cfg.Fevm.EnableEthRPC, Override(new(full.EthModuleAPI), modules.EthModuleAPI(cfg.Fevm))),
-		If(!cfg.Fevm.EnableEthRPC, Override(new(full.EthModuleAPI), &full.EthModuleDummy{})),
-=======
 
 		// in lite-mode Eth api is provided by gateway
 		ApplyIf(isFullNode,
@@ -301,7 +294,6 @@
 				Override(new(full.EthEventAPI), &full.EthModuleDummy{}),
 			),
 		),
->>>>>>> 7aa66631
 	)
 }
 
