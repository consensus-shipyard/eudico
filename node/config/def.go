--- conflicted
+++ resolved
@@ -275,7 +275,20 @@
 	return []byte(d.String()), nil
 }
 
-<<<<<<< HEAD
+// ResourceFilteringStrategy is an enum indicating the kinds of resource
+// filtering strategies that can be configured for workers.
+type ResourceFilteringStrategy string
+
+const (
+	// ResourceFilteringHardware specifies that available hardware resources
+	// should be evaluated when scheduling a task against the worker.
+	ResourceFilteringHardware = ResourceFilteringStrategy("hardware")
+
+	// ResourceFilteringDisabled disables resource filtering against this
+	// worker. The scheduler may assign any task to this worker.
+	ResourceFilteringDisabled = ResourceFilteringStrategy("disabled")
+)
+
 var (
 	DefaultDataSubFolder        = "raft"
 	DefaultWaitForLeaderTimeout = 15 * time.Second
@@ -298,19 +311,4 @@
 	cfg.DatastoreNamespace = DefaultDatastoreNamespace
 
 	return &cfg
-}
-=======
-// ResourceFilteringStrategy is an enum indicating the kinds of resource
-// filtering strategies that can be configured for workers.
-type ResourceFilteringStrategy string
-
-const (
-	// ResourceFilteringHardware specifies that available hardware resources
-	// should be evaluated when scheduling a task against the worker.
-	ResourceFilteringHardware = ResourceFilteringStrategy("hardware")
-
-	// ResourceFilteringDisabled disables resource filtering against this
-	// worker. The scheduler may assign any task to this worker.
-	ResourceFilteringDisabled = ResourceFilteringStrategy("disabled")
-)
->>>>>>> 6104567f
+}