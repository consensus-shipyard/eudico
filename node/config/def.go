--- conflicted
+++ resolved
@@ -96,8 +96,6 @@
 				MarkSetType:   "badger",
 
 				HotStoreFullGCFrequency: 20,
-<<<<<<< HEAD
-=======
 			},
 		},
 		Cluster: *DefaultUserRaftConfig(),
@@ -111,10 +109,8 @@
 				MaxFilters:               100,
 				MaxFilterResults:         10000,
 				MaxFilterHeightRange:     2880, // conservative limit of one day
->>>>>>> 6bd39ba1
-			},
-		},
-		Cluster: *DefaultUserRaftConfig(),
+			},
+		},
 	}
 }
 
