--- conflicted
+++ resolved
@@ -11,17 +11,6 @@
 	"github.com/filecoin-project/lotus/chain/store"
 )
 
-<<<<<<< HEAD
-func Consensus(algorithm consensus.Algorithm) fx.Option {
-	switch algorithm {
-	case consensus.Expected:
-		return filecoinExpectedConsensusModule
-	case consensus.Mir:
-		return mirConsensusModule
-	case consensus.TSPoW:
-		return tspowConsensusModule
-	default:
-=======
 type ConsensusAlgorithm int
 
 const (
@@ -35,10 +24,9 @@
 		map[ConsensusAlgorithm]fx.Option{
 			ExpectedConsensus: filecoinExpectedConsensusModule,
 			MirConsensus:      mirConsensusModule,
-			TSPoWConsensus:    tspowModule,
+			TSPoWConsensus:    tspowConsensusModule,
 		})
 	if module == nil {
->>>>>>> bf935194
 		panic("Unsupported consensus algorithm")
 	}
 	return module
