#!/bin/bash

if [ $# -ne 1 ]
then
    echo "Provide the index of the validator to deploy as first argument. Starting from 0"
    exit 1
fi

INDEX=$1
EUDICO=${EUDICO:-./eudico}
CONFIG_DATA=${CONFIG_DATA:-./scripts/mir/mir-config}

LOG_LEVEL="info,mir-consensus=info,mir-manager=error"

# Config envs
export LOTUS_PATH=${LOTUS_PATH:-~/.lotus-local-net$INDEX}
export LOTUS_MINER_PATH=${LOTUS_MINER_PATH:-~/.lotus-miner-local-net$INDEX}
export LOTUS_SKIP_GENESIS_CHECK=_yes_
export CGO_CFLAGS_ALLOW="-D__BLST_PORTABLE__"
export CGO_CFLAGS="-D__BLST_PORTABLE__"
export GOLOG_LOG_LEVEL=$LOG_LEVEL

$EUDICO wait-api --timeout 120s

# Copy mir config and import keys
$EUDICO wallet import --as-default --format=json-lotus  $CONFIG_DATA/node$INDEX/wallet.key
cp $CONFIG_DATA/node$INDEX/* $LOTUS_PATH
mkdir $LOTUS_PATH/mir.db

# Set interceptor output
<<<<<<< HEAD
#n=$(cat mir-event-logs/counter)
#export MIR_INTERCEPTOR_OUTPUT="mir-event-logs/run-${n}"
#echo $((n + 1)) > mir-event-logs/counter

# Run validator
$EUDICO mir validator run --nosync
=======
if [[ -z "${MIR_INTERCEPTOR_OUTPUT}" ]]; then
  n=`date '+%Y-%m-%dT%T'`
  MIR_INTERCEPTOR_OUTPUT="mir-event-logs/run/$INDEX/$n"
fi

# Run validator
./eudico mir validator run --nosync --max-block-delay="1s"
>>>>>>> 16134abc
<|MERGE_RESOLUTION|>--- conflicted
+++ resolved
@@ -28,19 +28,10 @@
 mkdir $LOTUS_PATH/mir.db
 
 # Set interceptor output
-<<<<<<< HEAD
-#n=$(cat mir-event-logs/counter)
-#export MIR_INTERCEPTOR_OUTPUT="mir-event-logs/run-${n}"
-#echo $((n + 1)) > mir-event-logs/counter
-
-# Run validator
-$EUDICO mir validator run --nosync
-=======
 if [[ -z "${MIR_INTERCEPTOR_OUTPUT}" ]]; then
   n=`date '+%Y-%m-%dT%T'`
   MIR_INTERCEPTOR_OUTPUT="mir-event-logs/run/$INDEX/$n"
 fi
 
 # Run validator
-./eudico mir validator run --nosync --max-block-delay="1s"
->>>>>>> 16134abc
+$EUDICO mir validator run --nosync --max-block-delay="1s"