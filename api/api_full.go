package api

import (
	"context"
	"encoding/json"
	"fmt"
	"time"

	"github.com/consensus-shipyard/go-ipc-types/gateway"
	"github.com/consensus-shipyard/go-ipc-types/sdk"
	"github.com/consensus-shipyard/go-ipc-types/subnetactor"
	"github.com/google/uuid"
	"github.com/ipfs/go-cid"
	blocks "github.com/ipfs/go-libipfs/blocks"
	"github.com/libp2p/go-libp2p/core/peer"

	"github.com/filecoin-project/go-address"
	"github.com/filecoin-project/go-bitfield"
	datatransfer "github.com/filecoin-project/go-data-transfer"
	"github.com/filecoin-project/go-fil-markets/retrievalmarket"
	"github.com/filecoin-project/go-fil-markets/storagemarket"
	"github.com/filecoin-project/go-jsonrpc"
	"github.com/filecoin-project/go-state-types/abi"
	"github.com/filecoin-project/go-state-types/big"
	"github.com/filecoin-project/go-state-types/builtin/v8/paych"
	"github.com/filecoin-project/go-state-types/builtin/v9/market"
	"github.com/filecoin-project/go-state-types/builtin/v9/miner"
	verifregtypes "github.com/filecoin-project/go-state-types/builtin/v9/verifreg"
	"github.com/filecoin-project/go-state-types/crypto"
	"github.com/filecoin-project/go-state-types/dline"
	abinetwork "github.com/filecoin-project/go-state-types/network"

	apitypes "github.com/filecoin-project/lotus/api/types"
	"github.com/filecoin-project/lotus/chain/actors/builtin"
	lminer "github.com/filecoin-project/lotus/chain/actors/builtin/miner"
	"github.com/filecoin-project/lotus/chain/actors/builtin/power"
	"github.com/filecoin-project/lotus/chain/types"
	"github.com/filecoin-project/lotus/chain/types/ethtypes"
	"github.com/filecoin-project/lotus/node/modules/dtypes"
	"github.com/filecoin-project/lotus/node/repo/imports"
)

//go:generate go run github.com/golang/mock/mockgen -destination=mocks/mock_full.go -package=mocks . FullNode

// ChainIO abstracts operations for accessing raw IPLD objects.
type ChainIO interface {
	ChainReadObj(context.Context, cid.Cid) ([]byte, error)
	ChainHasObj(context.Context, cid.Cid) (bool, error)
	ChainPutObj(context.Context, blocks.Block) error
}

const LookbackNoLimit = abi.ChainEpoch(-1)

//                       MODIFYING THE API INTERFACE
//
// NOTE: This is the V1 (Unstable) API - to add methods to the V0 (Stable) API
// you'll have to add those methods to interfaces in `api/v0api`
//
// When adding / changing methods in this file:
// * Do the change here
// * Adjust implementation in `node/impl/`
// * Run `make gen` - this will:
//  * Generate proxy structs
//  * Generate mocks
//  * Generate markdown docs
//  * Generate openrpc blobs

// FullNode API is a low-level interface to the Filecoin network full node
type FullNode interface {
	Common
	Net

	// MethodGroup: Chain
	// The Chain method group contains methods for interacting with the
	// blockchain, but that do not require any form of state computation.

	// ChainNotify returns channel with chain head updates.
	// First message is guaranteed to be of len == 1, and type == 'current'.
	ChainNotify(context.Context) (<-chan []*HeadChange, error) //perm:read

	// ChainHead returns the current head of the chain.
	ChainHead(context.Context) (*types.TipSet, error) //perm:read

	// ChainGetBlock returns the block specified by the given CID.
	ChainGetBlock(context.Context, cid.Cid) (*types.BlockHeader, error) //perm:read
	// ChainGetTipSet returns the tipset specified by the given TipSetKey.
	ChainGetTipSet(context.Context, types.TipSetKey) (*types.TipSet, error) //perm:read

	// ChainGetBlockMessages returns messages stored in the specified block.
	//
	// Note: If there are multiple blocks in a tipset, it's likely that some
	// messages will be duplicated. It's also possible for blocks in a tipset to have
	// different messages from the same sender at the same nonce. When that happens,
	// only the first message (in a block with lowest ticket) will be considered
	// for execution
	//
	// NOTE: THIS METHOD SHOULD ONLY BE USED FOR GETTING MESSAGES IN A SPECIFIC BLOCK
	//
	// DO NOT USE THIS METHOD TO GET MESSAGES INCLUDED IN A TIPSET
	// Use ChainGetParentMessages, which will perform correct message deduplication
	ChainGetBlockMessages(ctx context.Context, blockCid cid.Cid) (*BlockMessages, error) //perm:read

	// ChainGetParentReceipts returns receipts for messages in parent tipset of
	// the specified block. The receipts in the list returned is one-to-one with the
	// messages returned by a call to ChainGetParentMessages with the same blockCid.
	ChainGetParentReceipts(ctx context.Context, blockCid cid.Cid) ([]*types.MessageReceipt, error) //perm:read

	// ChainGetParentMessages returns messages stored in parent tipset of the
	// specified block.
	ChainGetParentMessages(ctx context.Context, blockCid cid.Cid) ([]Message, error) //perm:read

	// ChainGetMessagesInTipset returns message stores in current tipset
	ChainGetMessagesInTipset(ctx context.Context, tsk types.TipSetKey) ([]Message, error) //perm:read

	// ChainGetTipSetByHeight looks back for a tipset at the specified epoch.
	// If there are no blocks at the specified epoch, a tipset at an earlier epoch
	// will be returned.
	ChainGetTipSetByHeight(context.Context, abi.ChainEpoch, types.TipSetKey) (*types.TipSet, error) //perm:read

	// ChainGetTipSetAfterHeight looks back for a tipset at the specified epoch.
	// If there are no blocks at the specified epoch, the first non-nil tipset at a later epoch
	// will be returned.
	ChainGetTipSetAfterHeight(context.Context, abi.ChainEpoch, types.TipSetKey) (*types.TipSet, error) //perm:read

	// ChainReadObj reads ipld nodes referenced by the specified CID from chain
	// blockstore and returns raw bytes.
	ChainReadObj(context.Context, cid.Cid) ([]byte, error) //perm:read

	// ChainDeleteObj deletes node referenced by the given CID
	ChainDeleteObj(context.Context, cid.Cid) error //perm:admin

	// ChainHasObj checks if a given CID exists in the chain blockstore.
	ChainHasObj(context.Context, cid.Cid) (bool, error) //perm:read

	// ChainPutObj puts a given object into the block store
	ChainPutObj(context.Context, blocks.Block) error //perm:admin

	// ChainStatObj returns statistics about the graph referenced by 'obj'.
	// If 'base' is also specified, then the returned stat will be a diff
	// between the two objects.
	ChainStatObj(ctx context.Context, obj cid.Cid, base cid.Cid) (ObjStat, error) //perm:read

	// ChainSetHead forcefully sets current chain head. Use with caution.
	ChainSetHead(context.Context, types.TipSetKey) error //perm:admin

	// ChainGetGenesis returns the genesis tipset.
	ChainGetGenesis(context.Context) (*types.TipSet, error) //perm:read

	// ChainTipSetWeight computes weight for the specified tipset.
	ChainTipSetWeight(context.Context, types.TipSetKey) (types.BigInt, error) //perm:read
	ChainGetNode(ctx context.Context, p string) (*IpldObject, error)          //perm:read

	// ChainGetMessage reads a message referenced by the specified CID from the
	// chain blockstore.
	ChainGetMessage(context.Context, cid.Cid) (*types.Message, error) //perm:read

	// ChainGetPath returns a set of revert/apply operations needed to get from
	// one tipset to another, for example:
	// ```
	//        to
	//         ^
	// from   tAA
	//   ^     ^
	// tBA    tAB
	//  ^---*--^
	//      ^
	//     tRR
	// ```
	// Would return `[revert(tBA), apply(tAB), apply(tAA)]`
	ChainGetPath(ctx context.Context, from types.TipSetKey, to types.TipSetKey) ([]*HeadChange, error) //perm:read

	// ChainExport returns a stream of bytes with CAR dump of chain data.
	// The exported chain data includes the header chain from the given tipset
	// back to genesis, the entire genesis state, and the most recent 'nroots'
	// state trees.
	// If oldmsgskip is set, messages from before the requested roots are also not included.
	ChainExport(ctx context.Context, nroots abi.ChainEpoch, oldmsgskip bool, tsk types.TipSetKey) (<-chan []byte, error) //perm:read

	// ChainPrune prunes the stored chain state and garbage collects; only supported if you
	// are using the splitstore
	ChainPrune(ctx context.Context, opts PruneOpts) error //perm:admin

	// ChainCheckBlockstore performs an (asynchronous) health check on the chain/state blockstore
	// if supported by the underlying implementation.
	ChainCheckBlockstore(context.Context) error //perm:admin

	// ChainBlockstoreInfo returns some basic information about the blockstore
	ChainBlockstoreInfo(context.Context) (map[string]interface{}, error) //perm:read

	// ChainGetEvents returns the events under an event AMT root CID.
	ChainGetEvents(context.Context, cid.Cid) ([]types.Event, error) //perm:read

	// GasEstimateFeeCap estimates gas fee cap
	GasEstimateFeeCap(context.Context, *types.Message, int64, types.TipSetKey) (types.BigInt, error) //perm:read

	// GasEstimateGasLimit estimates gas used by the message and returns it.
	// It fails if message fails to execute.
	GasEstimateGasLimit(context.Context, *types.Message, types.TipSetKey) (int64, error) //perm:read

	// GasEstimateGasPremium estimates what gas price should be used for a
	// message to have high likelihood of inclusion in `nblocksincl` epochs.

	GasEstimateGasPremium(_ context.Context, nblocksincl uint64,
		sender address.Address, gaslimit int64, tsk types.TipSetKey) (types.BigInt, error) //perm:read

	// GasEstimateMessageGas estimates gas values for unset message gas fields
	GasEstimateMessageGas(context.Context, *types.Message, *MessageSendSpec, types.TipSetKey) (*types.Message, error) //perm:read

	// MethodGroup: Sync
	// The Sync method group contains methods for interacting with and
	// observing the lotus sync service.

	// SyncState returns the current status of the lotus sync system.
	SyncState(context.Context) (*SyncState, error) //perm:read

	// SyncSubmitBlock can be used to submit a newly created block to the.
	// network through this node
	SyncSubmitBlock(ctx context.Context, blk *types.BlockMsg) error //perm:write

	// SyncPurgeForRecovery "forgets" all state after a Mir checkpoint to create
	// a clean slate from which the daemon can sync according to the
	// checkpoint provided by Mir. This functions moves the chain head to
	// the height pointed by the checkpoint.
	SyncPurgeForRecovery(ctx context.Context, height abi.ChainEpoch) error //perm:write

	// SyncIncomingBlocks returns a channel streaming incoming, potentially not
	// yet synced block headers.
	SyncIncomingBlocks(ctx context.Context) (<-chan *types.BlockHeader, error) //perm:read

	// SyncCheckpoint marks a blocks as checkpointed, meaning that it won't ever fork away from it.
	SyncCheckpoint(ctx context.Context, tsk types.TipSetKey) error //perm:admin

	// SyncMarkBad marks a blocks as bad, meaning that it won't ever by synced.
	// Use with extreme caution.
	SyncMarkBad(ctx context.Context, bcid cid.Cid) error //perm:admin

	// SyncUnmarkBad unmarks a blocks as bad, making it possible to be validated and synced again.
	SyncUnmarkBad(ctx context.Context, bcid cid.Cid) error //perm:admin

	// SyncUnmarkAllBad purges bad block cache, making it possible to sync to chains previously marked as bad
	SyncUnmarkAllBad(ctx context.Context) error //perm:admin

	// SyncCheckBad checks if a block was marked as bad, and if it was, returns
	// the reason.
	SyncCheckBad(ctx context.Context, bcid cid.Cid) (string, error) //perm:read

	// SyncValidateTipset indicates whether the provided tipset is valid or not
	SyncValidateTipset(ctx context.Context, tsk types.TipSetKey) (bool, error) //perm:read

	// SyncFetchTipSet fetches a tipSet from the specific peer (the same way the hello
	// protocol would do) and informs the syncer if it advances our view of the chain.
	SyncFetchTipSetFromPeer(ctx context.Context, p peer.ID, tsk types.TipSetKey) (*types.TipSet, error) //perm:read

	// MethodGroup: Mpool
	// The Mpool methods are for interacting with the message pool. The message pool
	// manages all incoming and outgoing 'messages' going over the network.

	// MpoolPending returns pending mempool messages.
	MpoolPending(context.Context, types.TipSetKey) ([]*types.SignedMessage, error) //perm:read

	// MpoolSelect returns a list of pending messages for inclusion in the next block
	MpoolSelect(context.Context, types.TipSetKey, float64) ([]*types.SignedMessage, error) //perm:read

	// MpoolPush pushes a signed message to mempool.
	MpoolPush(context.Context, *types.SignedMessage) (cid.Cid, error) //perm:write

	// MpoolPushUntrusted pushes a signed message to mempool from untrusted sources.
	MpoolPushUntrusted(context.Context, *types.SignedMessage) (cid.Cid, error) //perm:write

	// MpoolPushMessage atomically assigns a nonce, signs, and pushes a message
	// to mempool.
	// maxFee is only used when GasFeeCap/GasPremium fields aren't specified
	//
	// When maxFee is set to 0, MpoolPushMessage will guess appropriate fee
	// based on current chain conditions
	MpoolPushMessage(ctx context.Context, msg *types.Message, spec *MessageSendSpec) (*types.SignedMessage, error) //perm:sign

	// MpoolBatchPush batch pushes a signed message to mempool.
	MpoolBatchPush(context.Context, []*types.SignedMessage) ([]cid.Cid, error) //perm:write

	// MpoolBatchPushUntrusted batch pushes a signed message to mempool from untrusted sources.
	MpoolBatchPushUntrusted(context.Context, []*types.SignedMessage) ([]cid.Cid, error) //perm:write

	// MpoolBatchPushMessage batch pushes a unsigned message to mempool.
	MpoolBatchPushMessage(context.Context, []*types.Message, *MessageSendSpec) ([]*types.SignedMessage, error) //perm:sign

	// MpoolCheckMessages performs logical checks on a batch of messages
	MpoolCheckMessages(context.Context, []*MessagePrototype) ([][]MessageCheckStatus, error) //perm:read
	// MpoolCheckPendingMessages performs logical checks for all pending messages from a given address
	MpoolCheckPendingMessages(context.Context, address.Address) ([][]MessageCheckStatus, error) //perm:read
	// MpoolCheckReplaceMessages performs logical checks on pending messages with replacement
	MpoolCheckReplaceMessages(context.Context, []*types.Message) ([][]MessageCheckStatus, error) //perm:read

	// MpoolGetNonce gets next nonce for the specified sender.
	// Note that this method may not be atomic. Use MpoolPushMessage instead.
	MpoolGetNonce(context.Context, address.Address) (uint64, error) //perm:read
	MpoolSub(context.Context) (<-chan MpoolUpdate, error)           //perm:read

	// MpoolClear clears pending messages from the mpool
	MpoolClear(context.Context, bool) error //perm:write

	// MpoolGetConfig returns (a copy of) the current mpool config
	MpoolGetConfig(context.Context) (*types.MpoolConfig, error) //perm:read
	// MpoolSetConfig sets the mpool config to (a copy of) the supplied config
	MpoolSetConfig(context.Context, *types.MpoolConfig) error //perm:admin

	// MethodGroup: Miner

	MinerGetBaseInfo(context.Context, address.Address, abi.ChainEpoch, types.TipSetKey) (*MiningBaseInfo, error) //perm:read
	MinerCreateBlock(context.Context, *BlockTemplate) (*types.BlockMsg, error)                                   //perm:write

	// // UX ?

	// MethodGroup: WalletF

	// WalletNew creates a new address in the wallet with the given sigType.
	// Available key types: bls, secp256k1, secp256k1-ledger
	// Support for numerical types: 1 - secp256k1, 2 - BLS is deprecated
	WalletNew(context.Context, types.KeyType) (address.Address, error) //perm:write
	// WalletHas indicates whether the given address is in the wallet.
	WalletHas(context.Context, address.Address) (bool, error) //perm:write
	// WalletList lists all the addresses in the wallet.
	WalletList(context.Context) ([]address.Address, error) //perm:write
	// WalletBalance returns the balance of the given address at the current head of the chain.
	WalletBalance(context.Context, address.Address) (types.BigInt, error) //perm:read
	// WalletSign signs the given bytes using the given address.
	WalletSign(context.Context, address.Address, []byte) (*crypto.Signature, error) //perm:sign
	// WalletSignMessage signs the given message using the given address.
	WalletSignMessage(context.Context, address.Address, *types.Message) (*types.SignedMessage, error) //perm:sign
	// WalletVerify takes an address, a signature, and some bytes, and indicates whether the signature is valid.
	// The address does not have to be in the wallet.
	WalletVerify(context.Context, address.Address, []byte, *crypto.Signature) (bool, error) //perm:read
	// WalletDefaultAddress returns the address marked as default in the wallet.
	WalletDefaultAddress(context.Context) (address.Address, error) //perm:write
	// WalletSetDefault marks the given address as as the default one.
	WalletSetDefault(context.Context, address.Address) error //perm:write
	// WalletExport returns the private key of an address in the wallet.
	WalletExport(context.Context, address.Address) (*types.KeyInfo, error) //perm:admin
	// WalletImport receives a KeyInfo, which includes a private key, and imports it into the wallet.
	WalletImport(context.Context, *types.KeyInfo) (address.Address, error) //perm:admin
	// WalletDelete deletes an address from the wallet.
	WalletDelete(context.Context, address.Address) error //perm:admin
	// WalletValidateAddress validates whether a given string can be decoded as a well-formed address
	WalletValidateAddress(context.Context, string) (address.Address, error) //perm:read

	// Other

	// MethodGroup: Client
	// The Client methods all have to do with interacting with the storage and
	// retrieval markets as a client

	// ClientImport imports file under the specified path into filestore.
	ClientImport(ctx context.Context, ref FileRef) (*ImportRes, error) //perm:admin
	// ClientRemoveImport removes file import
	ClientRemoveImport(ctx context.Context, importID imports.ID) error //perm:admin
	// ClientStartDeal proposes a deal with a miner.
	ClientStartDeal(ctx context.Context, params *StartDealParams) (*cid.Cid, error) //perm:admin
	// ClientStatelessDeal fire-and-forget-proposes an offline deal to a miner without subsequent tracking.
	ClientStatelessDeal(ctx context.Context, params *StartDealParams) (*cid.Cid, error) //perm:write
	// ClientGetDealInfo returns the latest information about a given deal.
	ClientGetDealInfo(context.Context, cid.Cid) (*DealInfo, error) //perm:read
	// ClientListDeals returns information about the deals made by the local client.
	ClientListDeals(ctx context.Context) ([]DealInfo, error) //perm:write
	// ClientGetDealUpdates returns the status of updated deals
	ClientGetDealUpdates(ctx context.Context) (<-chan DealInfo, error) //perm:write
	// ClientGetDealStatus returns status given a code
	ClientGetDealStatus(ctx context.Context, statusCode uint64) (string, error) //perm:read
	// ClientHasLocal indicates whether a certain CID is locally stored.
	ClientHasLocal(ctx context.Context, root cid.Cid) (bool, error) //perm:write
	// ClientFindData identifies peers that have a certain file, and returns QueryOffers (one per peer).
	ClientFindData(ctx context.Context, root cid.Cid, piece *cid.Cid) ([]QueryOffer, error) //perm:read
	// ClientMinerQueryOffer returns a QueryOffer for the specific miner and file.
	ClientMinerQueryOffer(ctx context.Context, miner address.Address, root cid.Cid, piece *cid.Cid) (QueryOffer, error) //perm:read
	// ClientRetrieve initiates the retrieval of a file, as specified in the order.
	ClientRetrieve(ctx context.Context, params RetrievalOrder) (*RestrievalRes, error) //perm:admin
	// ClientRetrieveWait waits for retrieval to be complete
	ClientRetrieveWait(ctx context.Context, deal retrievalmarket.DealID) error //perm:admin
	// ClientExport exports a file stored in the local filestore to a system file
	ClientExport(ctx context.Context, exportRef ExportRef, fileRef FileRef) error //perm:admin
	// ClientListRetrievals returns information about retrievals made by the local client
	ClientListRetrievals(ctx context.Context) ([]RetrievalInfo, error) //perm:write
	// ClientGetRetrievalUpdates returns status of updated retrieval deals
	ClientGetRetrievalUpdates(ctx context.Context) (<-chan RetrievalInfo, error) //perm:write
	// ClientQueryAsk returns a signed StorageAsk from the specified miner.
	ClientQueryAsk(ctx context.Context, p peer.ID, miner address.Address) (*StorageAsk, error) //perm:read
	// ClientCalcCommP calculates the CommP and data size of the specified CID
	ClientDealPieceCID(ctx context.Context, root cid.Cid) (DataCIDSize, error) //perm:read
	// ClientCalcCommP calculates the CommP for a specified file
	ClientCalcCommP(ctx context.Context, inpath string) (*CommPRet, error) //perm:write
	// ClientGenCar generates a CAR file for the specified file.
	ClientGenCar(ctx context.Context, ref FileRef, outpath string) error //perm:write
	// ClientDealSize calculates real deal data size
	ClientDealSize(ctx context.Context, root cid.Cid) (DataSize, error) //perm:read
	// ClientListTransfers returns the status of all ongoing transfers of data
	ClientListDataTransfers(ctx context.Context) ([]DataTransferChannel, error)        //perm:write
	ClientDataTransferUpdates(ctx context.Context) (<-chan DataTransferChannel, error) //perm:write
	// ClientRestartDataTransfer attempts to restart a data transfer with the given transfer ID and other peer
	ClientRestartDataTransfer(ctx context.Context, transferID datatransfer.TransferID, otherPeer peer.ID, isInitiator bool) error //perm:write
	// ClientCancelDataTransfer cancels a data transfer with the given transfer ID and other peer
	ClientCancelDataTransfer(ctx context.Context, transferID datatransfer.TransferID, otherPeer peer.ID, isInitiator bool) error //perm:write
	// ClientRetrieveTryRestartInsufficientFunds attempts to restart stalled retrievals on a given payment channel
	// which are stuck due to insufficient funds
	ClientRetrieveTryRestartInsufficientFunds(ctx context.Context, paymentChannel address.Address) error //perm:write

	// ClientCancelRetrievalDeal cancels an ongoing retrieval deal based on DealID
	ClientCancelRetrievalDeal(ctx context.Context, dealid retrievalmarket.DealID) error //perm:write

	// ClientUnimport removes references to the specified file from filestore
	// ClientUnimport(path string)

	// ClientListImports lists imported files and their root CIDs
	ClientListImports(ctx context.Context) ([]Import, error) //perm:write

	// ClientListAsks() []Ask

	// MethodGroup: State
	// The State methods are used to query, inspect, and interact with chain state.
	// Most methods take a TipSetKey as a parameter. The state looked up is the parent state of the tipset.
	// A nil TipSetKey can be provided as a param, this will cause the heaviest tipset in the chain to be used.

	// StateCall runs the given message and returns its result without any persisted changes.
	//
	// StateCall applies the message to the tipset's parent state. The
	// message is not applied on-top-of the messages in the passed-in
	// tipset.
	StateCall(context.Context, *types.Message, types.TipSetKey) (*InvocResult, error) //perm:read
	// StateReplay replays a given message, assuming it was included in a block in the specified tipset.
	//
	// If a tipset key is provided, and a replacing message is not found on chain,
	// the method will return an error saying that the message wasn't found
	//
	// If no tipset key is provided, the appropriate tipset is looked up, and if
	// the message was gas-repriced, the on-chain message will be replayed - in
	// that case the returned InvocResult.MsgCid will not match the Cid param
	//
	// If the caller wants to ensure that exactly the requested message was executed,
	// they MUST check that InvocResult.MsgCid is equal to the provided Cid.
	// Without this check both the requested and original message may appear as
	// successfully executed on-chain, which may look like a double-spend.
	//
	// A replacing message is a message with a different CID, any of Gas values, and
	// different signature, but with all other parameters matching (source/destination,
	// nonce, params, etc.)
	StateReplay(context.Context, types.TipSetKey, cid.Cid) (*InvocResult, error) //perm:read
	// StateGetActor returns the indicated actor's nonce and balance.
	StateGetActor(ctx context.Context, actor address.Address, tsk types.TipSetKey) (*types.Actor, error) //perm:read
	// StateReadState returns the indicated actor's state.
	StateReadState(ctx context.Context, actor address.Address, tsk types.TipSetKey) (*ActorState, error) //perm:read
	// StateListMessages looks back and returns all messages with a matching to or from address, stopping at the given height.
	StateListMessages(ctx context.Context, match *MessageMatch, tsk types.TipSetKey, toht abi.ChainEpoch) ([]cid.Cid, error) //perm:read
	// StateDecodeParams attempts to decode the provided params, based on the recipient actor address and method number.
	StateDecodeParams(ctx context.Context, toAddr address.Address, method abi.MethodNum, params []byte, tsk types.TipSetKey) (interface{}, error) //perm:read
	// StateEncodeParams attempts to encode the provided json params to the binary from
	StateEncodeParams(ctx context.Context, toActCode cid.Cid, method abi.MethodNum, params json.RawMessage) ([]byte, error) //perm:read

	// StateNetworkName returns the name of the network the node is synced to
	StateNetworkName(context.Context) (dtypes.NetworkName, error) //perm:read
	// StateMinerSectors returns info about the given miner's sectors. If the filter bitfield is nil, all sectors are included.
	StateMinerSectors(context.Context, address.Address, *bitfield.BitField, types.TipSetKey) ([]*miner.SectorOnChainInfo, error) //perm:read
	// StateMinerActiveSectors returns info about sectors that a given miner is actively proving.
	StateMinerActiveSectors(context.Context, address.Address, types.TipSetKey) ([]*miner.SectorOnChainInfo, error) //perm:read
	// StateMinerProvingDeadline calculates the deadline at some epoch for a proving period
	// and returns the deadline-related calculations.
	StateMinerProvingDeadline(context.Context, address.Address, types.TipSetKey) (*dline.Info, error) //perm:read
	// StateMinerPower returns the power of the indicated miner
	StateMinerPower(context.Context, address.Address, types.TipSetKey) (*MinerPower, error) //perm:read
	// StateMinerInfo returns info about the indicated miner
	StateMinerInfo(context.Context, address.Address, types.TipSetKey) (MinerInfo, error) //perm:read
	// StateMinerDeadlines returns all the proving deadlines for the given miner
	StateMinerDeadlines(context.Context, address.Address, types.TipSetKey) ([]Deadline, error) //perm:read
	// StateMinerPartitions returns all partitions in the specified deadline
	StateMinerPartitions(ctx context.Context, m address.Address, dlIdx uint64, tsk types.TipSetKey) ([]Partition, error) //perm:read
	// StateMinerFaults returns a bitfield indicating the faulty sectors of the given miner
	StateMinerFaults(context.Context, address.Address, types.TipSetKey) (bitfield.BitField, error) //perm:read
	// StateAllMinerFaults returns all non-expired Faults that occur within lookback epochs of the given tipset
	StateAllMinerFaults(ctx context.Context, lookback abi.ChainEpoch, ts types.TipSetKey) ([]*Fault, error) //perm:read
	// StateMinerRecoveries returns a bitfield indicating the recovering sectors of the given miner
	StateMinerRecoveries(context.Context, address.Address, types.TipSetKey) (bitfield.BitField, error) //perm:read
	// StateMinerInitialPledgeCollateral returns the precommit deposit for the specified miner's sector
	StateMinerPreCommitDepositForPower(context.Context, address.Address, miner.SectorPreCommitInfo, types.TipSetKey) (types.BigInt, error) //perm:read
	// StateMinerInitialPledgeCollateral returns the initial pledge collateral for the specified miner's sector
	StateMinerInitialPledgeCollateral(context.Context, address.Address, miner.SectorPreCommitInfo, types.TipSetKey) (types.BigInt, error) //perm:read
	// StateMinerAvailableBalance returns the portion of a miner's balance that can be withdrawn or spent
	StateMinerAvailableBalance(context.Context, address.Address, types.TipSetKey) (types.BigInt, error) //perm:read
	// StateMinerSectorAllocated checks if a sector number is marked as allocated.
	StateMinerSectorAllocated(context.Context, address.Address, abi.SectorNumber, types.TipSetKey) (bool, error) //perm:read
	// StateSectorPreCommitInfo returns the PreCommit info for the specified miner's sector.
	// Returns nil and no error if the sector isn't precommitted.
	//
	// Note that the sector number may be allocated while PreCommitInfo is nil. This means that either allocated sector
	// numbers were compacted, and the sector number was marked as allocated in order to reduce size of the allocated
	// sectors bitfield, or that the sector was precommitted, but the precommit has expired.
	StateSectorPreCommitInfo(context.Context, address.Address, abi.SectorNumber, types.TipSetKey) (*miner.SectorPreCommitOnChainInfo, error) //perm:read
	// StateSectorGetInfo returns the on-chain info for the specified miner's sector. Returns null in case the sector info isn't found
	// NOTE: returned info.Expiration may not be accurate in some cases, use StateSectorExpiration to get accurate
	// expiration epoch
	StateSectorGetInfo(context.Context, address.Address, abi.SectorNumber, types.TipSetKey) (*miner.SectorOnChainInfo, error) //perm:read
	// StateSectorExpiration returns epoch at which given sector will expire
	StateSectorExpiration(context.Context, address.Address, abi.SectorNumber, types.TipSetKey) (*lminer.SectorExpiration, error) //perm:read
	// StateSectorPartition finds deadline/partition with the specified sector
	StateSectorPartition(ctx context.Context, maddr address.Address, sectorNumber abi.SectorNumber, tok types.TipSetKey) (*lminer.SectorLocation, error) //perm:read
	// StateSearchMsg looks back up to limit epochs in the chain for a message, and returns its receipt and the tipset where it was executed
	//
	// NOTE: If a replacing message is found on chain, this method will return
	// a MsgLookup for the replacing message - the MsgLookup.Message will be a different
	// CID than the one provided in the 'cid' param, MsgLookup.Receipt will contain the
	// result of the execution of the replacing message.
	//
	// If the caller wants to ensure that exactly the requested message was executed,
	// they must check that MsgLookup.Message is equal to the provided 'cid', or set the
	// `allowReplaced` parameter to false. Without this check, and with `allowReplaced`
	// set to true, both the requested and original message may appear as
	// successfully executed on-chain, which may look like a double-spend.
	//
	// A replacing message is a message with a different CID, any of Gas values, and
	// different signature, but with all other parameters matching (source/destination,
	// nonce, params, etc.)
	StateSearchMsg(ctx context.Context, from types.TipSetKey, msg cid.Cid, limit abi.ChainEpoch, allowReplaced bool) (*MsgLookup, error) //perm:read
	// StateWaitMsg looks back up to limit epochs in the chain for a message.
	// If not found, it blocks until the message arrives on chain, and gets to the
	// indicated confidence depth.
	//
	// NOTE: If a replacing message is found on chain, this method will return
	// a MsgLookup for the replacing message - the MsgLookup.Message will be a different
	// CID than the one provided in the 'cid' param, MsgLookup.Receipt will contain the
	// result of the execution of the replacing message.
	//
	// If the caller wants to ensure that exactly the requested message was executed,
	// they must check that MsgLookup.Message is equal to the provided 'cid', or set the
	// `allowReplaced` parameter to false. Without this check, and with `allowReplaced`
	// set to true, both the requested and original message may appear as
	// successfully executed on-chain, which may look like a double-spend.
	//
	// A replacing message is a message with a different CID, any of Gas values, and
	// different signature, but with all other parameters matching (source/destination,
	// nonce, params, etc.)
	StateWaitMsg(ctx context.Context, cid cid.Cid, confidence uint64, limit abi.ChainEpoch, allowReplaced bool) (*MsgLookup, error) //perm:read
	// StateListMiners returns the addresses of every miner that has claimed power in the Power Actor
	StateListMiners(context.Context, types.TipSetKey) ([]address.Address, error) //perm:read
	// StateListActors returns the addresses of every actor in the state
	StateListActors(context.Context, types.TipSetKey) ([]address.Address, error) //perm:read
	// StateMarketBalance looks up the Escrow and Locked balances of the given address in the Storage Market
	StateMarketBalance(context.Context, address.Address, types.TipSetKey) (MarketBalance, error) //perm:read
	// StateMarketParticipants returns the Escrow and Locked balances of every participant in the Storage Market
	StateMarketParticipants(context.Context, types.TipSetKey) (map[string]MarketBalance, error) //perm:read
	// StateMarketDeals returns information about every deal in the Storage Market
	StateMarketDeals(context.Context, types.TipSetKey) (map[string]*MarketDeal, error) //perm:read
	// StateMarketStorageDeal returns information about the indicated deal
	StateMarketStorageDeal(context.Context, abi.DealID, types.TipSetKey) (*MarketDeal, error) //perm:read
	// StateGetAllocationForPendingDeal returns the allocation for a given deal ID of a pending deal. Returns nil if
	// pending allocation is not found.
	StateGetAllocationForPendingDeal(ctx context.Context, dealId abi.DealID, tsk types.TipSetKey) (*verifregtypes.Allocation, error) //perm:read
	// StateGetAllocation returns the allocation for a given address and allocation ID.
	StateGetAllocation(ctx context.Context, clientAddr address.Address, allocationId verifregtypes.AllocationId, tsk types.TipSetKey) (*verifregtypes.Allocation, error) //perm:read
	// StateGetAllocations returns the all the allocations for a given client.
	StateGetAllocations(ctx context.Context, clientAddr address.Address, tsk types.TipSetKey) (map[verifregtypes.AllocationId]verifregtypes.Allocation, error) //perm:read
	// StateGetClaim returns the claim for a given address and claim ID.
	StateGetClaim(ctx context.Context, providerAddr address.Address, claimId verifregtypes.ClaimId, tsk types.TipSetKey) (*verifregtypes.Claim, error) //perm:read
	// StateGetClaims returns the all the claims for a given provider.
	StateGetClaims(ctx context.Context, providerAddr address.Address, tsk types.TipSetKey) (map[verifregtypes.ClaimId]verifregtypes.Claim, error) //perm:read
	// StateComputeDataCID computes DataCID from a set of on-chain deals
	StateComputeDataCID(ctx context.Context, maddr address.Address, sectorType abi.RegisteredSealProof, deals []abi.DealID, tsk types.TipSetKey) (cid.Cid, error) //perm:read
	// StateLookupID retrieves the ID address of the given address
	StateLookupID(context.Context, address.Address, types.TipSetKey) (address.Address, error) //perm:read
	// StateAccountKey returns the public key address of the given ID address for secp and bls accounts
	StateAccountKey(context.Context, address.Address, types.TipSetKey) (address.Address, error) //perm:read
	// StateLookupRobustAddress returns the public key address of the given ID address for non-account addresses (multisig, miners etc)
	StateLookupRobustAddress(context.Context, address.Address, types.TipSetKey) (address.Address, error) //perm:read
	// StateChangedActors returns all the actors whose states change between the two given state CIDs
	// TODO: Should this take tipset keys instead?
	StateChangedActors(context.Context, cid.Cid, cid.Cid) (map[string]types.Actor, error) //perm:read
	// StateMinerSectorCount returns the number of sectors in a miner's sector set and proving set
	StateMinerSectorCount(context.Context, address.Address, types.TipSetKey) (MinerSectors, error) //perm:read
	// StateMinerAllocated returns a bitfield containing all sector numbers marked as allocated in miner state
	StateMinerAllocated(context.Context, address.Address, types.TipSetKey) (*bitfield.BitField, error) //perm:read
	// StateCompute is a flexible command that applies the given messages on the given tipset.
	// The messages are run as though the VM were at the provided height.
	//
	// When called, StateCompute will:
	// - Load the provided tipset, or use the current chain head if not provided
	// - Compute the tipset state of the provided tipset on top of the parent state
	//   - (note that this step runs before vmheight is applied to the execution)
	//   - Execute state upgrade if any were scheduled at the epoch, or in null
	//     blocks preceding the tipset
	//   - Call the cron actor on null blocks preceding the tipset
	//   - For each block in the tipset
	//     - Apply messages in blocks in the specified
	//     - Award block reward by calling the reward actor
	//   - Call the cron actor for the current epoch
	// - If the specified vmheight is higher than the current epoch, apply any
	//   needed state upgrades to the state
	// - Apply the specified messages to the state
	//
	// The vmheight parameter sets VM execution epoch, and can be used to simulate
	// message execution in different network versions. If the specified vmheight
	// epoch is higher than the epoch of the specified tipset, any state upgrades
	// until the vmheight will be executed on the state before applying messages
	// specified by the user.
	//
	// Note that the initial tipset state computation is not affected by the
	// vmheight parameter - only the messages in the `apply` set are
	//
	// If the caller wants to simply compute the state, vmheight should be set to
	// the epoch of the specified tipset.
	//
	// Messages in the `apply` parameter must have the correct nonces, and gas
	// values set.
	StateCompute(context.Context, abi.ChainEpoch, []*types.Message, types.TipSetKey) (*ComputeStateOutput, error) //perm:read
	// StateVerifierStatus returns the data cap for the given address.
	// Returns nil if there is no entry in the data cap table for the
	// address.
	StateVerifierStatus(ctx context.Context, addr address.Address, tsk types.TipSetKey) (*abi.StoragePower, error) //perm:read
	// StateVerifiedClientStatus returns the data cap for the given address.
	// Returns nil if there is no entry in the data cap table for the
	// address.
	StateVerifiedClientStatus(ctx context.Context, addr address.Address, tsk types.TipSetKey) (*abi.StoragePower, error) //perm:read
	// StateVerifiedRegistryRootKey returns the address of the Verified Registry's root key
	StateVerifiedRegistryRootKey(ctx context.Context, tsk types.TipSetKey) (address.Address, error) //perm:read
	// StateDealProviderCollateralBounds returns the min and max collateral a storage provider
	// can issue. It takes the deal size and verified status as parameters.
	StateDealProviderCollateralBounds(context.Context, abi.PaddedPieceSize, bool, types.TipSetKey) (DealCollateralBounds, error) //perm:read

	// StateCirculatingSupply returns the exact circulating supply of Filecoin at the given tipset.
	// This is not used anywhere in the protocol itself, and is only for external consumption.
	StateCirculatingSupply(context.Context, types.TipSetKey) (abi.TokenAmount, error) //perm:read
	// StateVMCirculatingSupplyInternal returns an approximation of the circulating supply of Filecoin at the given tipset.
	// This is the value reported by the runtime interface to actors code.
	StateVMCirculatingSupplyInternal(context.Context, types.TipSetKey) (CirculatingSupply, error) //perm:read
	// StateNetworkVersion returns the network version at the given tipset
	StateNetworkVersion(context.Context, types.TipSetKey) (apitypes.NetworkVersion, error) //perm:read
	// StateActorCodeCIDs returns the CIDs of all the builtin actors for the given network version
	StateActorCodeCIDs(context.Context, abinetwork.Version) (map[string]cid.Cid, error) //perm:read
	// StateActorManifestCID returns the CID of the builtin actors manifest for the given network version
	StateActorManifestCID(context.Context, abinetwork.Version) (cid.Cid, error) //perm:read

	// StateGetRandomnessFromTickets is used to sample the chain for randomness.
	StateGetRandomnessFromTickets(ctx context.Context, personalization crypto.DomainSeparationTag, randEpoch abi.ChainEpoch, entropy []byte, tsk types.TipSetKey) (abi.Randomness, error) //perm:read
	// StateGetRandomnessFromBeacon is used to sample the beacon for randomness.
	StateGetRandomnessFromBeacon(ctx context.Context, personalization crypto.DomainSeparationTag, randEpoch abi.ChainEpoch, entropy []byte, tsk types.TipSetKey) (abi.Randomness, error) //perm:read

	// StateGetBeaconEntry returns the beacon entry for the given filecoin epoch. If
	// the entry has not yet been produced, the call will block until the entry
	// becomes available
	StateGetBeaconEntry(ctx context.Context, epoch abi.ChainEpoch) (*types.BeaconEntry, error) //perm:read

	// StateGetNetworkParams return current network params
	StateGetNetworkParams(ctx context.Context) (*NetworkParams, error) //perm:read

	// MethodGroup: Msig
	// The Msig methods are used to interact with multisig wallets on the
	// filecoin network

	// MsigGetAvailableBalance returns the portion of a multisig's balance that can be withdrawn or spent
	MsigGetAvailableBalance(context.Context, address.Address, types.TipSetKey) (types.BigInt, error) //perm:read
	// MsigGetVestingSchedule returns the vesting details of a given multisig.
	MsigGetVestingSchedule(context.Context, address.Address, types.TipSetKey) (MsigVesting, error) //perm:read
	// MsigGetVested returns the amount of FIL that vested in a multisig in a certain period.
	// It takes the following params: <multisig address>, <start epoch>, <end epoch>
	MsigGetVested(context.Context, address.Address, types.TipSetKey, types.TipSetKey) (types.BigInt, error) //perm:read

	// MsigGetPending returns pending transactions for the given multisig
	// wallet. Once pending transactions are fully approved, they will no longer
	// appear here.
	MsigGetPending(context.Context, address.Address, types.TipSetKey) ([]*MsigTransaction, error) //perm:read

	// MsigCreate creates a multisig wallet
	// It takes the following params: <required number of senders>, <approving addresses>, <unlock duration>
	// <initial balance>, <sender address of the create msg>, <gas price>
	MsigCreate(context.Context, uint64, []address.Address, abi.ChainEpoch, types.BigInt, address.Address, types.BigInt) (*MessagePrototype, error) //perm:sign

	// MsigPropose proposes a multisig message
	// It takes the following params: <multisig address>, <recipient address>, <value to transfer>,
	// <sender address of the propose msg>, <method to call in the proposed message>, <params to include in the proposed message>
	MsigPropose(context.Context, address.Address, address.Address, types.BigInt, address.Address, uint64, []byte) (*MessagePrototype, error) //perm:sign

	// MsigApprove approves a previously-proposed multisig message by transaction ID
	// It takes the following params: <multisig address>, <proposed transaction ID> <signer address>
	MsigApprove(context.Context, address.Address, uint64, address.Address) (*MessagePrototype, error) //perm:sign

	// MsigApproveTxnHash approves a previously-proposed multisig message, specified
	// using both transaction ID and a hash of the parameters used in the
	// proposal. This method of approval can be used to ensure you only approve
	// exactly the transaction you think you are.
	// It takes the following params: <multisig address>, <proposed message ID>, <proposer address>, <recipient address>, <value to transfer>,
	// <sender address of the approve msg>, <method to call in the proposed message>, <params to include in the proposed message>
	MsigApproveTxnHash(context.Context, address.Address, uint64, address.Address, address.Address, types.BigInt, address.Address, uint64, []byte) (*MessagePrototype, error) //perm:sign

	// MsigCancel cancels a previously-proposed multisig message
	// It takes the following params: <multisig address>, <proposed transaction ID> <signer address>
	MsigCancel(context.Context, address.Address, uint64, address.Address) (*MessagePrototype, error) //perm:sign

	// MsigCancel cancels a previously-proposed multisig message
	// It takes the following params: <multisig address>, <proposed transaction ID>, <recipient address>, <value to transfer>,
	// <sender address of the cancel msg>, <method to call in the proposed message>, <params to include in the proposed message>
	MsigCancelTxnHash(context.Context, address.Address, uint64, address.Address, types.BigInt, address.Address, uint64, []byte) (*MessagePrototype, error) //perm:sign

	// MsigAddPropose proposes adding a signer in the multisig
	// It takes the following params: <multisig address>, <sender address of the propose msg>,
	// <new signer>, <whether the number of required signers should be increased>
	MsigAddPropose(context.Context, address.Address, address.Address, address.Address, bool) (*MessagePrototype, error) //perm:sign

	// MsigAddApprove approves a previously proposed AddSigner message
	// It takes the following params: <multisig address>, <sender address of the approve msg>, <proposed message ID>,
	// <proposer address>, <new signer>, <whether the number of required signers should be increased>
	MsigAddApprove(context.Context, address.Address, address.Address, uint64, address.Address, address.Address, bool) (*MessagePrototype, error) //perm:sign

	// MsigAddCancel cancels a previously proposed AddSigner message
	// It takes the following params: <multisig address>, <sender address of the cancel msg>, <proposed message ID>,
	// <new signer>, <whether the number of required signers should be increased>
	MsigAddCancel(context.Context, address.Address, address.Address, uint64, address.Address, bool) (*MessagePrototype, error) //perm:sign

	// MsigSwapPropose proposes swapping 2 signers in the multisig
	// It takes the following params: <multisig address>, <sender address of the propose msg>,
	// <old signer>, <new signer>
	MsigSwapPropose(context.Context, address.Address, address.Address, address.Address, address.Address) (*MessagePrototype, error) //perm:sign

	// MsigSwapApprove approves a previously proposed SwapSigner
	// It takes the following params: <multisig address>, <sender address of the approve msg>, <proposed message ID>,
	// <proposer address>, <old signer>, <new signer>
	MsigSwapApprove(context.Context, address.Address, address.Address, uint64, address.Address, address.Address, address.Address) (*MessagePrototype, error) //perm:sign

	// MsigSwapCancel cancels a previously proposed SwapSigner message
	// It takes the following params: <multisig address>, <sender address of the cancel msg>, <proposed message ID>,
	// <old signer>, <new signer>
	MsigSwapCancel(context.Context, address.Address, address.Address, uint64, address.Address, address.Address) (*MessagePrototype, error) //perm:sign

	// MsigRemoveSigner proposes the removal of a signer from the multisig.
	// It accepts the multisig to make the change on, the proposer address to
	// send the message from, the address to be removed, and a boolean
	// indicating whether or not the signing threshold should be lowered by one
	// along with the address removal.
	MsigRemoveSigner(ctx context.Context, msig address.Address, proposer address.Address, toRemove address.Address, decrease bool) (*MessagePrototype, error) //perm:sign

	// MarketAddBalance adds funds to the market actor
	MarketAddBalance(ctx context.Context, wallet, addr address.Address, amt types.BigInt) (cid.Cid, error) //perm:sign
	// MarketGetReserved gets the amount of funds that are currently reserved for the address
	MarketGetReserved(ctx context.Context, addr address.Address) (types.BigInt, error) //perm:sign
	// MarketReserveFunds reserves funds for a deal
	MarketReserveFunds(ctx context.Context, wallet address.Address, addr address.Address, amt types.BigInt) (cid.Cid, error) //perm:sign
	// MarketReleaseFunds releases funds reserved by MarketReserveFunds
	MarketReleaseFunds(ctx context.Context, addr address.Address, amt types.BigInt) error //perm:sign
	// MarketWithdraw withdraws unlocked funds from the market actor
	MarketWithdraw(ctx context.Context, wallet, addr address.Address, amt types.BigInt) (cid.Cid, error) //perm:sign

	// MethodGroup: Paych
	// The Paych methods are for interacting with and managing payment channels

	// PaychGet gets or creates a payment channel between address pair
	//  The specified amount will be reserved for use. If there aren't enough non-reserved funds
	//    available, funds will be added through an on-chain message.
	//  - When opts.OffChain is true, this call will not cause any messages to be sent to the chain (no automatic
	//    channel creation/funds adding). If the operation can't be performed without sending a message an error will be
	//    returned. Note that even when this option is specified, this call can be blocked by previous operations on the
	//    channel waiting for on-chain operations.
	PaychGet(ctx context.Context, from, to address.Address, amt types.BigInt, opts PaychGetOpts) (*ChannelInfo, error) //perm:sign
	// PaychFund gets or creates a payment channel between address pair.
	// The specified amount will be added to the channel through on-chain send for future use
	PaychFund(ctx context.Context, from, to address.Address, amt types.BigInt) (*ChannelInfo, error)                    //perm:sign
	PaychGetWaitReady(context.Context, cid.Cid) (address.Address, error)                                                //perm:sign
	PaychAvailableFunds(ctx context.Context, ch address.Address) (*ChannelAvailableFunds, error)                        //perm:sign
	PaychAvailableFundsByFromTo(ctx context.Context, from, to address.Address) (*ChannelAvailableFunds, error)          //perm:sign
	PaychList(context.Context) ([]address.Address, error)                                                               //perm:read
	PaychStatus(context.Context, address.Address) (*PaychStatus, error)                                                 //perm:read
	PaychSettle(context.Context, address.Address) (cid.Cid, error)                                                      //perm:sign
	PaychCollect(context.Context, address.Address) (cid.Cid, error)                                                     //perm:sign
	PaychAllocateLane(ctx context.Context, ch address.Address) (uint64, error)                                          //perm:sign
	PaychNewPayment(ctx context.Context, from, to address.Address, vouchers []VoucherSpec) (*PaymentInfo, error)        //perm:sign
	PaychVoucherCheckValid(context.Context, address.Address, *paych.SignedVoucher) error                                //perm:read
	PaychVoucherCheckSpendable(context.Context, address.Address, *paych.SignedVoucher, []byte, []byte) (bool, error)    //perm:read
	PaychVoucherCreate(context.Context, address.Address, types.BigInt, uint64) (*VoucherCreateResult, error)            //perm:sign
	PaychVoucherAdd(context.Context, address.Address, *paych.SignedVoucher, []byte, types.BigInt) (types.BigInt, error) //perm:write
	PaychVoucherList(context.Context, address.Address) ([]*paych.SignedVoucher, error)                                  //perm:write
	PaychVoucherSubmit(context.Context, address.Address, *paych.SignedVoucher, []byte, []byte) (cid.Cid, error)         //perm:sign

	// MethodGroup: Node
	// These methods are general node management and status commands

	NodeStatus(ctx context.Context, inclChainStatus bool) (NodeStatus, error) //perm:read

	// MethodGroup: Eth
	// These methods are used for Ethereum-compatible JSON-RPC calls
	//
	// EthAccounts will always return [] since we don't expect Lotus to manage private keys
	EthAccounts(ctx context.Context) ([]ethtypes.EthAddress, error) //perm:read
	// EthBlockNumber returns the height of the latest (heaviest) TipSet
	EthBlockNumber(ctx context.Context) (ethtypes.EthUint64, error) //perm:read
	// EthGetBlockTransactionCountByNumber returns the number of messages in the TipSet
	EthGetBlockTransactionCountByNumber(ctx context.Context, blkNum ethtypes.EthUint64) (ethtypes.EthUint64, error) //perm:read
	// EthGetBlockTransactionCountByHash returns the number of messages in the TipSet
	EthGetBlockTransactionCountByHash(ctx context.Context, blkHash ethtypes.EthHash) (ethtypes.EthUint64, error) //perm:read

	EthGetBlockByHash(ctx context.Context, blkHash ethtypes.EthHash, fullTxInfo bool) (ethtypes.EthBlock, error)                               //perm:read
	EthGetBlockByNumber(ctx context.Context, blkNum string, fullTxInfo bool) (ethtypes.EthBlock, error)                                        //perm:read
	EthGetTransactionByHash(ctx context.Context, txHash *ethtypes.EthHash) (*ethtypes.EthTx, error)                                            //perm:read
	EthGetTransactionHashByCid(ctx context.Context, cid cid.Cid) (*ethtypes.EthHash, error)                                                    //perm:read
	EthGetMessageCidByTransactionHash(ctx context.Context, txHash *ethtypes.EthHash) (*cid.Cid, error)                                         //perm:read
	EthGetTransactionCount(ctx context.Context, sender ethtypes.EthAddress, blkOpt string) (ethtypes.EthUint64, error)                         //perm:read
	EthGetTransactionReceipt(ctx context.Context, txHash ethtypes.EthHash) (*EthTxReceipt, error)                                              //perm:read
	EthGetTransactionByBlockHashAndIndex(ctx context.Context, blkHash ethtypes.EthHash, txIndex ethtypes.EthUint64) (ethtypes.EthTx, error)    //perm:read
	EthGetTransactionByBlockNumberAndIndex(ctx context.Context, blkNum ethtypes.EthUint64, txIndex ethtypes.EthUint64) (ethtypes.EthTx, error) //perm:read

	EthGetCode(ctx context.Context, address ethtypes.EthAddress, blkOpt string) (ethtypes.EthBytes, error)                                    //perm:read
	EthGetStorageAt(ctx context.Context, address ethtypes.EthAddress, position ethtypes.EthBytes, blkParam string) (ethtypes.EthBytes, error) //perm:read
	EthGetBalance(ctx context.Context, address ethtypes.EthAddress, blkParam string) (ethtypes.EthBigInt, error)                              //perm:read
	EthChainId(ctx context.Context) (ethtypes.EthUint64, error)                                                                               //perm:read
	NetVersion(ctx context.Context) (string, error)                                                                                           //perm:read
	NetListening(ctx context.Context) (bool, error)                                                                                           //perm:read
	EthProtocolVersion(ctx context.Context) (ethtypes.EthUint64, error)                                                                       //perm:read
	EthGasPrice(ctx context.Context) (ethtypes.EthBigInt, error)                                                                              //perm:read
	EthFeeHistory(ctx context.Context, p jsonrpc.RawParams) (ethtypes.EthFeeHistory, error)                                                   //perm:read

	EthMaxPriorityFeePerGas(ctx context.Context) (ethtypes.EthBigInt, error)                      //perm:read
	EthEstimateGas(ctx context.Context, tx ethtypes.EthCall) (ethtypes.EthUint64, error)          //perm:read
	EthCall(ctx context.Context, tx ethtypes.EthCall, blkParam string) (ethtypes.EthBytes, error) //perm:read

	EthSendRawTransaction(ctx context.Context, rawTx ethtypes.EthBytes) (ethtypes.EthHash, error) //perm:read

	// Returns event logs matching given filter spec.
	EthGetLogs(ctx context.Context, filter *ethtypes.EthFilterSpec) (*ethtypes.EthFilterResult, error) //perm:read

	// Polling method for a filter, returns event logs which occurred since last poll.
	// (requires write perm since timestamp of last filter execution will be written)
	EthGetFilterChanges(ctx context.Context, id ethtypes.EthFilterID) (*ethtypes.EthFilterResult, error) //perm:write

	// Returns event logs matching filter with given id.
	// (requires write perm since timestamp of last filter execution will be written)
	EthGetFilterLogs(ctx context.Context, id ethtypes.EthFilterID) (*ethtypes.EthFilterResult, error) //perm:write

	// Installs a persistent filter based on given filter spec.
	EthNewFilter(ctx context.Context, filter *ethtypes.EthFilterSpec) (ethtypes.EthFilterID, error) //perm:write

	// Installs a persistent filter to notify when a new block arrives.
	EthNewBlockFilter(ctx context.Context) (ethtypes.EthFilterID, error) //perm:write

	// Installs a persistent filter to notify when new messages arrive in the message pool.
	EthNewPendingTransactionFilter(ctx context.Context) (ethtypes.EthFilterID, error) //perm:write

	// Uninstalls a filter with given id.
	EthUninstallFilter(ctx context.Context, id ethtypes.EthFilterID) (bool, error) //perm:write

	// Subscribe to different event types using websockets
	// eventTypes is one or more of:
	//  - newHeads: notify when new blocks arrive.
	//  - pendingTransactions: notify when new messages arrive in the message pool.
	//  - logs: notify new event logs that match a criteria
	// params contains additional parameters used with the log event type
	// The client will receive a stream of EthSubscriptionResponse values until EthUnsubscribe is called.
	EthSubscribe(ctx context.Context, params jsonrpc.RawParams) (ethtypes.EthSubscriptionID, error) //perm:write

	// Unsubscribe from a websocket subscription
	EthUnsubscribe(ctx context.Context, id ethtypes.EthSubscriptionID) (bool, error) //perm:write

	// Returns the client version
	Web3ClientVersion(ctx context.Context) (string, error) //perm:read

	// CreateBackup creates node backup onder the specified file name. The
	// method requires that the lotus daemon is running with the
	// LOTUS_BACKUP_BASE_PATH environment variable set to some path, and that
	// the path specified when calling CreateBackup is within the base path
	CreateBackup(ctx context.Context, fpath string) error //perm:admin

	RaftState(ctx context.Context) (*RaftStateData, error) //perm:read
	RaftLeader(ctx context.Context) (peer.ID, error)       //perm:read

	// IPC-specific methods //

	// IPCAddSubnetActor deploys a new subnet actor.
<<<<<<< HEAD
	IpcAddSubnetActor(ctx context.Context, wallet address.Address, params subnetactor.ConstructParams) (address.Address, error)   //perm:write
	IpcReadGatewayState(ctx context.Context, actor address.Address, tsk types.TipSetKey) (*gateway.State, error)                  //perm:read
	IpcReadSubnetActorState(ctx context.Context, actor address.Address, tsk types.TipSetKey) (*subnetactor.State, error)          //perm:read
	IpcGetPrevCheckpointForChild(ctx context.Context, gatewayAddr address.Address, subnet sdk.SubnetID) (cid.Cid, error)          //perm:read
	IpcGetCheckpointTemplate(ctx context.Context, gatewayAddr address.Address, epoch abi.ChainEpoch) (*gateway.Checkpoint, error) //perm:read
	IPCCreateSubnetGenesis(ctx context.Context, subnet sdk.SubnetID) ([]byte, error)                                              //perm:read
=======
	IPCAddSubnetActor(ctx context.Context, wallet address.Address, params subnetactor.ConstructParams) (address.Address, error)   //perm:write
	IPCReadGatewayState(ctx context.Context, actor address.Address, tsk types.TipSetKey) (*gateway.State, error)                  //perm:read
	IPCReadSubnetActorState(ctx context.Context, actor address.Address, tsk types.TipSetKey) (*subnetactor.State, error)          //perm:read
	IPCGetPrevCheckpointForChild(ctx context.Context, gatewayAddr address.Address, subnet sdk.SubnetID) (cid.Cid, error)          //perm:read
	IPCGetCheckpointTemplate(ctx context.Context, gatewayAddr address.Address, epoch abi.ChainEpoch) (*gateway.Checkpoint, error) //perm:read
>>>>>>> 21086ca7
}

// reverse interface to the client, called after EthSubscribe
type EthSubscriber interface {
	// note: the parameter is ethtypes.EthSubscriptionResponse serialized as json object
	EthSubscription(ctx context.Context, r jsonrpc.RawParams) error // rpc_method:eth_subscription notify:true
}

type StorageAsk struct {
	Response *storagemarket.StorageAsk

	DealProtocols []string
}

type FileRef struct {
	Path  string
	IsCAR bool
}

type MinerSectors struct {
	// Live sectors that should be proven.
	Live uint64
	// Sectors actively contributing to power.
	Active uint64
	// Sectors with failed proofs.
	Faulty uint64
}

type ImportRes struct {
	Root     cid.Cid
	ImportID imports.ID
}

type Import struct {
	Key imports.ID
	Err string

	Root *cid.Cid

	// Source is the provenance of the import, e.g. "import", "unknown", else.
	// Currently useless but may be used in the future.
	Source string

	// FilePath is the path of the original file. It is important that the file
	// is retained at this path, because it will be referenced during
	// the transfer (when we do the UnixFS chunking, we don't duplicate the
	// leaves, but rather point to chunks of the original data through
	// positional references).
	FilePath string

	// CARPath is the path of the CAR file containing the DAG for this import.
	CARPath string
}

type DealInfo struct {
	ProposalCid cid.Cid
	State       storagemarket.StorageDealStatus
	Message     string // more information about deal state, particularly errors
	DealStages  *storagemarket.DealStages
	Provider    address.Address

	DataRef  *storagemarket.DataRef
	PieceCID cid.Cid
	Size     uint64

	PricePerEpoch types.BigInt
	Duration      uint64

	DealID abi.DealID

	CreationTime time.Time
	Verified     bool

	TransferChannelID *datatransfer.ChannelID
	DataTransfer      *DataTransferChannel
}

type MsgLookup struct {
	Message   cid.Cid // Can be different than requested, in case it was replaced, but only gas values changed
	Receipt   types.MessageReceipt
	ReturnDec interface{}
	TipSet    types.TipSetKey
	Height    abi.ChainEpoch
}

type MsgGasCost struct {
	Message            cid.Cid // Can be different than requested, in case it was replaced, but only gas values changed
	GasUsed            abi.TokenAmount
	BaseFeeBurn        abi.TokenAmount
	OverEstimationBurn abi.TokenAmount
	MinerPenalty       abi.TokenAmount
	MinerTip           abi.TokenAmount
	Refund             abi.TokenAmount
	TotalCost          abi.TokenAmount
}

// BlsMessages[x].cid = Cids[x]
// SecpkMessages[y].cid = Cids[BlsMessages.length + y]
type BlockMessages struct {
	BlsMessages   []*types.Message
	SecpkMessages []*types.SignedMessage

	Cids []cid.Cid
}

type Message struct {
	Cid     cid.Cid
	Message *types.Message
}

type ActorState struct {
	Balance types.BigInt
	Code    cid.Cid
	State   interface{}
}

type PCHDir int

const (
	PCHUndef PCHDir = iota
	PCHInbound
	PCHOutbound
)

type PaychGetOpts struct {
	OffChain bool
}

type PaychStatus struct {
	ControlAddr address.Address
	Direction   PCHDir
}

type ChannelInfo struct {
	Channel      address.Address
	WaitSentinel cid.Cid
}

type ChannelAvailableFunds struct {
	// Channel is the address of the channel
	Channel *address.Address
	// From is the from address of the channel (channel creator)
	From address.Address
	// To is the to address of the channel
	To address.Address

	// ConfirmedAmt is the total amount of funds that have been confirmed on-chain for the channel
	ConfirmedAmt types.BigInt
	// PendingAmt is the amount of funds that are pending confirmation on-chain
	PendingAmt types.BigInt

	// NonReservedAmt is part of ConfirmedAmt that is available for use (e.g. when the payment channel was pre-funded)
	NonReservedAmt types.BigInt
	// PendingAvailableAmt is the amount of funds that are pending confirmation on-chain that will become available once confirmed
	PendingAvailableAmt types.BigInt

	// PendingWaitSentinel can be used with PaychGetWaitReady to wait for
	// confirmation of pending funds
	PendingWaitSentinel *cid.Cid
	// QueuedAmt is the amount that is queued up behind a pending request
	QueuedAmt types.BigInt

	// VoucherRedeemedAmt is the amount that is redeemed by vouchers on-chain
	// and in the local datastore
	VoucherReedeemedAmt types.BigInt
}

type PaymentInfo struct {
	Channel      address.Address
	WaitSentinel cid.Cid
	Vouchers     []*paych.SignedVoucher
}

type VoucherSpec struct {
	Amount      types.BigInt
	TimeLockMin abi.ChainEpoch
	TimeLockMax abi.ChainEpoch
	MinSettle   abi.ChainEpoch

	Extra *paych.ModVerifyParams
}

// VoucherCreateResult is the response to calling PaychVoucherCreate
type VoucherCreateResult struct {
	// Voucher that was created, or nil if there was an error or if there
	// were insufficient funds in the channel
	Voucher *paych.SignedVoucher
	// Shortfall is the additional amount that would be needed in the channel
	// in order to be able to create the voucher
	Shortfall types.BigInt
}

type MinerPower struct {
	MinerPower  power.Claim
	TotalPower  power.Claim
	HasMinPower bool
}

type QueryOffer struct {
	Err string

	Root  cid.Cid
	Piece *cid.Cid

	Size                    uint64
	MinPrice                types.BigInt
	UnsealPrice             types.BigInt
	PricePerByte            abi.TokenAmount
	PaymentInterval         uint64
	PaymentIntervalIncrease uint64
	Miner                   address.Address
	MinerPeer               retrievalmarket.RetrievalPeer
}

func (o *QueryOffer) Order(client address.Address) RetrievalOrder {
	return RetrievalOrder{
		Root:                    o.Root,
		Piece:                   o.Piece,
		Size:                    o.Size,
		Total:                   o.MinPrice,
		UnsealPrice:             o.UnsealPrice,
		PaymentInterval:         o.PaymentInterval,
		PaymentIntervalIncrease: o.PaymentIntervalIncrease,
		Client:                  client,

		Miner:     o.Miner,
		MinerPeer: &o.MinerPeer,
	}
}

type MarketBalance struct {
	Escrow big.Int
	Locked big.Int
}

type MarketDeal struct {
	Proposal market.DealProposal
	State    market.DealState
}

type RetrievalOrder struct {
	Root         cid.Cid
	Piece        *cid.Cid
	DataSelector *Selector

	// todo: Size/Total are only used for calculating price per byte; we should let users just pass that
	Size  uint64
	Total types.BigInt

	UnsealPrice             types.BigInt
	PaymentInterval         uint64
	PaymentIntervalIncrease uint64
	Client                  address.Address
	Miner                   address.Address
	MinerPeer               *retrievalmarket.RetrievalPeer

	RemoteStore *RemoteStoreID `json:"RemoteStore,omitempty"`
}

type RemoteStoreID = uuid.UUID

type InvocResult struct {
	MsgCid         cid.Cid
	Msg            *types.Message
	MsgRct         *types.MessageReceipt
	GasCost        MsgGasCost
	ExecutionTrace types.ExecutionTrace
	Error          string
	Duration       time.Duration
}

type MethodCall struct {
	types.MessageReceipt
	Error string
}

type StartDealParams struct {
	Data               *storagemarket.DataRef
	Wallet             address.Address
	Miner              address.Address
	EpochPrice         types.BigInt
	MinBlocksDuration  uint64
	ProviderCollateral big.Int
	DealStartEpoch     abi.ChainEpoch
	FastRetrieval      bool
	VerifiedDeal       bool
}

func (s *StartDealParams) UnmarshalJSON(raw []byte) (err error) {
	type sdpAlias StartDealParams

	sdp := sdpAlias{
		FastRetrieval: true,
	}

	if err := json.Unmarshal(raw, &sdp); err != nil {
		return err
	}

	*s = StartDealParams(sdp)

	return nil
}

type IpldObject struct {
	Cid cid.Cid
	Obj interface{}
}

type ActiveSync struct {
	WorkerID uint64
	Base     *types.TipSet
	Target   *types.TipSet

	Stage  SyncStateStage
	Height abi.ChainEpoch

	Start   time.Time
	End     time.Time
	Message string
}

type SyncState struct {
	ActiveSyncs []ActiveSync

	VMApplied uint64
}

type SyncStateStage int

const (
	StageIdle = SyncStateStage(iota)
	StageHeaders
	StagePersistHeaders
	StageMessages
	StageSyncComplete
	StageSyncErrored
	StageFetchingMessages
)

func (v SyncStateStage) String() string {
	switch v {
	case StageIdle:
		return "idle"
	case StageHeaders:
		return "header sync"
	case StagePersistHeaders:
		return "persisting headers"
	case StageMessages:
		return "message sync"
	case StageSyncComplete:
		return "complete"
	case StageSyncErrored:
		return "error"
	case StageFetchingMessages:
		return "fetching messages"
	default:
		return fmt.Sprintf("<unknown: %d>", v)
	}
}

type MpoolChange int

const (
	MpoolAdd MpoolChange = iota
	MpoolRemove
)

type MpoolUpdate struct {
	Type    MpoolChange
	Message *types.SignedMessage
}

type ComputeStateOutput struct {
	Root  cid.Cid
	Trace []*InvocResult
}

type DealCollateralBounds struct {
	Min abi.TokenAmount
	Max abi.TokenAmount
}

type CirculatingSupply struct {
	FilVested           abi.TokenAmount
	FilMined            abi.TokenAmount
	FilBurnt            abi.TokenAmount
	FilLocked           abi.TokenAmount
	FilCirculating      abi.TokenAmount
	FilReserveDisbursed abi.TokenAmount
}

type MiningBaseInfo struct {
	MinerPower        types.BigInt
	NetworkPower      types.BigInt
	Sectors           []builtin.ExtendedSectorInfo
	WorkerKey         address.Address
	SectorSize        abi.SectorSize
	PrevBeaconEntry   types.BeaconEntry
	BeaconEntries     []types.BeaconEntry
	EligibleForMining bool
}

type BlockTemplate struct {
	Miner            address.Address
	Parents          types.TipSetKey
	Ticket           *types.Ticket
	Eproof           *types.ElectionProof
	BeaconValues     []types.BeaconEntry
	Messages         []*types.SignedMessage
	Epoch            abi.ChainEpoch
	Timestamp        uint64
	WinningPoStProof []builtin.PoStProof
}

type DataSize struct {
	PayloadSize int64
	PieceSize   abi.PaddedPieceSize
}

type DataCIDSize struct {
	PayloadSize int64
	PieceSize   abi.PaddedPieceSize
	PieceCID    cid.Cid
}

type CommPRet struct {
	Root cid.Cid
	Size abi.UnpaddedPieceSize
}
type HeadChange struct {
	Type string
	Val  *types.TipSet
}

type MsigProposeResponse int

const (
	MsigApprove MsigProposeResponse = iota
	MsigCancel
)

type Deadline struct {
	PostSubmissions      bitfield.BitField
	DisputableProofCount uint64
}

type Partition struct {
	AllSectors        bitfield.BitField
	FaultySectors     bitfield.BitField
	RecoveringSectors bitfield.BitField
	LiveSectors       bitfield.BitField
	ActiveSectors     bitfield.BitField
}

type Fault struct {
	Miner address.Address
	Epoch abi.ChainEpoch
}

var EmptyVesting = MsigVesting{
	InitialBalance: types.EmptyInt,
	StartEpoch:     -1,
	UnlockDuration: -1,
}

type MsigVesting struct {
	InitialBalance abi.TokenAmount
	StartEpoch     abi.ChainEpoch
	UnlockDuration abi.ChainEpoch
}

type MessageMatch struct {
	To   address.Address
	From address.Address
}

type MsigTransaction struct {
	ID     int64
	To     address.Address
	Value  abi.TokenAmount
	Method abi.MethodNum
	Params []byte

	Approved []address.Address
}

type PruneOpts struct {
	MovingGC    bool
	RetainState int64
}

type EthTxReceipt struct {
	TransactionHash   ethtypes.EthHash     `json:"transactionHash"`
	TransactionIndex  ethtypes.EthUint64   `json:"transactionIndex"`
	BlockHash         ethtypes.EthHash     `json:"blockHash"`
	BlockNumber       ethtypes.EthUint64   `json:"blockNumber"`
	From              ethtypes.EthAddress  `json:"from"`
	To                *ethtypes.EthAddress `json:"to"`
	StateRoot         ethtypes.EthHash     `json:"root"`
	Status            ethtypes.EthUint64   `json:"status"`
	ContractAddress   *ethtypes.EthAddress `json:"contractAddress"`
	CumulativeGasUsed ethtypes.EthUint64   `json:"cumulativeGasUsed"`
	GasUsed           ethtypes.EthUint64   `json:"gasUsed"`
	EffectiveGasPrice ethtypes.EthBigInt   `json:"effectiveGasPrice"`
	LogsBloom         ethtypes.EthBytes    `json:"logsBloom"`
	Logs              []ethtypes.EthLog    `json:"logs"`
	Type              ethtypes.EthUint64   `json:"type"`
}<|MERGE_RESOLUTION|>--- conflicted
+++ resolved
@@ -865,20 +865,11 @@
 	// IPC-specific methods //
 
 	// IPCAddSubnetActor deploys a new subnet actor.
-<<<<<<< HEAD
-	IpcAddSubnetActor(ctx context.Context, wallet address.Address, params subnetactor.ConstructParams) (address.Address, error)   //perm:write
-	IpcReadGatewayState(ctx context.Context, actor address.Address, tsk types.TipSetKey) (*gateway.State, error)                  //perm:read
-	IpcReadSubnetActorState(ctx context.Context, actor address.Address, tsk types.TipSetKey) (*subnetactor.State, error)          //perm:read
-	IpcGetPrevCheckpointForChild(ctx context.Context, gatewayAddr address.Address, subnet sdk.SubnetID) (cid.Cid, error)          //perm:read
-	IpcGetCheckpointTemplate(ctx context.Context, gatewayAddr address.Address, epoch abi.ChainEpoch) (*gateway.Checkpoint, error) //perm:read
-	IPCCreateSubnetGenesis(ctx context.Context, subnet sdk.SubnetID) ([]byte, error)                                              //perm:read
-=======
 	IPCAddSubnetActor(ctx context.Context, wallet address.Address, params subnetactor.ConstructParams) (address.Address, error)   //perm:write
 	IPCReadGatewayState(ctx context.Context, actor address.Address, tsk types.TipSetKey) (*gateway.State, error)                  //perm:read
 	IPCReadSubnetActorState(ctx context.Context, actor address.Address, tsk types.TipSetKey) (*subnetactor.State, error)          //perm:read
 	IPCGetPrevCheckpointForChild(ctx context.Context, gatewayAddr address.Address, subnet sdk.SubnetID) (cid.Cid, error)          //perm:read
 	IPCGetCheckpointTemplate(ctx context.Context, gatewayAddr address.Address, epoch abi.ChainEpoch) (*gateway.Checkpoint, error) //perm:read
->>>>>>> 21086ca7
 }
 
 // reverse interface to the client, called after EthSubscribe
