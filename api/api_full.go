package api

import (
	"context"
	"encoding/json"
	"fmt"
	"time"

	"github.com/google/uuid"
	"github.com/ipfs/go-cid"
	blocks "github.com/ipfs/go-libipfs/blocks"
	"github.com/libp2p/go-libp2p/core/peer"

	"github.com/filecoin-project/go-address"
	"github.com/filecoin-project/go-bitfield"
	datatransfer "github.com/filecoin-project/go-data-transfer"
	"github.com/filecoin-project/go-fil-markets/retrievalmarket"
	"github.com/filecoin-project/go-fil-markets/storagemarket"
	"github.com/filecoin-project/go-jsonrpc"
	"github.com/filecoin-project/go-state-types/abi"
	"github.com/filecoin-project/go-state-types/big"
	"github.com/filecoin-project/go-state-types/builtin/v8/paych"
	"github.com/filecoin-project/go-state-types/builtin/v9/market"
	"github.com/filecoin-project/go-state-types/builtin/v9/miner"
	verifregtypes "github.com/filecoin-project/go-state-types/builtin/v9/verifreg"
	"github.com/filecoin-project/go-state-types/crypto"
	"github.com/filecoin-project/go-state-types/dline"
	abinetwork "github.com/filecoin-project/go-state-types/network"

	apitypes "github.com/filecoin-project/lotus/api/types"
	"github.com/filecoin-project/lotus/chain/actors/builtin"
	lminer "github.com/filecoin-project/lotus/chain/actors/builtin/miner"
	"github.com/filecoin-project/lotus/chain/actors/builtin/power"
	"github.com/filecoin-project/lotus/chain/types"
	"github.com/filecoin-project/lotus/chain/types/ethtypes"
	"github.com/filecoin-project/lotus/node/modules/dtypes"
	"github.com/filecoin-project/lotus/node/repo/imports"
)

//go:generate go run github.com/golang/mock/mockgen -destination=mocks/mock_full.go -package=mocks . FullNode

// ChainIO abstracts operations for accessing raw IPLD objects.
type ChainIO interface {
	ChainReadObj(context.Context, cid.Cid) ([]byte, error)
	ChainHasObj(context.Context, cid.Cid) (bool, error)
	ChainPutObj(context.Context, blocks.Block) error
}

const LookbackNoLimit = abi.ChainEpoch(-1)

//                       MODIFYING THE API INTERFACE
//
// NOTE: This is the V1 (Unstable) API - to add methods to the V0 (Stable) API
// you'll have to add those methods to interfaces in `api/v0api`
//
// When adding / changing methods in this file:
// * Do the change here
// * Adjust implementation in `node/impl/`
// * Run `make gen` - this will:
//  * Generate proxy structs
//  * Generate mocks
//  * Generate markdown docs
//  * Generate openrpc blobs

// FullNode API is a low-level interface to the Filecoin network full node
type FullNode interface {
	Common
	Net

	// MethodGroup: Chain
	// The Chain method group contains methods for interacting with the
	// blockchain, but that do not require any form of state computation.

	// ChainNotify returns channel with chain head updates.
	// First message is guaranteed to be of len == 1, and type == 'current'.
	ChainNotify(context.Context) (<-chan []*HeadChange, error) //perm:read

	// ChainHead returns the current head of the chain.
	ChainHead(context.Context) (*types.TipSet, error) //perm:read

	// ChainGetBlock returns the block specified by the given CID.
	ChainGetBlock(context.Context, cid.Cid) (*types.BlockHeader, error) //perm:read
	// ChainGetTipSet returns the tipset specified by the given TipSetKey.
	ChainGetTipSet(context.Context, types.TipSetKey) (*types.TipSet, error) //perm:read

	// ChainGetBlockMessages returns messages stored in the specified block.
	//
	// Note: If there are multiple blocks in a tipset, it's likely that some
	// messages will be duplicated. It's also possible for blocks in a tipset to have
	// different messages from the same sender at the same nonce. When that happens,
	// only the first message (in a block with lowest ticket) will be considered
	// for execution
	//
	// NOTE: THIS METHOD SHOULD ONLY BE USED FOR GETTING MESSAGES IN A SPECIFIC BLOCK
	//
	// DO NOT USE THIS METHOD TO GET MESSAGES INCLUDED IN A TIPSET
	// Use ChainGetParentMessages, which will perform correct message deduplication
	ChainGetBlockMessages(ctx context.Context, blockCid cid.Cid) (*BlockMessages, error) //perm:read

	// ChainGetParentReceipts returns receipts for messages in parent tipset of
	// the specified block. The receipts in the list returned is one-to-one with the
	// messages returned by a call to ChainGetParentMessages with the same blockCid.
	ChainGetParentReceipts(ctx context.Context, blockCid cid.Cid) ([]*types.MessageReceipt, error) //perm:read

	// ChainGetParentMessages returns messages stored in parent tipset of the
	// specified block.
	ChainGetParentMessages(ctx context.Context, blockCid cid.Cid) ([]Message, error) //perm:read

	// ChainGetMessagesInTipset returns message stores in current tipset
	ChainGetMessagesInTipset(ctx context.Context, tsk types.TipSetKey) ([]Message, error) //perm:read

	// ChainGetTipSetByHeight looks back for a tipset at the specified epoch.
	// If there are no blocks at the specified epoch, a tipset at an earlier epoch
	// will be returned.
	ChainGetTipSetByHeight(context.Context, abi.ChainEpoch, types.TipSetKey) (*types.TipSet, error) //perm:read

	// ChainGetTipSetAfterHeight looks back for a tipset at the specified epoch.
	// If there are no blocks at the specified epoch, the first non-nil tipset at a later epoch
	// will be returned.
	ChainGetTipSetAfterHeight(context.Context, abi.ChainEpoch, types.TipSetKey) (*types.TipSet, error) //perm:read

	// ChainReadObj reads ipld nodes referenced by the specified CID from chain
	// blockstore and returns raw bytes.
	ChainReadObj(context.Context, cid.Cid) ([]byte, error) //perm:read

	// ChainDeleteObj deletes node referenced by the given CID
	ChainDeleteObj(context.Context, cid.Cid) error //perm:admin

	// ChainHasObj checks if a given CID exists in the chain blockstore.
	ChainHasObj(context.Context, cid.Cid) (bool, error) //perm:read

	// ChainPutObj puts a given object into the block store
	ChainPutObj(context.Context, blocks.Block) error //perm:admin

	// ChainStatObj returns statistics about the graph referenced by 'obj'.
	// If 'base' is also specified, then the returned stat will be a diff
	// between the two objects.
	ChainStatObj(ctx context.Context, obj cid.Cid, base cid.Cid) (ObjStat, error) //perm:read

	// ChainSetHead forcefully sets current chain head. Use with caution.
	ChainSetHead(context.Context, types.TipSetKey) error //perm:admin

	// ChainGetGenesis returns the genesis tipset.
	ChainGetGenesis(context.Context) (*types.TipSet, error) //perm:read

	// ChainTipSetWeight computes weight for the specified tipset.
	ChainTipSetWeight(context.Context, types.TipSetKey) (types.BigInt, error) //perm:read
	ChainGetNode(ctx context.Context, p string) (*IpldObject, error)          //perm:read

	// ChainGetMessage reads a message referenced by the specified CID from the
	// chain blockstore.
	ChainGetMessage(context.Context, cid.Cid) (*types.Message, error) //perm:read

	// ChainGetPath returns a set of revert/apply operations needed to get from
	// one tipset to another, for example:
	// ```
	//        to
	//         ^
	// from   tAA
	//   ^     ^
	// tBA    tAB
	//  ^---*--^
	//      ^
	//     tRR
	// ```
	// Would return `[revert(tBA), apply(tAB), apply(tAA)]`
	ChainGetPath(ctx context.Context, from types.TipSetKey, to types.TipSetKey) ([]*HeadChange, error) //perm:read

	// ChainExport returns a stream of bytes with CAR dump of chain data.
	// The exported chain data includes the header chain from the given tipset
	// back to genesis, the entire genesis state, and the most recent 'nroots'
	// state trees.
	// If oldmsgskip is set, messages from before the requested roots are also not included.
	ChainExport(ctx context.Context, nroots abi.ChainEpoch, oldmsgskip bool, tsk types.TipSetKey) (<-chan []byte, error) //perm:read

	// ChainPrune prunes the stored chain state and garbage collects; only supported if you
	// are using the splitstore
	ChainPrune(ctx context.Context, opts PruneOpts) error //perm:admin

	// ChainCheckBlockstore performs an (asynchronous) health check on the chain/state blockstore
	// if supported by the underlying implementation.
	ChainCheckBlockstore(context.Context) error //perm:admin

	// ChainBlockstoreInfo returns some basic information about the blockstore
	ChainBlockstoreInfo(context.Context) (map[string]interface{}, error) //perm:read

	// ChainGetEvents returns the events under an event AMT root CID.
	ChainGetEvents(context.Context, cid.Cid) ([]types.Event, error) //perm:read

	// GasEstimateFeeCap estimates gas fee cap
	GasEstimateFeeCap(context.Context, *types.Message, int64, types.TipSetKey) (types.BigInt, error) //perm:read

	// GasEstimateGasLimit estimates gas used by the message and returns it.
	// It fails if message fails to execute.
	GasEstimateGasLimit(context.Context, *types.Message, types.TipSetKey) (int64, error) //perm:read

	// GasEstimateGasPremium estimates what gas price should be used for a
	// message to have high likelihood of inclusion in `nblocksincl` epochs.

	GasEstimateGasPremium(_ context.Context, nblocksincl uint64,
		sender address.Address, gaslimit int64, tsk types.TipSetKey) (types.BigInt, error) //perm:read

	// GasEstimateMessageGas estimates gas values for unset message gas fields
	GasEstimateMessageGas(context.Context, *types.Message, *MessageSendSpec, types.TipSetKey) (*types.Message, error) //perm:read

	// MethodGroup: Sync
	// The Sync method group contains methods for interacting with and
	// observing the lotus sync service.

	// SyncState returns the current status of the lotus sync system.
	SyncState(context.Context) (*SyncState, error) //perm:read

	// SyncSubmitBlock can be used to submit a newly created block to the.
	// network through this node
	SyncSubmitBlock(ctx context.Context, blk *types.BlockMsg) error //perm:write

	// SyncPurgeForRecovery "forgets" all state after a Mir checkpoint to create
	// a clean slate from which the daemon can sync according to the
	// checkpoint provided by Mir. This functions moves the chain head to
	// the height pointed by the checkpoint.
	SyncPurgeForRecovery(ctx context.Context, height abi.ChainEpoch) error //perm:write

	// SyncIncomingBlocks returns a channel streaming incoming, potentially not
	// yet synced block headers.
	SyncIncomingBlocks(ctx context.Context) (<-chan *types.BlockHeader, error) //perm:read

	// SyncCheckpoint marks a blocks as checkpointed, meaning that it won't ever fork away from it.
	SyncCheckpoint(ctx context.Context, tsk types.TipSetKey) error //perm:admin

	// SyncMarkBad marks a blocks as bad, meaning that it won't ever by synced.
	// Use with extreme caution.
	SyncMarkBad(ctx context.Context, bcid cid.Cid) error //perm:admin

	// SyncUnmarkBad unmarks a blocks as bad, making it possible to be validated and synced again.
	SyncUnmarkBad(ctx context.Context, bcid cid.Cid) error //perm:admin

	// SyncUnmarkAllBad purges bad block cache, making it possible to sync to chains previously marked as bad
	SyncUnmarkAllBad(ctx context.Context) error //perm:admin

	// SyncCheckBad checks if a block was marked as bad, and if it was, returns
	// the reason.
	SyncCheckBad(ctx context.Context, bcid cid.Cid) (string, error) //perm:read

	// SyncValidateTipset indicates whether the provided tipset is valid or not
	SyncValidateTipset(ctx context.Context, tsk types.TipSetKey) (bool, error) //perm:read

	// SyncFetchTipSet fetches a tipSet from the specific peer (the same way the hello
	// protocol would do) and informs the syncer if it advances our view of the chain.
	SyncFetchTipSetFromPeer(ctx context.Context, p peer.ID, tsk types.TipSetKey) (*types.TipSet, error) //perm:read

	// MethodGroup: Mpool
	// The Mpool methods are for interacting with the message pool. The message pool
	// manages all incoming and outgoing 'messages' going over the network.

	// MpoolPending returns pending mempool messages.
	MpoolPending(context.Context, types.TipSetKey) ([]*types.SignedMessage, error) //perm:read

	// MpoolSelect returns a list of pending messages for inclusion in the next block
	MpoolSelect(context.Context, types.TipSetKey, float64) ([]*types.SignedMessage, error) //perm:read

	// MpoolPush pushes a signed message to mempool.
	MpoolPush(context.Context, *types.SignedMessage) (cid.Cid, error) //perm:write

	// MpoolPushUntrusted pushes a signed message to mempool from untrusted sources.
	MpoolPushUntrusted(context.Context, *types.SignedMessage) (cid.Cid, error) //perm:write

	// MpoolPushMessage atomically assigns a nonce, signs, and pushes a message
	// to mempool.
	// maxFee is only used when GasFeeCap/GasPremium fields aren't specified
	//
	// When maxFee is set to 0, MpoolPushMessage will guess appropriate fee
	// based on current chain conditions
	MpoolPushMessage(ctx context.Context, msg *types.Message, spec *MessageSendSpec) (*types.SignedMessage, error) //perm:sign

	// MpoolBatchPush batch pushes a signed message to mempool.
	MpoolBatchPush(context.Context, []*types.SignedMessage) ([]cid.Cid, error) //perm:write

	// MpoolBatchPushUntrusted batch pushes a signed message to mempool from untrusted sources.
	MpoolBatchPushUntrusted(context.Context, []*types.SignedMessage) ([]cid.Cid, error) //perm:write

	// MpoolBatchPushMessage batch pushes a unsigned message to mempool.
	MpoolBatchPushMessage(context.Context, []*types.Message, *MessageSendSpec) ([]*types.SignedMessage, error) //perm:sign

	// MpoolCheckMessages performs logical checks on a batch of messages
	MpoolCheckMessages(context.Context, []*MessagePrototype) ([][]MessageCheckStatus, error) //perm:read
	// MpoolCheckPendingMessages performs logical checks for all pending messages from a given address
	MpoolCheckPendingMessages(context.Context, address.Address) ([][]MessageCheckStatus, error) //perm:read
	// MpoolCheckReplaceMessages performs logical checks on pending messages with replacement
	MpoolCheckReplaceMessages(context.Context, []*types.Message) ([][]MessageCheckStatus, error) //perm:read

	// MpoolGetNonce gets next nonce for the specified sender.
	// Note that this method may not be atomic. Use MpoolPushMessage instead.
	MpoolGetNonce(context.Context, address.Address) (uint64, error) //perm:read
	MpoolSub(context.Context) (<-chan MpoolUpdate, error)           //perm:read

	// MpoolClear clears pending messages from the mpool
	MpoolClear(context.Context, bool) error //perm:write

	// MpoolGetConfig returns (a copy of) the current mpool config
	MpoolGetConfig(context.Context) (*types.MpoolConfig, error) //perm:read
	// MpoolSetConfig sets the mpool config to (a copy of) the supplied config
	MpoolSetConfig(context.Context, *types.MpoolConfig) error //perm:admin

	// MethodGroup: Miner

	MinerGetBaseInfo(context.Context, address.Address, abi.ChainEpoch, types.TipSetKey) (*MiningBaseInfo, error) //perm:read
	MinerCreateBlock(context.Context, *BlockTemplate) (*types.BlockMsg, error)                                   //perm:write

	// // UX ?

	// MethodGroup: WalletF

	// WalletNew creates a new address in the wallet with the given sigType.
	// Available key types: bls, secp256k1, secp256k1-ledger
	// Support for numerical types: 1 - secp256k1, 2 - BLS is deprecated
	WalletNew(context.Context, types.KeyType) (address.Address, error) //perm:write
	// WalletHas indicates whether the given address is in the wallet.
	WalletHas(context.Context, address.Address) (bool, error) //perm:write
	// WalletList lists all the addresses in the wallet.
	WalletList(context.Context) ([]address.Address, error) //perm:write
	// WalletBalance returns the balance of the given address at the current head of the chain.
	WalletBalance(context.Context, address.Address) (types.BigInt, error) //perm:read
	// WalletSign signs the given bytes using the given address.
	WalletSign(context.Context, address.Address, []byte) (*crypto.Signature, error) //perm:sign
	// WalletSignMessage signs the given message using the given address.
	WalletSignMessage(context.Context, address.Address, *types.Message) (*types.SignedMessage, error) //perm:sign
	// WalletVerify takes an address, a signature, and some bytes, and indicates whether the signature is valid.
	// The address does not have to be in the wallet.
	WalletVerify(context.Context, address.Address, []byte, *crypto.Signature) (bool, error) //perm:read
	// WalletDefaultAddress returns the address marked as default in the wallet.
	WalletDefaultAddress(context.Context) (address.Address, error) //perm:write
	// WalletSetDefault marks the given address as as the default one.
	WalletSetDefault(context.Context, address.Address) error //perm:write
	// WalletExport returns the private key of an address in the wallet.
	WalletExport(context.Context, address.Address) (*types.KeyInfo, error) //perm:admin
	// WalletImport receives a KeyInfo, which includes a private key, and imports it into the wallet.
	WalletImport(context.Context, *types.KeyInfo) (address.Address, error) //perm:admin
	// WalletDelete deletes an address from the wallet.
	WalletDelete(context.Context, address.Address) error //perm:admin
	// WalletValidateAddress validates whether a given string can be decoded as a well-formed address
	WalletValidateAddress(context.Context, string) (address.Address, error) //perm:read

	// Other

	// MethodGroup: Client
	// The Client methods all have to do with interacting with the storage and
	// retrieval markets as a client

	// ClientImport imports file under the specified path into filestore.
	ClientImport(ctx context.Context, ref FileRef) (*ImportRes, error) //perm:admin
	// ClientRemoveImport removes file import
	ClientRemoveImport(ctx context.Context, importID imports.ID) error //perm:admin
	// ClientStartDeal proposes a deal with a miner.
	ClientStartDeal(ctx context.Context, params *StartDealParams) (*cid.Cid, error) //perm:admin
	// ClientStatelessDeal fire-and-forget-proposes an offline deal to a miner without subsequent tracking.
	ClientStatelessDeal(ctx context.Context, params *StartDealParams) (*cid.Cid, error) //perm:write
	// ClientGetDealInfo returns the latest information about a given deal.
	ClientGetDealInfo(context.Context, cid.Cid) (*DealInfo, error) //perm:read
	// ClientListDeals returns information about the deals made by the local client.
	ClientListDeals(ctx context.Context) ([]DealInfo, error) //perm:write
	// ClientGetDealUpdates returns the status of updated deals
	ClientGetDealUpdates(ctx context.Context) (<-chan DealInfo, error) //perm:write
	// ClientGetDealStatus returns status given a code
	ClientGetDealStatus(ctx context.Context, statusCode uint64) (string, error) //perm:read
	// ClientHasLocal indicates whether a certain CID is locally stored.
	ClientHasLocal(ctx context.Context, root cid.Cid) (bool, error) //perm:write
	// ClientFindData identifies peers that have a certain file, and returns QueryOffers (one per peer).
	ClientFindData(ctx context.Context, root cid.Cid, piece *cid.Cid) ([]QueryOffer, error) //perm:read
	// ClientMinerQueryOffer returns a QueryOffer for the specific miner and file.
	ClientMinerQueryOffer(ctx context.Context, miner address.Address, root cid.Cid, piece *cid.Cid) (QueryOffer, error) //perm:read
	// ClientRetrieve initiates the retrieval of a file, as specified in the order.
	ClientRetrieve(ctx context.Context, params RetrievalOrder) (*RestrievalRes, error) //perm:admin
	// ClientRetrieveWait waits for retrieval to be complete
	ClientRetrieveWait(ctx context.Context, deal retrievalmarket.DealID) error //perm:admin
	// ClientExport exports a file stored in the local filestore to a system file
	ClientExport(ctx context.Context, exportRef ExportRef, fileRef FileRef) error //perm:admin
	// ClientListRetrievals returns information about retrievals made by the local client
	ClientListRetrievals(ctx context.Context) ([]RetrievalInfo, error) //perm:write
	// ClientGetRetrievalUpdates returns status of updated retrieval deals
	ClientGetRetrievalUpdates(ctx context.Context) (<-chan RetrievalInfo, error) //perm:write
	// ClientQueryAsk returns a signed StorageAsk from the specified miner.
	ClientQueryAsk(ctx context.Context, p peer.ID, miner address.Address) (*StorageAsk, error) //perm:read
	// ClientCalcCommP calculates the CommP and data size of the specified CID
	ClientDealPieceCID(ctx context.Context, root cid.Cid) (DataCIDSize, error) //perm:read
	// ClientCalcCommP calculates the CommP for a specified file
	ClientCalcCommP(ctx context.Context, inpath string) (*CommPRet, error) //perm:write
	// ClientGenCar generates a CAR file for the specified file.
	ClientGenCar(ctx context.Context, ref FileRef, outpath string) error //perm:write
	// ClientDealSize calculates real deal data size
	ClientDealSize(ctx context.Context, root cid.Cid) (DataSize, error) //perm:read
	// ClientListTransfers returns the status of all ongoing transfers of data
	ClientListDataTransfers(ctx context.Context) ([]DataTransferChannel, error)        //perm:write
	ClientDataTransferUpdates(ctx context.Context) (<-chan DataTransferChannel, error) //perm:write
	// ClientRestartDataTransfer attempts to restart a data transfer with the given transfer ID and other peer
	ClientRestartDataTransfer(ctx context.Context, transferID datatransfer.TransferID, otherPeer peer.ID, isInitiator bool) error //perm:write
	// ClientCancelDataTransfer cancels a data transfer with the given transfer ID and other peer
	ClientCancelDataTransfer(ctx context.Context, transferID datatransfer.TransferID, otherPeer peer.ID, isInitiator bool) error //perm:write
	// ClientRetrieveTryRestartInsufficientFunds attempts to restart stalled retrievals on a given payment channel
	// which are stuck due to insufficient funds
	ClientRetrieveTryRestartInsufficientFunds(ctx context.Context, paymentChannel address.Address) error //perm:write

	// ClientCancelRetrievalDeal cancels an ongoing retrieval deal based on DealID
	ClientCancelRetrievalDeal(ctx context.Context, dealid retrievalmarket.DealID) error //perm:write

	// ClientUnimport removes references to the specified file from filestore
	// ClientUnimport(path string)

	// ClientListImports lists imported files and their root CIDs
	ClientListImports(ctx context.Context) ([]Import, error) //perm:write

	// ClientListAsks() []Ask

	// MethodGroup: State
	// The State methods are used to query, inspect, and interact with chain state.
	// Most methods take a TipSetKey as a parameter. The state looked up is the parent state of the tipset.
	// A nil TipSetKey can be provided as a param, this will cause the heaviest tipset in the chain to be used.

	// StateCall runs the given message and returns its result without any persisted changes.
	//
	// StateCall applies the message to the tipset's parent state. The
	// message is not applied on-top-of the messages in the passed-in
	// tipset.
	StateCall(context.Context, *types.Message, types.TipSetKey) (*InvocResult, error) //perm:read
	// StateReplay replays a given message, assuming it was included in a block in the specified tipset.
	//
	// If a tipset key is provided, and a replacing message is not found on chain,
	// the method will return an error saying that the message wasn't found
	//
	// If no tipset key is provided, the appropriate tipset is looked up, and if
	// the message was gas-repriced, the on-chain message will be replayed - in
	// that case the returned InvocResult.MsgCid will not match the Cid param
	//
	// If the caller wants to ensure that exactly the requested message was executed,
	// they MUST check that InvocResult.MsgCid is equal to the provided Cid.
	// Without this check both the requested and original message may appear as
	// successfully executed on-chain, which may look like a double-spend.
	//
	// A replacing message is a message with a different CID, any of Gas values, and
	// different signature, but with all other parameters matching (source/destination,
	// nonce, params, etc.)
	StateReplay(context.Context, types.TipSetKey, cid.Cid) (*InvocResult, error) //perm:read
	// StateGetActor returns the indicated actor's nonce and balance.
	StateGetActor(ctx context.Context, actor address.Address, tsk types.TipSetKey) (*types.Actor, error) //perm:read
	// StateReadState returns the indicated actor's state.
	StateReadState(ctx context.Context, actor address.Address, tsk types.TipSetKey) (*ActorState, error) //perm:read
	// StateListMessages looks back and returns all messages with a matching to or from address, stopping at the given height.
	StateListMessages(ctx context.Context, match *MessageMatch, tsk types.TipSetKey, toht abi.ChainEpoch) ([]cid.Cid, error) //perm:read
	// StateDecodeParams attempts to decode the provided params, based on the recipient actor address and method number.
	StateDecodeParams(ctx context.Context, toAddr address.Address, method abi.MethodNum, params []byte, tsk types.TipSetKey) (interface{}, error) //perm:read
	// StateEncodeParams attempts to encode the provided json params to the binary from
	StateEncodeParams(ctx context.Context, toActCode cid.Cid, method abi.MethodNum, params json.RawMessage) ([]byte, error) //perm:read

	// StateNetworkName returns the name of the network the node is synced to
	StateNetworkName(context.Context) (dtypes.NetworkName, error) //perm:read
	// StateMinerSectors returns info about the given miner's sectors. If the filter bitfield is nil, all sectors are included.
	StateMinerSectors(context.Context, address.Address, *bitfield.BitField, types.TipSetKey) ([]*miner.SectorOnChainInfo, error) //perm:read
	// StateMinerActiveSectors returns info about sectors that a given miner is actively proving.
	StateMinerActiveSectors(context.Context, address.Address, types.TipSetKey) ([]*miner.SectorOnChainInfo, error) //perm:read
	// StateMinerProvingDeadline calculates the deadline at some epoch for a proving period
	// and returns the deadline-related calculations.
	StateMinerProvingDeadline(context.Context, address.Address, types.TipSetKey) (*dline.Info, error) //perm:read
	// StateMinerPower returns the power of the indicated miner
	StateMinerPower(context.Context, address.Address, types.TipSetKey) (*MinerPower, error) //perm:read
	// StateMinerInfo returns info about the indicated miner
	StateMinerInfo(context.Context, address.Address, types.TipSetKey) (MinerInfo, error) //perm:read
	// StateMinerDeadlines returns all the proving deadlines for the given miner
	StateMinerDeadlines(context.Context, address.Address, types.TipSetKey) ([]Deadline, error) //perm:read
	// StateMinerPartitions returns all partitions in the specified deadline
	StateMinerPartitions(ctx context.Context, m address.Address, dlIdx uint64, tsk types.TipSetKey) ([]Partition, error) //perm:read
	// StateMinerFaults returns a bitfield indicating the faulty sectors of the given miner
	StateMinerFaults(context.Context, address.Address, types.TipSetKey) (bitfield.BitField, error) //perm:read
	// StateAllMinerFaults returns all non-expired Faults that occur within lookback epochs of the given tipset
	StateAllMinerFaults(ctx context.Context, lookback abi.ChainEpoch, ts types.TipSetKey) ([]*Fault, error) //perm:read
	// StateMinerRecoveries returns a bitfield indicating the recovering sectors of the given miner
	StateMinerRecoveries(context.Context, address.Address, types.TipSetKey) (bitfield.BitField, error) //perm:read
	// StateMinerInitialPledgeCollateral returns the precommit deposit for the specified miner's sector
	StateMinerPreCommitDepositForPower(context.Context, address.Address, miner.SectorPreCommitInfo, types.TipSetKey) (types.BigInt, error) //perm:read
	// StateMinerInitialPledgeCollateral returns the initial pledge collateral for the specified miner's sector
	StateMinerInitialPledgeCollateral(context.Context, address.Address, miner.SectorPreCommitInfo, types.TipSetKey) (types.BigInt, error) //perm:read
	// StateMinerAvailableBalance returns the portion of a miner's balance that can be withdrawn or spent
	StateMinerAvailableBalance(context.Context, address.Address, types.TipSetKey) (types.BigInt, error) //perm:read
	// StateMinerSectorAllocated checks if a sector number is marked as allocated.
	StateMinerSectorAllocated(context.Context, address.Address, abi.SectorNumber, types.TipSetKey) (bool, error) //perm:read
	// StateSectorPreCommitInfo returns the PreCommit info for the specified miner's sector.
	// Returns nil and no error if the sector isn't precommitted.
	//
	// Note that the sector number may be allocated while PreCommitInfo is nil. This means that either allocated sector
	// numbers were compacted, and the sector number was marked as allocated in order to reduce size of the allocated
	// sectors bitfield, or that the sector was precommitted, but the precommit has expired.
	StateSectorPreCommitInfo(context.Context, address.Address, abi.SectorNumber, types.TipSetKey) (*miner.SectorPreCommitOnChainInfo, error) //perm:read
	// StateSectorGetInfo returns the on-chain info for the specified miner's sector. Returns null in case the sector info isn't found
	// NOTE: returned info.Expiration may not be accurate in some cases, use StateSectorExpiration to get accurate
	// expiration epoch
	StateSectorGetInfo(context.Context, address.Address, abi.SectorNumber, types.TipSetKey) (*miner.SectorOnChainInfo, error) //perm:read
	// StateSectorExpiration returns epoch at which given sector will expire
	StateSectorExpiration(context.Context, address.Address, abi.SectorNumber, types.TipSetKey) (*lminer.SectorExpiration, error) //perm:read
	// StateSectorPartition finds deadline/partition with the specified sector
	StateSectorPartition(ctx context.Context, maddr address.Address, sectorNumber abi.SectorNumber, tok types.TipSetKey) (*lminer.SectorLocation, error) //perm:read
	// StateSearchMsg looks back up to limit epochs in the chain for a message, and returns its receipt and the tipset where it was executed
	//
	// NOTE: If a replacing message is found on chain, this method will return
	// a MsgLookup for the replacing message - the MsgLookup.Message will be a different
	// CID than the one provided in the 'cid' param, MsgLookup.Receipt will contain the
	// result of the execution of the replacing message.
	//
	// If the caller wants to ensure that exactly the requested message was executed,
	// they must check that MsgLookup.Message is equal to the provided 'cid', or set the
	// `allowReplaced` parameter to false. Without this check, and with `allowReplaced`
	// set to true, both the requested and original message may appear as
	// successfully executed on-chain, which may look like a double-spend.
	//
	// A replacing message is a message with a different CID, any of Gas values, and
	// different signature, but with all other parameters matching (source/destination,
	// nonce, params, etc.)
	StateSearchMsg(ctx context.Context, from types.TipSetKey, msg cid.Cid, limit abi.ChainEpoch, allowReplaced bool) (*MsgLookup, error) //perm:read
	// StateWaitMsg looks back up to limit epochs in the chain for a message.
	// If not found, it blocks until the message arrives on chain, and gets to the
	// indicated confidence depth.
	//
	// NOTE: If a replacing message is found on chain, this method will return
	// a MsgLookup for the replacing message - the MsgLookup.Message will be a different
	// CID than the one provided in the 'cid' param, MsgLookup.Receipt will contain the
	// result of the execution of the replacing message.
	//
	// If the caller wants to ensure that exactly the requested message was executed,
	// they must check that MsgLookup.Message is equal to the provided 'cid', or set the
	// `allowReplaced` parameter to false. Without this check, and with `allowReplaced`
	// set to true, both the requested and original message may appear as
	// successfully executed on-chain, which may look like a double-spend.
	//
	// A replacing message is a message with a different CID, any of Gas values, and
	// different signature, but with all other parameters matching (source/destination,
	// nonce, params, etc.)
	StateWaitMsg(ctx context.Context, cid cid.Cid, confidence uint64, limit abi.ChainEpoch, allowReplaced bool) (*MsgLookup, error) //perm:read
	// StateListMiners returns the addresses of every miner that has claimed power in the Power Actor
	StateListMiners(context.Context, types.TipSetKey) ([]address.Address, error) //perm:read
	// StateListActors returns the addresses of every actor in the state
	StateListActors(context.Context, types.TipSetKey) ([]address.Address, error) //perm:read
	// StateMarketBalance looks up the Escrow and Locked balances of the given address in the Storage Market
	StateMarketBalance(context.Context, address.Address, types.TipSetKey) (MarketBalance, error) //perm:read
	// StateMarketParticipants returns the Escrow and Locked balances of every participant in the Storage Market
	StateMarketParticipants(context.Context, types.TipSetKey) (map[string]MarketBalance, error) //perm:read
	// StateMarketDeals returns information about every deal in the Storage Market
	StateMarketDeals(context.Context, types.TipSetKey) (map[string]*MarketDeal, error) //perm:read
	// StateMarketStorageDeal returns information about the indicated deal
	StateMarketStorageDeal(context.Context, abi.DealID, types.TipSetKey) (*MarketDeal, error) //perm:read
	// StateGetAllocationForPendingDeal returns the allocation for a given deal ID of a pending deal. Returns nil if
	// pending allocation is not found.
	StateGetAllocationForPendingDeal(ctx context.Context, dealId abi.DealID, tsk types.TipSetKey) (*verifregtypes.Allocation, error) //perm:read
	// StateGetAllocation returns the allocation for a given address and allocation ID.
	StateGetAllocation(ctx context.Context, clientAddr address.Address, allocationId verifregtypes.AllocationId, tsk types.TipSetKey) (*verifregtypes.Allocation, error) //perm:read
	// StateGetAllocations returns the all the allocations for a given client.
	StateGetAllocations(ctx context.Context, clientAddr address.Address, tsk types.TipSetKey) (map[verifregtypes.AllocationId]verifregtypes.Allocation, error) //perm:read
	// StateGetClaim returns the claim for a given address and claim ID.
	StateGetClaim(ctx context.Context, providerAddr address.Address, claimId verifregtypes.ClaimId, tsk types.TipSetKey) (*verifregtypes.Claim, error) //perm:read
	// StateGetClaims returns the all the claims for a given provider.
	StateGetClaims(ctx context.Context, providerAddr address.Address, tsk types.TipSetKey) (map[verifregtypes.ClaimId]verifregtypes.Claim, error) //perm:read
	// StateComputeDataCID computes DataCID from a set of on-chain deals
	StateComputeDataCID(ctx context.Context, maddr address.Address, sectorType abi.RegisteredSealProof, deals []abi.DealID, tsk types.TipSetKey) (cid.Cid, error) //perm:read
	// StateLookupID retrieves the ID address of the given address
	StateLookupID(context.Context, address.Address, types.TipSetKey) (address.Address, error) //perm:read
	// StateAccountKey returns the public key address of the given ID address for secp and bls accounts
	StateAccountKey(context.Context, address.Address, types.TipSetKey) (address.Address, error) //perm:read
	// StateLookupRobustAddress returns the public key address of the given ID address for non-account addresses (multisig, miners etc)
	StateLookupRobustAddress(context.Context, address.Address, types.TipSetKey) (address.Address, error) //perm:read
	// StateChangedActors returns all the actors whose states change between the two given state CIDs
	// TODO: Should this take tipset keys instead?
	StateChangedActors(context.Context, cid.Cid, cid.Cid) (map[string]types.Actor, error) //perm:read
	// StateMinerSectorCount returns the number of sectors in a miner's sector set and proving set
	StateMinerSectorCount(context.Context, address.Address, types.TipSetKey) (MinerSectors, error) //perm:read
	// StateMinerAllocated returns a bitfield containing all sector numbers marked as allocated in miner state
	StateMinerAllocated(context.Context, address.Address, types.TipSetKey) (*bitfield.BitField, error) //perm:read
	// StateCompute is a flexible command that applies the given messages on the given tipset.
	// The messages are run as though the VM were at the provided height.
	//
	// When called, StateCompute will:
	// - Load the provided tipset, or use the current chain head if not provided
	// - Compute the tipset state of the provided tipset on top of the parent state
	//   - (note that this step runs before vmheight is applied to the execution)
	//   - Execute state upgrade if any were scheduled at the epoch, or in null
	//     blocks preceding the tipset
	//   - Call the cron actor on null blocks preceding the tipset
	//   - For each block in the tipset
	//     - Apply messages in blocks in the specified
	//     - Award block reward by calling the reward actor
	//   - Call the cron actor for the current epoch
	// - If the specified vmheight is higher than the current epoch, apply any
	//   needed state upgrades to the state
	// - Apply the specified messages to the state
	//
	// The vmheight parameter sets VM execution epoch, and can be used to simulate
	// message execution in different network versions. If the specified vmheight
	// epoch is higher than the epoch of the specified tipset, any state upgrades
	// until the vmheight will be executed on the state before applying messages
	// specified by the user.
	//
	// Note that the initial tipset state computation is not affected by the
	// vmheight parameter - only the messages in the `apply` set are
	//
	// If the caller wants to simply compute the state, vmheight should be set to
	// the epoch of the specified tipset.
	//
	// Messages in the `apply` parameter must have the correct nonces, and gas
	// values set.
	StateCompute(context.Context, abi.ChainEpoch, []*types.Message, types.TipSetKey) (*ComputeStateOutput, error) //perm:read
	// StateVerifierStatus returns the data cap for the given address.
	// Returns nil if there is no entry in the data cap table for the
	// address.
	StateVerifierStatus(ctx context.Context, addr address.Address, tsk types.TipSetKey) (*abi.StoragePower, error) //perm:read
	// StateVerifiedClientStatus returns the data cap for the given address.
	// Returns nil if there is no entry in the data cap table for the
	// address.
	StateVerifiedClientStatus(ctx context.Context, addr address.Address, tsk types.TipSetKey) (*abi.StoragePower, error) //perm:read
	// StateVerifiedRegistryRootKey returns the address of the Verified Registry's root key
	StateVerifiedRegistryRootKey(ctx context.Context, tsk types.TipSetKey) (address.Address, error) //perm:read
	// StateDealProviderCollateralBounds returns the min and max collateral a storage provider
	// can issue. It takes the deal size and verified status as parameters.
	StateDealProviderCollateralBounds(context.Context, abi.PaddedPieceSize, bool, types.TipSetKey) (DealCollateralBounds, error) //perm:read

	// StateCirculatingSupply returns the exact circulating supply of Filecoin at the given tipset.
	// This is not used anywhere in the protocol itself, and is only for external consumption.
	StateCirculatingSupply(context.Context, types.TipSetKey) (abi.TokenAmount, error) //perm:read
	// StateVMCirculatingSupplyInternal returns an approximation of the circulating supply of Filecoin at the given tipset.
	// This is the value reported by the runtime interface to actors code.
	StateVMCirculatingSupplyInternal(context.Context, types.TipSetKey) (CirculatingSupply, error) //perm:read
	// StateNetworkVersion returns the network version at the given tipset
	StateNetworkVersion(context.Context, types.TipSetKey) (apitypes.NetworkVersion, error) //perm:read
	// StateActorCodeCIDs returns the CIDs of all the builtin actors for the given network version
	StateActorCodeCIDs(context.Context, abinetwork.Version) (map[string]cid.Cid, error) //perm:read
	// StateActorManifestCID returns the CID of the builtin actors manifest for the given network version
	StateActorManifestCID(context.Context, abinetwork.Version) (cid.Cid, error) //perm:read

	// StateGetRandomnessFromTickets is used to sample the chain for randomness.
	StateGetRandomnessFromTickets(ctx context.Context, personalization crypto.DomainSeparationTag, randEpoch abi.ChainEpoch, entropy []byte, tsk types.TipSetKey) (abi.Randomness, error) //perm:read
	// StateGetRandomnessFromBeacon is used to sample the beacon for randomness.
	StateGetRandomnessFromBeacon(ctx context.Context, personalization crypto.DomainSeparationTag, randEpoch abi.ChainEpoch, entropy []byte, tsk types.TipSetKey) (abi.Randomness, error) //perm:read

	// StateGetBeaconEntry returns the beacon entry for the given filecoin epoch. If
	// the entry has not yet been produced, the call will block until the entry
	// becomes available
	StateGetBeaconEntry(ctx context.Context, epoch abi.ChainEpoch) (*types.BeaconEntry, error) //perm:read

	// StateGetNetworkParams return current network params
	StateGetNetworkParams(ctx context.Context) (*NetworkParams, error) //perm:read

	// MethodGroup: Msig
	// The Msig methods are used to interact with multisig wallets on the
	// filecoin network

	// MsigGetAvailableBalance returns the portion of a multisig's balance that can be withdrawn or spent
	MsigGetAvailableBalance(context.Context, address.Address, types.TipSetKey) (types.BigInt, error) //perm:read
	// MsigGetVestingSchedule returns the vesting details of a given multisig.
	MsigGetVestingSchedule(context.Context, address.Address, types.TipSetKey) (MsigVesting, error) //perm:read
	// MsigGetVested returns the amount of FIL that vested in a multisig in a certain period.
	// It takes the following params: <multisig address>, <start epoch>, <end epoch>
	MsigGetVested(context.Context, address.Address, types.TipSetKey, types.TipSetKey) (types.BigInt, error) //perm:read

	// MsigGetPending returns pending transactions for the given multisig
	// wallet. Once pending transactions are fully approved, they will no longer
	// appear here.
	MsigGetPending(context.Context, address.Address, types.TipSetKey) ([]*MsigTransaction, error) //perm:read

	// MsigCreate creates a multisig wallet
	// It takes the following params: <required number of senders>, <approving addresses>, <unlock duration>
	// <initial balance>, <sender address of the create msg>, <gas price>
	MsigCreate(context.Context, uint64, []address.Address, abi.ChainEpoch, types.BigInt, address.Address, types.BigInt) (*MessagePrototype, error) //perm:sign

	// MsigPropose proposes a multisig message
	// It takes the following params: <multisig address>, <recipient address>, <value to transfer>,
	// <sender address of the propose msg>, <method to call in the proposed message>, <params to include in the proposed message>
	MsigPropose(context.Context, address.Address, address.Address, types.BigInt, address.Address, uint64, []byte) (*MessagePrototype, error) //perm:sign

	// MsigApprove approves a previously-proposed multisig message by transaction ID
	// It takes the following params: <multisig address>, <proposed transaction ID> <signer address>
	MsigApprove(context.Context, address.Address, uint64, address.Address) (*MessagePrototype, error) //perm:sign

	// MsigApproveTxnHash approves a previously-proposed multisig message, specified
	// using both transaction ID and a hash of the parameters used in the
	// proposal. This method of approval can be used to ensure you only approve
	// exactly the transaction you think you are.
	// It takes the following params: <multisig address>, <proposed message ID>, <proposer address>, <recipient address>, <value to transfer>,
	// <sender address of the approve msg>, <method to call in the proposed message>, <params to include in the proposed message>
	MsigApproveTxnHash(context.Context, address.Address, uint64, address.Address, address.Address, types.BigInt, address.Address, uint64, []byte) (*MessagePrototype, error) //perm:sign

	// MsigCancel cancels a previously-proposed multisig message
	// It takes the following params: <multisig address>, <proposed transaction ID> <signer address>
	MsigCancel(context.Context, address.Address, uint64, address.Address) (*MessagePrototype, error) //perm:sign

	// MsigCancel cancels a previously-proposed multisig message
	// It takes the following params: <multisig address>, <proposed transaction ID>, <recipient address>, <value to transfer>,
	// <sender address of the cancel msg>, <method to call in the proposed message>, <params to include in the proposed message>
	MsigCancelTxnHash(context.Context, address.Address, uint64, address.Address, types.BigInt, address.Address, uint64, []byte) (*MessagePrototype, error) //perm:sign

	// MsigAddPropose proposes adding a signer in the multisig
	// It takes the following params: <multisig address>, <sender address of the propose msg>,
	// <new signer>, <whether the number of required signers should be increased>
	MsigAddPropose(context.Context, address.Address, address.Address, address.Address, bool) (*MessagePrototype, error) //perm:sign

	// MsigAddApprove approves a previously proposed AddSigner message
	// It takes the following params: <multisig address>, <sender address of the approve msg>, <proposed message ID>,
	// <proposer address>, <new signer>, <whether the number of required signers should be increased>
	MsigAddApprove(context.Context, address.Address, address.Address, uint64, address.Address, address.Address, bool) (*MessagePrototype, error) //perm:sign

	// MsigAddCancel cancels a previously proposed AddSigner message
	// It takes the following params: <multisig address>, <sender address of the cancel msg>, <proposed message ID>,
	// <new signer>, <whether the number of required signers should be increased>
	MsigAddCancel(context.Context, address.Address, address.Address, uint64, address.Address, bool) (*MessagePrototype, error) //perm:sign

	// MsigSwapPropose proposes swapping 2 signers in the multisig
	// It takes the following params: <multisig address>, <sender address of the propose msg>,
	// <old signer>, <new signer>
	MsigSwapPropose(context.Context, address.Address, address.Address, address.Address, address.Address) (*MessagePrototype, error) //perm:sign

	// MsigSwapApprove approves a previously proposed SwapSigner
	// It takes the following params: <multisig address>, <sender address of the approve msg>, <proposed message ID>,
	// <proposer address>, <old signer>, <new signer>
	MsigSwapApprove(context.Context, address.Address, address.Address, uint64, address.Address, address.Address, address.Address) (*MessagePrototype, error) //perm:sign

	// MsigSwapCancel cancels a previously proposed SwapSigner message
	// It takes the following params: <multisig address>, <sender address of the cancel msg>, <proposed message ID>,
	// <old signer>, <new signer>
	MsigSwapCancel(context.Context, address.Address, address.Address, uint64, address.Address, address.Address) (*MessagePrototype, error) //perm:sign

	// MsigRemoveSigner proposes the removal of a signer from the multisig.
	// It accepts the multisig to make the change on, the proposer address to
	// send the message from, the address to be removed, and a boolean
	// indicating whether or not the signing threshold should be lowered by one
	// along with the address removal.
	MsigRemoveSigner(ctx context.Context, msig address.Address, proposer address.Address, toRemove address.Address, decrease bool) (*MessagePrototype, error) //perm:sign

	// MarketAddBalance adds funds to the market actor
	MarketAddBalance(ctx context.Context, wallet, addr address.Address, amt types.BigInt) (cid.Cid, error) //perm:sign
	// MarketGetReserved gets the amount of funds that are currently reserved for the address
	MarketGetReserved(ctx context.Context, addr address.Address) (types.BigInt, error) //perm:sign
	// MarketReserveFunds reserves funds for a deal
	MarketReserveFunds(ctx context.Context, wallet address.Address, addr address.Address, amt types.BigInt) (cid.Cid, error) //perm:sign
	// MarketReleaseFunds releases funds reserved by MarketReserveFunds
	MarketReleaseFunds(ctx context.Context, addr address.Address, amt types.BigInt) error //perm:sign
	// MarketWithdraw withdraws unlocked funds from the market actor
	MarketWithdraw(ctx context.Context, wallet, addr address.Address, amt types.BigInt) (cid.Cid, error) //perm:sign

	// MethodGroup: Paych
	// The Paych methods are for interacting with and managing payment channels

	// PaychGet gets or creates a payment channel between address pair
	//  The specified amount will be reserved for use. If there aren't enough non-reserved funds
	//    available, funds will be added through an on-chain message.
	//  - When opts.OffChain is true, this call will not cause any messages to be sent to the chain (no automatic
	//    channel creation/funds adding). If the operation can't be performed without sending a message an error will be
	//    returned. Note that even when this option is specified, this call can be blocked by previous operations on the
	//    channel waiting for on-chain operations.
	PaychGet(ctx context.Context, from, to address.Address, amt types.BigInt, opts PaychGetOpts) (*ChannelInfo, error) //perm:sign
	// PaychFund gets or creates a payment channel between address pair.
	// The specified amount will be added to the channel through on-chain send for future use
	PaychFund(ctx context.Context, from, to address.Address, amt types.BigInt) (*ChannelInfo, error)                    //perm:sign
	PaychGetWaitReady(context.Context, cid.Cid) (address.Address, error)                                                //perm:sign
	PaychAvailableFunds(ctx context.Context, ch address.Address) (*ChannelAvailableFunds, error)                        //perm:sign
	PaychAvailableFundsByFromTo(ctx context.Context, from, to address.Address) (*ChannelAvailableFunds, error)          //perm:sign
	PaychList(context.Context) ([]address.Address, error)                                                               //perm:read
	PaychStatus(context.Context, address.Address) (*PaychStatus, error)                                                 //perm:read
	PaychSettle(context.Context, address.Address) (cid.Cid, error)                                                      //perm:sign
	PaychCollect(context.Context, address.Address) (cid.Cid, error)                                                     //perm:sign
	PaychAllocateLane(ctx context.Context, ch address.Address) (uint64, error)                                          //perm:sign
	PaychNewPayment(ctx context.Context, from, to address.Address, vouchers []VoucherSpec) (*PaymentInfo, error)        //perm:sign
	PaychVoucherCheckValid(context.Context, address.Address, *paych.SignedVoucher) error                                //perm:read
	PaychVoucherCheckSpendable(context.Context, address.Address, *paych.SignedVoucher, []byte, []byte) (bool, error)    //perm:read
	PaychVoucherCreate(context.Context, address.Address, types.BigInt, uint64) (*VoucherCreateResult, error)            //perm:sign
	PaychVoucherAdd(context.Context, address.Address, *paych.SignedVoucher, []byte, types.BigInt) (types.BigInt, error) //perm:write
	PaychVoucherList(context.Context, address.Address) ([]*paych.SignedVoucher, error)                                  //perm:write
	PaychVoucherSubmit(context.Context, address.Address, *paych.SignedVoucher, []byte, []byte) (cid.Cid, error)         //perm:sign

	// MethodGroup: Node
	// These methods are general node management and status commands

	NodeStatus(ctx context.Context, inclChainStatus bool) (NodeStatus, error) //perm:read

	// MethodGroup: Eth
	// These methods are used for Ethereum-compatible JSON-RPC calls
	//
	// EthAccounts will always return [] since we don't expect Lotus to manage private keys
	EthAccounts(ctx context.Context) ([]ethtypes.EthAddress, error) //perm:read
	// EthBlockNumber returns the height of the latest (heaviest) TipSet
	EthBlockNumber(ctx context.Context) (ethtypes.EthUint64, error) //perm:read
	// EthGetBlockTransactionCountByNumber returns the number of messages in the TipSet
	EthGetBlockTransactionCountByNumber(ctx context.Context, blkNum ethtypes.EthUint64) (ethtypes.EthUint64, error) //perm:read
	// EthGetBlockTransactionCountByHash returns the number of messages in the TipSet
	EthGetBlockTransactionCountByHash(ctx context.Context, blkHash ethtypes.EthHash) (ethtypes.EthUint64, error) //perm:read

	EthGetBlockByHash(ctx context.Context, blkHash ethtypes.EthHash, fullTxInfo bool) (ethtypes.EthBlock, error)                               //perm:read
	EthGetBlockByNumber(ctx context.Context, blkNum string, fullTxInfo bool) (ethtypes.EthBlock, error)                                        //perm:read
	EthGetTransactionByHash(ctx context.Context, txHash *ethtypes.EthHash) (*ethtypes.EthTx, error)                                            //perm:read
	EthGetTransactionHashByCid(ctx context.Context, cid cid.Cid) (*ethtypes.EthHash, error)                                                    //perm:read
	EthGetMessageCidByTransactionHash(ctx context.Context, txHash *ethtypes.EthHash) (*cid.Cid, error)                                         //perm:read
	EthGetTransactionCount(ctx context.Context, sender ethtypes.EthAddress, blkOpt string) (ethtypes.EthUint64, error)                         //perm:read
	EthGetTransactionReceipt(ctx context.Context, txHash ethtypes.EthHash) (*EthTxReceipt, error)                                              //perm:read
	EthGetTransactionByBlockHashAndIndex(ctx context.Context, blkHash ethtypes.EthHash, txIndex ethtypes.EthUint64) (ethtypes.EthTx, error)    //perm:read
	EthGetTransactionByBlockNumberAndIndex(ctx context.Context, blkNum ethtypes.EthUint64, txIndex ethtypes.EthUint64) (ethtypes.EthTx, error) //perm:read

	EthGetCode(ctx context.Context, address ethtypes.EthAddress, blkOpt string) (ethtypes.EthBytes, error)                                         //perm:read
	EthGetStorageAt(ctx context.Context, address ethtypes.EthAddress, position ethtypes.EthBytes, blkParam string) (ethtypes.EthBytes, error)      //perm:read
	EthGetBalance(ctx context.Context, address ethtypes.EthAddress, blkParam string) (ethtypes.EthBigInt, error)                                   //perm:read
	EthChainId(ctx context.Context) (ethtypes.EthUint64, error)                                                                                    //perm:read
	NetVersion(ctx context.Context) (string, error)                                                                                                //perm:read
	NetListening(ctx context.Context) (bool, error)                                                                                                //perm:read
	EthProtocolVersion(ctx context.Context) (ethtypes.EthUint64, error)                                                                            //perm:read
	EthGasPrice(ctx context.Context) (ethtypes.EthBigInt, error)                                                                                   //perm:read
	EthFeeHistory(ctx context.Context, blkCount ethtypes.EthUint64, newestBlk string, rewardPercentiles []float64) (ethtypes.EthFeeHistory, error) //perm:read

	EthMaxPriorityFeePerGas(ctx context.Context) (ethtypes.EthBigInt, error)                      //perm:read
	EthEstimateGas(ctx context.Context, tx ethtypes.EthCall) (ethtypes.EthUint64, error)          //perm:read
	EthCall(ctx context.Context, tx ethtypes.EthCall, blkParam string) (ethtypes.EthBytes, error) //perm:read

	EthSendRawTransaction(ctx context.Context, rawTx ethtypes.EthBytes) (ethtypes.EthHash, error) //perm:read

	// Returns event logs matching given filter spec.
	EthGetLogs(ctx context.Context, filter *ethtypes.EthFilterSpec) (*ethtypes.EthFilterResult, error) //perm:read

	// Polling method for a filter, returns event logs which occurred since last poll.
	// (requires write perm since timestamp of last filter execution will be written)
	EthGetFilterChanges(ctx context.Context, id ethtypes.EthFilterID) (*ethtypes.EthFilterResult, error) //perm:write

	// Returns event logs matching filter with given id.
	// (requires write perm since timestamp of last filter execution will be written)
	EthGetFilterLogs(ctx context.Context, id ethtypes.EthFilterID) (*ethtypes.EthFilterResult, error) //perm:write

	// Installs a persistent filter based on given filter spec.
	EthNewFilter(ctx context.Context, filter *ethtypes.EthFilterSpec) (ethtypes.EthFilterID, error) //perm:write

	// Installs a persistent filter to notify when a new block arrives.
	EthNewBlockFilter(ctx context.Context) (ethtypes.EthFilterID, error) //perm:write

	// Installs a persistent filter to notify when new messages arrive in the message pool.
	EthNewPendingTransactionFilter(ctx context.Context) (ethtypes.EthFilterID, error) //perm:write

	// Uninstalls a filter with given id.
	EthUninstallFilter(ctx context.Context, id ethtypes.EthFilterID) (bool, error) //perm:write

	// Subscribe to different event types using websockets
	// eventTypes is one or more of:
	//  - newHeads: notify when new blocks arrive.
	//  - pendingTransactions: notify when new messages arrive in the message pool.
	//  - logs: notify new event logs that match a criteria
	// params contains additional parameters used with the log event type
	// The client will receive a stream of EthSubscriptionResponse values until EthUnsubscribe is called.
<<<<<<< HEAD
	EthSubscribe(ctx context.Context, eventType string, params *ethtypes.EthSubscriptionParams) (<-chan ethtypes.EthSubscriptionResponse, error) //perm:write
=======
	EthSubscribe(ctx context.Context, params jsonrpc.RawParams) (ethtypes.EthSubscriptionID, error) //perm:write
>>>>>>> 7aa66631

	// Unsubscribe from a websocket subscription
	EthUnsubscribe(ctx context.Context, id ethtypes.EthSubscriptionID) (bool, error) //perm:write

<<<<<<< HEAD
=======
	// Returns the client version
	Web3ClientVersion(ctx context.Context) (string, error) //perm:read

>>>>>>> 7aa66631
	// CreateBackup creates node backup onder the specified file name. The
	// method requires that the lotus daemon is running with the
	// LOTUS_BACKUP_BASE_PATH environment variable set to some path, and that
	// the path specified when calling CreateBackup is within the base path
	CreateBackup(ctx context.Context, fpath string) error //perm:admin

	RaftState(ctx context.Context) (*RaftStateData, error) //perm:read
	RaftLeader(ctx context.Context) (peer.ID, error)       //perm:read
}

// reverse interface to the client, called after EthSubscribe
type EthSubscriber interface {
	// note: the parameter is ethtypes.EthSubscriptionResponse serialized as json object
	EthSubscription(ctx context.Context, r jsonrpc.RawParams) error // rpc_method:eth_subscription notify:true
}

type StorageAsk struct {
	Response *storagemarket.StorageAsk

	DealProtocols []string
}

type FileRef struct {
	Path  string
	IsCAR bool
}

type MinerSectors struct {
	// Live sectors that should be proven.
	Live uint64
	// Sectors actively contributing to power.
	Active uint64
	// Sectors with failed proofs.
	Faulty uint64
}

type ImportRes struct {
	Root     cid.Cid
	ImportID imports.ID
}

type Import struct {
	Key imports.ID
	Err string

	Root *cid.Cid

	// Source is the provenance of the import, e.g. "import", "unknown", else.
	// Currently useless but may be used in the future.
	Source string

	// FilePath is the path of the original file. It is important that the file
	// is retained at this path, because it will be referenced during
	// the transfer (when we do the UnixFS chunking, we don't duplicate the
	// leaves, but rather point to chunks of the original data through
	// positional references).
	FilePath string

	// CARPath is the path of the CAR file containing the DAG for this import.
	CARPath string
}

type DealInfo struct {
	ProposalCid cid.Cid
	State       storagemarket.StorageDealStatus
	Message     string // more information about deal state, particularly errors
	DealStages  *storagemarket.DealStages
	Provider    address.Address

	DataRef  *storagemarket.DataRef
	PieceCID cid.Cid
	Size     uint64

	PricePerEpoch types.BigInt
	Duration      uint64

	DealID abi.DealID

	CreationTime time.Time
	Verified     bool

	TransferChannelID *datatransfer.ChannelID
	DataTransfer      *DataTransferChannel
}

type MsgLookup struct {
	Message   cid.Cid // Can be different than requested, in case it was replaced, but only gas values changed
	Receipt   types.MessageReceipt
	ReturnDec interface{}
	TipSet    types.TipSetKey
	Height    abi.ChainEpoch
}

type MsgGasCost struct {
	Message            cid.Cid // Can be different than requested, in case it was replaced, but only gas values changed
	GasUsed            abi.TokenAmount
	BaseFeeBurn        abi.TokenAmount
	OverEstimationBurn abi.TokenAmount
	MinerPenalty       abi.TokenAmount
	MinerTip           abi.TokenAmount
	Refund             abi.TokenAmount
	TotalCost          abi.TokenAmount
}

// BlsMessages[x].cid = Cids[x]
// SecpkMessages[y].cid = Cids[BlsMessages.length + y]
type BlockMessages struct {
	BlsMessages   []*types.Message
	SecpkMessages []*types.SignedMessage

	Cids []cid.Cid
}

type Message struct {
	Cid     cid.Cid
	Message *types.Message
}

type ActorState struct {
	Balance types.BigInt
	Code    cid.Cid
	State   interface{}
}

type PCHDir int

const (
	PCHUndef PCHDir = iota
	PCHInbound
	PCHOutbound
)

type PaychGetOpts struct {
	OffChain bool
}

type PaychStatus struct {
	ControlAddr address.Address
	Direction   PCHDir
}

type ChannelInfo struct {
	Channel      address.Address
	WaitSentinel cid.Cid
}

type ChannelAvailableFunds struct {
	// Channel is the address of the channel
	Channel *address.Address
	// From is the from address of the channel (channel creator)
	From address.Address
	// To is the to address of the channel
	To address.Address

	// ConfirmedAmt is the total amount of funds that have been confirmed on-chain for the channel
	ConfirmedAmt types.BigInt
	// PendingAmt is the amount of funds that are pending confirmation on-chain
	PendingAmt types.BigInt

	// NonReservedAmt is part of ConfirmedAmt that is available for use (e.g. when the payment channel was pre-funded)
	NonReservedAmt types.BigInt
	// PendingAvailableAmt is the amount of funds that are pending confirmation on-chain that will become available once confirmed
	PendingAvailableAmt types.BigInt

	// PendingWaitSentinel can be used with PaychGetWaitReady to wait for
	// confirmation of pending funds
	PendingWaitSentinel *cid.Cid
	// QueuedAmt is the amount that is queued up behind a pending request
	QueuedAmt types.BigInt

	// VoucherRedeemedAmt is the amount that is redeemed by vouchers on-chain
	// and in the local datastore
	VoucherReedeemedAmt types.BigInt
}

type PaymentInfo struct {
	Channel      address.Address
	WaitSentinel cid.Cid
	Vouchers     []*paych.SignedVoucher
}

type VoucherSpec struct {
	Amount      types.BigInt
	TimeLockMin abi.ChainEpoch
	TimeLockMax abi.ChainEpoch
	MinSettle   abi.ChainEpoch

	Extra *paych.ModVerifyParams
}

// VoucherCreateResult is the response to calling PaychVoucherCreate
type VoucherCreateResult struct {
	// Voucher that was created, or nil if there was an error or if there
	// were insufficient funds in the channel
	Voucher *paych.SignedVoucher
	// Shortfall is the additional amount that would be needed in the channel
	// in order to be able to create the voucher
	Shortfall types.BigInt
}

type MinerPower struct {
	MinerPower  power.Claim
	TotalPower  power.Claim
	HasMinPower bool
}

type QueryOffer struct {
	Err string

	Root  cid.Cid
	Piece *cid.Cid

	Size                    uint64
	MinPrice                types.BigInt
	UnsealPrice             types.BigInt
	PricePerByte            abi.TokenAmount
	PaymentInterval         uint64
	PaymentIntervalIncrease uint64
	Miner                   address.Address
	MinerPeer               retrievalmarket.RetrievalPeer
}

func (o *QueryOffer) Order(client address.Address) RetrievalOrder {
	return RetrievalOrder{
		Root:                    o.Root,
		Piece:                   o.Piece,
		Size:                    o.Size,
		Total:                   o.MinPrice,
		UnsealPrice:             o.UnsealPrice,
		PaymentInterval:         o.PaymentInterval,
		PaymentIntervalIncrease: o.PaymentIntervalIncrease,
		Client:                  client,

		Miner:     o.Miner,
		MinerPeer: &o.MinerPeer,
	}
}

type MarketBalance struct {
	Escrow big.Int
	Locked big.Int
}

type MarketDeal struct {
	Proposal market.DealProposal
	State    market.DealState
}

type RetrievalOrder struct {
	Root         cid.Cid
	Piece        *cid.Cid
	DataSelector *Selector

	// todo: Size/Total are only used for calculating price per byte; we should let users just pass that
	Size  uint64
	Total types.BigInt

	UnsealPrice             types.BigInt
	PaymentInterval         uint64
	PaymentIntervalIncrease uint64
	Client                  address.Address
	Miner                   address.Address
	MinerPeer               *retrievalmarket.RetrievalPeer

	RemoteStore *RemoteStoreID `json:"RemoteStore,omitempty"`
}

type RemoteStoreID = uuid.UUID

type InvocResult struct {
	MsgCid         cid.Cid
	Msg            *types.Message
	MsgRct         *types.MessageReceipt
	GasCost        MsgGasCost
	ExecutionTrace types.ExecutionTrace
	Error          string
	Duration       time.Duration
}

type MethodCall struct {
	types.MessageReceipt
	Error string
}

type StartDealParams struct {
	Data               *storagemarket.DataRef
	Wallet             address.Address
	Miner              address.Address
	EpochPrice         types.BigInt
	MinBlocksDuration  uint64
	ProviderCollateral big.Int
	DealStartEpoch     abi.ChainEpoch
	FastRetrieval      bool
	VerifiedDeal       bool
}

func (s *StartDealParams) UnmarshalJSON(raw []byte) (err error) {
	type sdpAlias StartDealParams

	sdp := sdpAlias{
		FastRetrieval: true,
	}

	if err := json.Unmarshal(raw, &sdp); err != nil {
		return err
	}

	*s = StartDealParams(sdp)

	return nil
}

type IpldObject struct {
	Cid cid.Cid
	Obj interface{}
}

type ActiveSync struct {
	WorkerID uint64
	Base     *types.TipSet
	Target   *types.TipSet

	Stage  SyncStateStage
	Height abi.ChainEpoch

	Start   time.Time
	End     time.Time
	Message string
}

type SyncState struct {
	ActiveSyncs []ActiveSync

	VMApplied uint64
}

type SyncStateStage int

const (
	StageIdle = SyncStateStage(iota)
	StageHeaders
	StagePersistHeaders
	StageMessages
	StageSyncComplete
	StageSyncErrored
	StageFetchingMessages
)

func (v SyncStateStage) String() string {
	switch v {
	case StageIdle:
		return "idle"
	case StageHeaders:
		return "header sync"
	case StagePersistHeaders:
		return "persisting headers"
	case StageMessages:
		return "message sync"
	case StageSyncComplete:
		return "complete"
	case StageSyncErrored:
		return "error"
	case StageFetchingMessages:
		return "fetching messages"
	default:
		return fmt.Sprintf("<unknown: %d>", v)
	}
}

type MpoolChange int

const (
	MpoolAdd MpoolChange = iota
	MpoolRemove
)

type MpoolUpdate struct {
	Type    MpoolChange
	Message *types.SignedMessage
}

type ComputeStateOutput struct {
	Root  cid.Cid
	Trace []*InvocResult
}

type DealCollateralBounds struct {
	Min abi.TokenAmount
	Max abi.TokenAmount
}

type CirculatingSupply struct {
	FilVested           abi.TokenAmount
	FilMined            abi.TokenAmount
	FilBurnt            abi.TokenAmount
	FilLocked           abi.TokenAmount
	FilCirculating      abi.TokenAmount
	FilReserveDisbursed abi.TokenAmount
}

type MiningBaseInfo struct {
	MinerPower        types.BigInt
	NetworkPower      types.BigInt
	Sectors           []builtin.ExtendedSectorInfo
	WorkerKey         address.Address
	SectorSize        abi.SectorSize
	PrevBeaconEntry   types.BeaconEntry
	BeaconEntries     []types.BeaconEntry
	EligibleForMining bool
}

type BlockTemplate struct {
	Miner            address.Address
	Parents          types.TipSetKey
	Ticket           *types.Ticket
	Eproof           *types.ElectionProof
	BeaconValues     []types.BeaconEntry
	Messages         []*types.SignedMessage
	Epoch            abi.ChainEpoch
	Timestamp        uint64
	WinningPoStProof []builtin.PoStProof
}

type DataSize struct {
	PayloadSize int64
	PieceSize   abi.PaddedPieceSize
}

type DataCIDSize struct {
	PayloadSize int64
	PieceSize   abi.PaddedPieceSize
	PieceCID    cid.Cid
}

type CommPRet struct {
	Root cid.Cid
	Size abi.UnpaddedPieceSize
}
type HeadChange struct {
	Type string
	Val  *types.TipSet
}

type MsigProposeResponse int

const (
	MsigApprove MsigProposeResponse = iota
	MsigCancel
)

type Deadline struct {
	PostSubmissions      bitfield.BitField
	DisputableProofCount uint64
}

type Partition struct {
	AllSectors        bitfield.BitField
	FaultySectors     bitfield.BitField
	RecoveringSectors bitfield.BitField
	LiveSectors       bitfield.BitField
	ActiveSectors     bitfield.BitField
}

type Fault struct {
	Miner address.Address
	Epoch abi.ChainEpoch
}

var EmptyVesting = MsigVesting{
	InitialBalance: types.EmptyInt,
	StartEpoch:     -1,
	UnlockDuration: -1,
}

type MsigVesting struct {
	InitialBalance abi.TokenAmount
	StartEpoch     abi.ChainEpoch
	UnlockDuration abi.ChainEpoch
}

type MessageMatch struct {
	To   address.Address
	From address.Address
}

type MsigTransaction struct {
	ID     int64
	To     address.Address
	Value  abi.TokenAmount
	Method abi.MethodNum
	Params []byte

	Approved []address.Address
}

type PruneOpts struct {
	MovingGC    bool
	RetainState int64
}

type EthTxReceipt struct {
	TransactionHash   ethtypes.EthHash     `json:"transactionHash"`
	TransactionIndex  ethtypes.EthUint64   `json:"transactionIndex"`
	BlockHash         ethtypes.EthHash     `json:"blockHash"`
	BlockNumber       ethtypes.EthUint64   `json:"blockNumber"`
	From              ethtypes.EthAddress  `json:"from"`
	To                *ethtypes.EthAddress `json:"to"`
	StateRoot         ethtypes.EthHash     `json:"root"`
	Status            ethtypes.EthUint64   `json:"status"`
	ContractAddress   *ethtypes.EthAddress `json:"contractAddress"`
	CumulativeGasUsed ethtypes.EthUint64   `json:"cumulativeGasUsed"`
	GasUsed           ethtypes.EthUint64   `json:"gasUsed"`
	EffectiveGasPrice ethtypes.EthBigInt   `json:"effectiveGasPrice"`
	LogsBloom         ethtypes.EthBytes    `json:"logsBloom"`
	Logs              []ethtypes.EthLog    `json:"logs"`
	Type              ethtypes.EthUint64   `json:"type"`
}<|MERGE_RESOLUTION|>--- conflicted
+++ resolved
@@ -842,21 +842,14 @@
 	//  - logs: notify new event logs that match a criteria
 	// params contains additional parameters used with the log event type
 	// The client will receive a stream of EthSubscriptionResponse values until EthUnsubscribe is called.
-<<<<<<< HEAD
-	EthSubscribe(ctx context.Context, eventType string, params *ethtypes.EthSubscriptionParams) (<-chan ethtypes.EthSubscriptionResponse, error) //perm:write
-=======
 	EthSubscribe(ctx context.Context, params jsonrpc.RawParams) (ethtypes.EthSubscriptionID, error) //perm:write
->>>>>>> 7aa66631
 
 	// Unsubscribe from a websocket subscription
 	EthUnsubscribe(ctx context.Context, id ethtypes.EthSubscriptionID) (bool, error) //perm:write
 
-<<<<<<< HEAD
-=======
 	// Returns the client version
 	Web3ClientVersion(ctx context.Context) (string, error) //perm:read
 
->>>>>>> 7aa66631
 	// CreateBackup creates node backup onder the specified file name. The
 	// method requires that the lotus daemon is running with the
 	// LOTUS_BACKUP_BASE_PATH environment variable set to some path, and that
