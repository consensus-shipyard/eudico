--- conflicted
+++ resolved
@@ -4,6 +4,8 @@
 	"encoding/json"
 	"fmt"
 	"time"
+
+	"github.com/libp2p/go-libp2p-core/network"
 
 	datatransfer "github.com/filecoin-project/go-data-transfer"
 	"github.com/filecoin-project/go-fil-markets/retrievalmarket"
@@ -12,7 +14,6 @@
 	"github.com/ipfs/go-cid"
 	"github.com/ipfs/go-graphsync"
 
-	"github.com/libp2p/go-libp2p-core/network"
 	"github.com/libp2p/go-libp2p-core/peer"
 	pubsub "github.com/libp2p/go-libp2p-pubsub"
 	ma "github.com/multiformats/go-multiaddr"
@@ -58,11 +59,7 @@
 // GraphSyncDataTransfer provides diagnostics on a data transfer happening over graphsync
 type GraphSyncDataTransfer struct {
 	// GraphSync request id for this transfer
-<<<<<<< HEAD
 	RequestID *graphsync.RequestID
-=======
-	RequestID graphsync.RequestID
->>>>>>> 0ac1bbc7
 	// Graphsync state for this transfer
 	RequestState string
 	// If a channel ID is present, indicates whether this is the current graphsync request for this channel
@@ -128,12 +125,6 @@
 	return channel
 }
 
-type NetBlockList struct {
-	Peers     []peer.ID
-	IPAddrs   []string
-	IPSubnets []string
-}
-
 type NetStat struct {
 	System    *network.ScopeStat           `json:",omitempty"`
 	Transient *network.ScopeStat           `json:",omitempty"`
@@ -154,6 +145,12 @@
 	Streams, StreamsInbound, StreamsOutbound int
 	Conns, ConnsInbound, ConnsOutbound       int
 	FD                                       int
+}
+
+type NetBlockList struct {
+	Peers     []peer.ID
+	IPAddrs   []string
+	IPSubnets []string
 }
 
 type ExtendedPeerInfo struct {
