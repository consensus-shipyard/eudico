# Groups
* [](#)
  * [Closing](#Closing)
  * [Discover](#Discover)
  * [Session](#Session)
  * [Shutdown](#Shutdown)
  * [Version](#Version)
* [Auth](#Auth)
  * [AuthNew](#AuthNew)
  * [AuthVerify](#AuthVerify)
* [Chain](#Chain)
  * [ChainBlockstoreInfo](#ChainBlockstoreInfo)
  * [ChainCheckBlockstore](#ChainCheckBlockstore)
  * [ChainDeleteObj](#ChainDeleteObj)
  * [ChainExport](#ChainExport)
  * [ChainGetBlock](#ChainGetBlock)
  * [ChainGetBlockMessages](#ChainGetBlockMessages)
  * [ChainGetEvents](#ChainGetEvents)
  * [ChainGetGenesis](#ChainGetGenesis)
  * [ChainGetMessage](#ChainGetMessage)
  * [ChainGetMessagesInTipset](#ChainGetMessagesInTipset)
  * [ChainGetNode](#ChainGetNode)
  * [ChainGetParentMessages](#ChainGetParentMessages)
  * [ChainGetParentReceipts](#ChainGetParentReceipts)
  * [ChainGetPath](#ChainGetPath)
  * [ChainGetTipSet](#ChainGetTipSet)
  * [ChainGetTipSetAfterHeight](#ChainGetTipSetAfterHeight)
  * [ChainGetTipSetByHeight](#ChainGetTipSetByHeight)
  * [ChainHasObj](#ChainHasObj)
  * [ChainHead](#ChainHead)
  * [ChainNotify](#ChainNotify)
  * [ChainPrune](#ChainPrune)
  * [ChainPutObj](#ChainPutObj)
  * [ChainReadObj](#ChainReadObj)
  * [ChainSetHead](#ChainSetHead)
  * [ChainStatObj](#ChainStatObj)
  * [ChainTipSetWeight](#ChainTipSetWeight)
* [Client](#Client)
  * [ClientCalcCommP](#ClientCalcCommP)
  * [ClientCancelDataTransfer](#ClientCancelDataTransfer)
  * [ClientCancelRetrievalDeal](#ClientCancelRetrievalDeal)
  * [ClientDataTransferUpdates](#ClientDataTransferUpdates)
  * [ClientDealPieceCID](#ClientDealPieceCID)
  * [ClientDealSize](#ClientDealSize)
  * [ClientExport](#ClientExport)
  * [ClientFindData](#ClientFindData)
  * [ClientGenCar](#ClientGenCar)
  * [ClientGetDealInfo](#ClientGetDealInfo)
  * [ClientGetDealStatus](#ClientGetDealStatus)
  * [ClientGetDealUpdates](#ClientGetDealUpdates)
  * [ClientGetRetrievalUpdates](#ClientGetRetrievalUpdates)
  * [ClientHasLocal](#ClientHasLocal)
  * [ClientImport](#ClientImport)
  * [ClientListDataTransfers](#ClientListDataTransfers)
  * [ClientListDeals](#ClientListDeals)
  * [ClientListImports](#ClientListImports)
  * [ClientListRetrievals](#ClientListRetrievals)
  * [ClientMinerQueryOffer](#ClientMinerQueryOffer)
  * [ClientQueryAsk](#ClientQueryAsk)
  * [ClientRemoveImport](#ClientRemoveImport)
  * [ClientRestartDataTransfer](#ClientRestartDataTransfer)
  * [ClientRetrieve](#ClientRetrieve)
  * [ClientRetrieveTryRestartInsufficientFunds](#ClientRetrieveTryRestartInsufficientFunds)
  * [ClientRetrieveWait](#ClientRetrieveWait)
  * [ClientStartDeal](#ClientStartDeal)
  * [ClientStatelessDeal](#ClientStatelessDeal)
* [Create](#Create)
  * [CreateBackup](#CreateBackup)
* [Eth](#Eth)
  * [EthAccounts](#EthAccounts)
  * [EthBlockNumber](#EthBlockNumber)
  * [EthCall](#EthCall)
  * [EthChainId](#EthChainId)
  * [EthEstimateGas](#EthEstimateGas)
  * [EthFeeHistory](#EthFeeHistory)
  * [EthGasPrice](#EthGasPrice)
  * [EthGetBalance](#EthGetBalance)
  * [EthGetBlockByHash](#EthGetBlockByHash)
  * [EthGetBlockByNumber](#EthGetBlockByNumber)
  * [EthGetBlockTransactionCountByHash](#EthGetBlockTransactionCountByHash)
  * [EthGetBlockTransactionCountByNumber](#EthGetBlockTransactionCountByNumber)
  * [EthGetCode](#EthGetCode)
  * [EthGetFilterChanges](#EthGetFilterChanges)
  * [EthGetFilterLogs](#EthGetFilterLogs)
  * [EthGetLogs](#EthGetLogs)
  * [EthGetMessageCidByTransactionHash](#EthGetMessageCidByTransactionHash)
  * [EthGetStorageAt](#EthGetStorageAt)
  * [EthGetTransactionByBlockHashAndIndex](#EthGetTransactionByBlockHashAndIndex)
  * [EthGetTransactionByBlockNumberAndIndex](#EthGetTransactionByBlockNumberAndIndex)
  * [EthGetTransactionByHash](#EthGetTransactionByHash)
  * [EthGetTransactionCount](#EthGetTransactionCount)
  * [EthGetTransactionHashByCid](#EthGetTransactionHashByCid)
  * [EthGetTransactionReceipt](#EthGetTransactionReceipt)
  * [EthMaxPriorityFeePerGas](#EthMaxPriorityFeePerGas)
  * [EthNewBlockFilter](#EthNewBlockFilter)
  * [EthNewFilter](#EthNewFilter)
  * [EthNewPendingTransactionFilter](#EthNewPendingTransactionFilter)
  * [EthProtocolVersion](#EthProtocolVersion)
  * [EthSendRawTransaction](#EthSendRawTransaction)
  * [EthSubscribe](#EthSubscribe)
  * [EthUninstallFilter](#EthUninstallFilter)
  * [EthUnsubscribe](#EthUnsubscribe)
* [Gas](#Gas)
  * [GasEstimateFeeCap](#GasEstimateFeeCap)
  * [GasEstimateGasLimit](#GasEstimateGasLimit)
  * [GasEstimateGasPremium](#GasEstimateGasPremium)
  * [GasEstimateMessageGas](#GasEstimateMessageGas)
* [I](#I)
  * [ID](#ID)
* [Log](#Log)
  * [LogAlerts](#LogAlerts)
  * [LogList](#LogList)
  * [LogSetLevel](#LogSetLevel)
* [Market](#Market)
  * [MarketAddBalance](#MarketAddBalance)
  * [MarketGetReserved](#MarketGetReserved)
  * [MarketReleaseFunds](#MarketReleaseFunds)
  * [MarketReserveFunds](#MarketReserveFunds)
  * [MarketWithdraw](#MarketWithdraw)
* [Miner](#Miner)
  * [MinerCreateBlock](#MinerCreateBlock)
  * [MinerGetBaseInfo](#MinerGetBaseInfo)
* [Mpool](#Mpool)
  * [MpoolBatchPush](#MpoolBatchPush)
  * [MpoolBatchPushMessage](#MpoolBatchPushMessage)
  * [MpoolBatchPushUntrusted](#MpoolBatchPushUntrusted)
  * [MpoolCheckMessages](#MpoolCheckMessages)
  * [MpoolCheckPendingMessages](#MpoolCheckPendingMessages)
  * [MpoolCheckReplaceMessages](#MpoolCheckReplaceMessages)
  * [MpoolClear](#MpoolClear)
  * [MpoolGetConfig](#MpoolGetConfig)
  * [MpoolGetNonce](#MpoolGetNonce)
  * [MpoolPending](#MpoolPending)
  * [MpoolPush](#MpoolPush)
  * [MpoolPushMessage](#MpoolPushMessage)
  * [MpoolPushUntrusted](#MpoolPushUntrusted)
  * [MpoolSelect](#MpoolSelect)
  * [MpoolSetConfig](#MpoolSetConfig)
  * [MpoolSub](#MpoolSub)
* [Msig](#Msig)
  * [MsigAddApprove](#MsigAddApprove)
  * [MsigAddCancel](#MsigAddCancel)
  * [MsigAddPropose](#MsigAddPropose)
  * [MsigApprove](#MsigApprove)
  * [MsigApproveTxnHash](#MsigApproveTxnHash)
  * [MsigCancel](#MsigCancel)
  * [MsigCancelTxnHash](#MsigCancelTxnHash)
  * [MsigCreate](#MsigCreate)
  * [MsigGetAvailableBalance](#MsigGetAvailableBalance)
  * [MsigGetPending](#MsigGetPending)
  * [MsigGetVested](#MsigGetVested)
  * [MsigGetVestingSchedule](#MsigGetVestingSchedule)
  * [MsigPropose](#MsigPropose)
  * [MsigRemoveSigner](#MsigRemoveSigner)
  * [MsigSwapApprove](#MsigSwapApprove)
  * [MsigSwapCancel](#MsigSwapCancel)
  * [MsigSwapPropose](#MsigSwapPropose)
* [Net](#Net)
  * [NetAddrsListen](#NetAddrsListen)
  * [NetAgentVersion](#NetAgentVersion)
  * [NetAutoNatStatus](#NetAutoNatStatus)
  * [NetBandwidthStats](#NetBandwidthStats)
  * [NetBandwidthStatsByPeer](#NetBandwidthStatsByPeer)
  * [NetBandwidthStatsByProtocol](#NetBandwidthStatsByProtocol)
  * [NetBlockAdd](#NetBlockAdd)
  * [NetBlockList](#NetBlockList)
  * [NetBlockRemove](#NetBlockRemove)
  * [NetConnect](#NetConnect)
  * [NetConnectedness](#NetConnectedness)
  * [NetDisconnect](#NetDisconnect)
  * [NetFindPeer](#NetFindPeer)
  * [NetLimit](#NetLimit)
  * [NetListening](#NetListening)
  * [NetPeerInfo](#NetPeerInfo)
  * [NetPeers](#NetPeers)
  * [NetPing](#NetPing)
  * [NetProtectAdd](#NetProtectAdd)
  * [NetProtectList](#NetProtectList)
  * [NetProtectRemove](#NetProtectRemove)
  * [NetPubsubScores](#NetPubsubScores)
  * [NetSetLimit](#NetSetLimit)
  * [NetStat](#NetStat)
  * [NetVersion](#NetVersion)
* [Node](#Node)
  * [NodeStatus](#NodeStatus)
* [Paych](#Paych)
  * [PaychAllocateLane](#PaychAllocateLane)
  * [PaychAvailableFunds](#PaychAvailableFunds)
  * [PaychAvailableFundsByFromTo](#PaychAvailableFundsByFromTo)
  * [PaychCollect](#PaychCollect)
  * [PaychFund](#PaychFund)
  * [PaychGet](#PaychGet)
  * [PaychGetWaitReady](#PaychGetWaitReady)
  * [PaychList](#PaychList)
  * [PaychNewPayment](#PaychNewPayment)
  * [PaychSettle](#PaychSettle)
  * [PaychStatus](#PaychStatus)
  * [PaychVoucherAdd](#PaychVoucherAdd)
  * [PaychVoucherCheckSpendable](#PaychVoucherCheckSpendable)
  * [PaychVoucherCheckValid](#PaychVoucherCheckValid)
  * [PaychVoucherCreate](#PaychVoucherCreate)
  * [PaychVoucherList](#PaychVoucherList)
  * [PaychVoucherSubmit](#PaychVoucherSubmit)
* [Raft](#Raft)
  * [RaftLeader](#RaftLeader)
  * [RaftState](#RaftState)
* [Start](#Start)
  * [StartTime](#StartTime)
* [State](#State)
  * [StateAccountKey](#StateAccountKey)
  * [StateActorCodeCIDs](#StateActorCodeCIDs)
  * [StateActorManifestCID](#StateActorManifestCID)
  * [StateAllMinerFaults](#StateAllMinerFaults)
  * [StateCall](#StateCall)
  * [StateChangedActors](#StateChangedActors)
  * [StateCirculatingSupply](#StateCirculatingSupply)
  * [StateCompute](#StateCompute)
  * [StateComputeDataCID](#StateComputeDataCID)
  * [StateDealProviderCollateralBounds](#StateDealProviderCollateralBounds)
  * [StateDecodeParams](#StateDecodeParams)
  * [StateEncodeParams](#StateEncodeParams)
  * [StateGetActor](#StateGetActor)
  * [StateGetAllocation](#StateGetAllocation)
  * [StateGetAllocationForPendingDeal](#StateGetAllocationForPendingDeal)
  * [StateGetAllocations](#StateGetAllocations)
  * [StateGetBeaconEntry](#StateGetBeaconEntry)
  * [StateGetClaim](#StateGetClaim)
  * [StateGetClaims](#StateGetClaims)
  * [StateGetNetworkParams](#StateGetNetworkParams)
  * [StateGetRandomnessFromBeacon](#StateGetRandomnessFromBeacon)
  * [StateGetRandomnessFromTickets](#StateGetRandomnessFromTickets)
  * [StateListActors](#StateListActors)
  * [StateListMessages](#StateListMessages)
  * [StateListMiners](#StateListMiners)
  * [StateLookupID](#StateLookupID)
  * [StateLookupRobustAddress](#StateLookupRobustAddress)
  * [StateMarketBalance](#StateMarketBalance)
  * [StateMarketDeals](#StateMarketDeals)
  * [StateMarketParticipants](#StateMarketParticipants)
  * [StateMarketStorageDeal](#StateMarketStorageDeal)
  * [StateMinerActiveSectors](#StateMinerActiveSectors)
  * [StateMinerAllocated](#StateMinerAllocated)
  * [StateMinerAvailableBalance](#StateMinerAvailableBalance)
  * [StateMinerDeadlines](#StateMinerDeadlines)
  * [StateMinerFaults](#StateMinerFaults)
  * [StateMinerInfo](#StateMinerInfo)
  * [StateMinerInitialPledgeCollateral](#StateMinerInitialPledgeCollateral)
  * [StateMinerPartitions](#StateMinerPartitions)
  * [StateMinerPower](#StateMinerPower)
  * [StateMinerPreCommitDepositForPower](#StateMinerPreCommitDepositForPower)
  * [StateMinerProvingDeadline](#StateMinerProvingDeadline)
  * [StateMinerRecoveries](#StateMinerRecoveries)
  * [StateMinerSectorAllocated](#StateMinerSectorAllocated)
  * [StateMinerSectorCount](#StateMinerSectorCount)
  * [StateMinerSectors](#StateMinerSectors)
  * [StateNetworkName](#StateNetworkName)
  * [StateNetworkVersion](#StateNetworkVersion)
  * [StateReadState](#StateReadState)
  * [StateReplay](#StateReplay)
  * [StateSearchMsg](#StateSearchMsg)
  * [StateSectorExpiration](#StateSectorExpiration)
  * [StateSectorGetInfo](#StateSectorGetInfo)
  * [StateSectorPartition](#StateSectorPartition)
  * [StateSectorPreCommitInfo](#StateSectorPreCommitInfo)
  * [StateVMCirculatingSupplyInternal](#StateVMCirculatingSupplyInternal)
  * [StateVerifiedClientStatus](#StateVerifiedClientStatus)
  * [StateVerifiedRegistryRootKey](#StateVerifiedRegistryRootKey)
  * [StateVerifierStatus](#StateVerifierStatus)
  * [StateWaitMsg](#StateWaitMsg)
* [Sync](#Sync)
  * [SyncCheckBad](#SyncCheckBad)
  * [SyncCheckpoint](#SyncCheckpoint)
  * [SyncFetchTipSetFromPeer](#SyncFetchTipSetFromPeer)
  * [SyncIncomingBlocks](#SyncIncomingBlocks)
  * [SyncMarkBad](#SyncMarkBad)
  * [SyncPurgeForRecovery](#SyncPurgeForRecovery)
  * [SyncState](#SyncState)
  * [SyncSubmitBlock](#SyncSubmitBlock)
  * [SyncUnmarkAllBad](#SyncUnmarkAllBad)
  * [SyncUnmarkBad](#SyncUnmarkBad)
  * [SyncValidateTipset](#SyncValidateTipset)
* [Wallet](#Wallet)
  * [WalletBalance](#WalletBalance)
  * [WalletDefaultAddress](#WalletDefaultAddress)
  * [WalletDelete](#WalletDelete)
  * [WalletExport](#WalletExport)
  * [WalletHas](#WalletHas)
  * [WalletImport](#WalletImport)
  * [WalletList](#WalletList)
  * [WalletNew](#WalletNew)
  * [WalletSetDefault](#WalletSetDefault)
  * [WalletSign](#WalletSign)
  * [WalletSignMessage](#WalletSignMessage)
  * [WalletValidateAddress](#WalletValidateAddress)
  * [WalletVerify](#WalletVerify)
* [Web3](#Web3)
  * [Web3ClientVersion](#Web3ClientVersion)
## 


### Closing


Perms: read

Inputs: `null`

Response: `{}`

### Discover


Perms: read

Inputs: `null`

Response:
```json
{
  "info": {
    "title": "Lotus RPC API",
    "version": "1.2.1/generated=2020-11-22T08:22:42-06:00"
  },
  "methods": [],
  "openrpc": "1.2.6"
}
```

### Session


Perms: read

Inputs: `null`

Response: `"07070707-0707-0707-0707-070707070707"`

### Shutdown


Perms: admin

Inputs: `null`

Response: `{}`

### Version


Perms: read

Inputs: `null`

Response:
```json
{
  "Version": "string value",
  "APIVersion": 131840,
  "BlockDelay": 42
}
```

## Auth


### AuthNew


Perms: admin

Inputs:
```json
[
  [
    "write"
  ]
]
```

Response: `"Ynl0ZSBhcnJheQ=="`

### AuthVerify


Perms: read

Inputs:
```json
[
  "string value"
]
```

Response:
```json
[
  "write"
]
```

## Chain
The Chain method group contains methods for interacting with the
blockchain, but that do not require any form of state computation.


### ChainBlockstoreInfo
ChainBlockstoreInfo returns some basic information about the blockstore


Perms: read

Inputs: `null`

Response:
```json
{
  "abc": 123
}
```

### ChainCheckBlockstore
ChainCheckBlockstore performs an (asynchronous) health check on the chain/state blockstore
if supported by the underlying implementation.


Perms: admin

Inputs: `null`

Response: `{}`

### ChainDeleteObj
ChainDeleteObj deletes node referenced by the given CID


Perms: admin

Inputs:
```json
[
  {
    "/": "bafy2bzacea3wsdh6y3a36tb3skempjoxqpuyompjbmfeyf34fi3uy6uue42v4"
  }
]
```

Response: `{}`

### ChainExport
ChainExport returns a stream of bytes with CAR dump of chain data.
The exported chain data includes the header chain from the given tipset
back to genesis, the entire genesis state, and the most recent 'nroots'
state trees.
If oldmsgskip is set, messages from before the requested roots are also not included.


Perms: read

Inputs:
```json
[
  10101,
  true,
  [
    {
      "/": "bafy2bzacea3wsdh6y3a36tb3skempjoxqpuyompjbmfeyf34fi3uy6uue42v4"
    },
    {
      "/": "bafy2bzacebp3shtrn43k7g3unredz7fxn4gj533d3o43tqn2p2ipxxhrvchve"
    }
  ]
]
```

Response: `"Ynl0ZSBhcnJheQ=="`

### ChainGetBlock
ChainGetBlock returns the block specified by the given CID.


Perms: read

Inputs:
```json
[
  {
    "/": "bafy2bzacea3wsdh6y3a36tb3skempjoxqpuyompjbmfeyf34fi3uy6uue42v4"
  }
]
```

Response:
```json
{
  "Miner": "f01234",
  "Ticket": {
    "VRFProof": "Ynl0ZSBhcnJheQ=="
  },
  "ElectionProof": {
    "WinCount": 9,
    "VRFProof": "Ynl0ZSBhcnJheQ=="
  },
  "BeaconEntries": [
    {
      "Round": 42,
      "Data": "Ynl0ZSBhcnJheQ=="
    }
  ],
  "WinPoStProof": [
    {
      "PoStProof": 8,
      "ProofBytes": "Ynl0ZSBhcnJheQ=="
    }
  ],
  "Parents": [
    {
      "/": "bafy2bzacea3wsdh6y3a36tb3skempjoxqpuyompjbmfeyf34fi3uy6uue42v4"
    }
  ],
  "ParentWeight": "0",
  "Height": 10101,
  "ParentStateRoot": {
    "/": "bafy2bzacea3wsdh6y3a36tb3skempjoxqpuyompjbmfeyf34fi3uy6uue42v4"
  },
  "ParentMessageReceipts": {
    "/": "bafy2bzacea3wsdh6y3a36tb3skempjoxqpuyompjbmfeyf34fi3uy6uue42v4"
  },
  "Messages": {
    "/": "bafy2bzacea3wsdh6y3a36tb3skempjoxqpuyompjbmfeyf34fi3uy6uue42v4"
  },
  "BLSAggregate": {
    "Type": 2,
    "Data": "Ynl0ZSBhcnJheQ=="
  },
  "Timestamp": 42,
  "BlockSig": {
    "Type": 2,
    "Data": "Ynl0ZSBhcnJheQ=="
  },
  "ForkSignaling": 42,
  "ParentBaseFee": "0"
}
```

### ChainGetBlockMessages
ChainGetBlockMessages returns messages stored in the specified block.

Note: If there are multiple blocks in a tipset, it's likely that some
messages will be duplicated. It's also possible for blocks in a tipset to have
different messages from the same sender at the same nonce. When that happens,
only the first message (in a block with lowest ticket) will be considered
for execution

NOTE: THIS METHOD SHOULD ONLY BE USED FOR GETTING MESSAGES IN A SPECIFIC BLOCK

DO NOT USE THIS METHOD TO GET MESSAGES INCLUDED IN A TIPSET
Use ChainGetParentMessages, which will perform correct message deduplication


Perms: read

Inputs:
```json
[
  {
    "/": "bafy2bzacea3wsdh6y3a36tb3skempjoxqpuyompjbmfeyf34fi3uy6uue42v4"
  }
]
```

Response:
```json
{
  "BlsMessages": [
    {
      "Version": 42,
      "To": "f01234",
      "From": "f01234",
      "Nonce": 42,
      "Value": "0",
      "GasLimit": 9,
      "GasFeeCap": "0",
      "GasPremium": "0",
      "Method": 1,
      "Params": "Ynl0ZSBhcnJheQ==",
      "CID": {
        "/": "bafy2bzacebbpdegvr3i4cosewthysg5xkxpqfn2wfcz6mv2hmoktwbdxkax4s"
      }
    }
  ],
  "SecpkMessages": [
    {
      "Message": {
        "Version": 42,
        "To": "f01234",
        "From": "f01234",
        "Nonce": 42,
        "Value": "0",
        "GasLimit": 9,
        "GasFeeCap": "0",
        "GasPremium": "0",
        "Method": 1,
        "Params": "Ynl0ZSBhcnJheQ==",
        "CID": {
          "/": "bafy2bzacebbpdegvr3i4cosewthysg5xkxpqfn2wfcz6mv2hmoktwbdxkax4s"
        }
      },
      "Signature": {
        "Type": 2,
        "Data": "Ynl0ZSBhcnJheQ=="
      },
      "CID": {
        "/": "bafy2bzacebbpdegvr3i4cosewthysg5xkxpqfn2wfcz6mv2hmoktwbdxkax4s"
      }
    }
  ],
  "Cids": [
    {
      "/": "bafy2bzacea3wsdh6y3a36tb3skempjoxqpuyompjbmfeyf34fi3uy6uue42v4"
    }
  ]
}
```

### ChainGetEvents
ChainGetEvents returns the events under an event AMT root CID.


Perms: read

Inputs:
```json
[
  {
    "/": "bafy2bzacea3wsdh6y3a36tb3skempjoxqpuyompjbmfeyf34fi3uy6uue42v4"
  }
]
```

Response:
```json
[
  {
    "Emitter": 1000,
    "Entries": [
      {
        "Flags": 7,
        "Key": "string value",
        "Value": "Ynl0ZSBhcnJheQ=="
      }
    ]
  }
]
```

### ChainGetGenesis
ChainGetGenesis returns the genesis tipset.


Perms: read

Inputs: `null`

Response:
```json
{
  "Cids": null,
  "Blocks": null,
  "Height": 0
}
```

### ChainGetMessage
ChainGetMessage reads a message referenced by the specified CID from the
chain blockstore.


Perms: read

Inputs:
```json
[
  {
    "/": "bafy2bzacea3wsdh6y3a36tb3skempjoxqpuyompjbmfeyf34fi3uy6uue42v4"
  }
]
```

Response:
```json
{
  "Version": 42,
  "To": "f01234",
  "From": "f01234",
  "Nonce": 42,
  "Value": "0",
  "GasLimit": 9,
  "GasFeeCap": "0",
  "GasPremium": "0",
  "Method": 1,
  "Params": "Ynl0ZSBhcnJheQ==",
  "CID": {
    "/": "bafy2bzacebbpdegvr3i4cosewthysg5xkxpqfn2wfcz6mv2hmoktwbdxkax4s"
  }
}
```

### ChainGetMessagesInTipset
ChainGetMessagesInTipset returns message stores in current tipset


Perms: read

Inputs:
```json
[
  [
    {
      "/": "bafy2bzacea3wsdh6y3a36tb3skempjoxqpuyompjbmfeyf34fi3uy6uue42v4"
    },
    {
      "/": "bafy2bzacebp3shtrn43k7g3unredz7fxn4gj533d3o43tqn2p2ipxxhrvchve"
    }
  ]
]
```

Response:
```json
[
  {
    "Cid": {
      "/": "bafy2bzacea3wsdh6y3a36tb3skempjoxqpuyompjbmfeyf34fi3uy6uue42v4"
    },
    "Message": {
      "Version": 42,
      "To": "f01234",
      "From": "f01234",
      "Nonce": 42,
      "Value": "0",
      "GasLimit": 9,
      "GasFeeCap": "0",
      "GasPremium": "0",
      "Method": 1,
      "Params": "Ynl0ZSBhcnJheQ==",
      "CID": {
        "/": "bafy2bzacebbpdegvr3i4cosewthysg5xkxpqfn2wfcz6mv2hmoktwbdxkax4s"
      }
    }
  }
]
```

### ChainGetNode


Perms: read

Inputs:
```json
[
  "string value"
]
```

Response:
```json
{
  "Cid": {
    "/": "bafy2bzacea3wsdh6y3a36tb3skempjoxqpuyompjbmfeyf34fi3uy6uue42v4"
  },
  "Obj": {}
}
```

### ChainGetParentMessages
ChainGetParentMessages returns messages stored in parent tipset of the
specified block.


Perms: read

Inputs:
```json
[
  {
    "/": "bafy2bzacea3wsdh6y3a36tb3skempjoxqpuyompjbmfeyf34fi3uy6uue42v4"
  }
]
```

Response:
```json
[
  {
    "Cid": {
      "/": "bafy2bzacea3wsdh6y3a36tb3skempjoxqpuyompjbmfeyf34fi3uy6uue42v4"
    },
    "Message": {
      "Version": 42,
      "To": "f01234",
      "From": "f01234",
      "Nonce": 42,
      "Value": "0",
      "GasLimit": 9,
      "GasFeeCap": "0",
      "GasPremium": "0",
      "Method": 1,
      "Params": "Ynl0ZSBhcnJheQ==",
      "CID": {
        "/": "bafy2bzacebbpdegvr3i4cosewthysg5xkxpqfn2wfcz6mv2hmoktwbdxkax4s"
      }
    }
  }
]
```

### ChainGetParentReceipts
ChainGetParentReceipts returns receipts for messages in parent tipset of
the specified block. The receipts in the list returned is one-to-one with the
messages returned by a call to ChainGetParentMessages with the same blockCid.


Perms: read

Inputs:
```json
[
  {
    "/": "bafy2bzacea3wsdh6y3a36tb3skempjoxqpuyompjbmfeyf34fi3uy6uue42v4"
  }
]
```

Response:
```json
[
  {
    "ExitCode": 0,
    "Return": "Ynl0ZSBhcnJheQ==",
    "GasUsed": 9,
    "EventsRoot": {
      "/": "bafy2bzacea3wsdh6y3a36tb3skempjoxqpuyompjbmfeyf34fi3uy6uue42v4"
    }
  }
]
```

### ChainGetPath
ChainGetPath returns a set of revert/apply operations needed to get from
one tipset to another, for example:
```
       to
        ^
from   tAA
  ^     ^
tBA    tAB
 ^---*--^
     ^
    tRR
```
Would return `[revert(tBA), apply(tAB), apply(tAA)]`


Perms: read

Inputs:
```json
[
  [
    {
      "/": "bafy2bzacea3wsdh6y3a36tb3skempjoxqpuyompjbmfeyf34fi3uy6uue42v4"
    },
    {
      "/": "bafy2bzacebp3shtrn43k7g3unredz7fxn4gj533d3o43tqn2p2ipxxhrvchve"
    }
  ],
  [
    {
      "/": "bafy2bzacea3wsdh6y3a36tb3skempjoxqpuyompjbmfeyf34fi3uy6uue42v4"
    },
    {
      "/": "bafy2bzacebp3shtrn43k7g3unredz7fxn4gj533d3o43tqn2p2ipxxhrvchve"
    }
  ]
]
```

Response:
```json
[
  {
    "Type": "string value",
    "Val": {
      "Cids": null,
      "Blocks": null,
      "Height": 0
    }
  }
]
```

### ChainGetTipSet
ChainGetTipSet returns the tipset specified by the given TipSetKey.


Perms: read

Inputs:
```json
[
  [
    {
      "/": "bafy2bzacea3wsdh6y3a36tb3skempjoxqpuyompjbmfeyf34fi3uy6uue42v4"
    },
    {
      "/": "bafy2bzacebp3shtrn43k7g3unredz7fxn4gj533d3o43tqn2p2ipxxhrvchve"
    }
  ]
]
```

Response:
```json
{
  "Cids": null,
  "Blocks": null,
  "Height": 0
}
```

### ChainGetTipSetAfterHeight
ChainGetTipSetAfterHeight looks back for a tipset at the specified epoch.
If there are no blocks at the specified epoch, the first non-nil tipset at a later epoch
will be returned.


Perms: read

Inputs:
```json
[
  10101,
  [
    {
      "/": "bafy2bzacea3wsdh6y3a36tb3skempjoxqpuyompjbmfeyf34fi3uy6uue42v4"
    },
    {
      "/": "bafy2bzacebp3shtrn43k7g3unredz7fxn4gj533d3o43tqn2p2ipxxhrvchve"
    }
  ]
]
```

Response:
```json
{
  "Cids": null,
  "Blocks": null,
  "Height": 0
}
```

### ChainGetTipSetByHeight
ChainGetTipSetByHeight looks back for a tipset at the specified epoch.
If there are no blocks at the specified epoch, a tipset at an earlier epoch
will be returned.


Perms: read

Inputs:
```json
[
  10101,
  [
    {
      "/": "bafy2bzacea3wsdh6y3a36tb3skempjoxqpuyompjbmfeyf34fi3uy6uue42v4"
    },
    {
      "/": "bafy2bzacebp3shtrn43k7g3unredz7fxn4gj533d3o43tqn2p2ipxxhrvchve"
    }
  ]
]
```

Response:
```json
{
  "Cids": null,
  "Blocks": null,
  "Height": 0
}
```

### ChainHasObj
ChainHasObj checks if a given CID exists in the chain blockstore.


Perms: read

Inputs:
```json
[
  {
    "/": "bafy2bzacea3wsdh6y3a36tb3skempjoxqpuyompjbmfeyf34fi3uy6uue42v4"
  }
]
```

Response: `true`

### ChainHead
ChainHead returns the current head of the chain.


Perms: read

Inputs: `null`

Response:
```json
{
  "Cids": null,
  "Blocks": null,
  "Height": 0
}
```

### ChainNotify
ChainNotify returns channel with chain head updates.
First message is guaranteed to be of len == 1, and type == 'current'.


Perms: read

Inputs: `null`

Response:
```json
[
  {
    "Type": "string value",
    "Val": {
      "Cids": null,
      "Blocks": null,
      "Height": 0
    }
  }
]
```

### ChainPrune
ChainPrune prunes the stored chain state and garbage collects; only supported if you
are using the splitstore


Perms: admin

Inputs:
```json
[
  {
    "MovingGC": true,
    "RetainState": 9
  }
]
```

Response: `{}`

### ChainPutObj
ChainPutObj puts a given object into the block store


Perms: admin

Inputs:
```json
[
  {}
]
```

Response: `{}`

### ChainReadObj
ChainReadObj reads ipld nodes referenced by the specified CID from chain
blockstore and returns raw bytes.


Perms: read

Inputs:
```json
[
  {
    "/": "bafy2bzacea3wsdh6y3a36tb3skempjoxqpuyompjbmfeyf34fi3uy6uue42v4"
  }
]
```

Response: `"Ynl0ZSBhcnJheQ=="`

### ChainSetHead
ChainSetHead forcefully sets current chain head. Use with caution.


Perms: admin

Inputs:
```json
[
  [
    {
      "/": "bafy2bzacea3wsdh6y3a36tb3skempjoxqpuyompjbmfeyf34fi3uy6uue42v4"
    },
    {
      "/": "bafy2bzacebp3shtrn43k7g3unredz7fxn4gj533d3o43tqn2p2ipxxhrvchve"
    }
  ]
]
```

Response: `{}`

### ChainStatObj
ChainStatObj returns statistics about the graph referenced by 'obj'.
If 'base' is also specified, then the returned stat will be a diff
between the two objects.


Perms: read

Inputs:
```json
[
  {
    "/": "bafy2bzacea3wsdh6y3a36tb3skempjoxqpuyompjbmfeyf34fi3uy6uue42v4"
  },
  {
    "/": "bafy2bzacea3wsdh6y3a36tb3skempjoxqpuyompjbmfeyf34fi3uy6uue42v4"
  }
]
```

Response:
```json
{
  "Size": 42,
  "Links": 42
}
```

### ChainTipSetWeight
ChainTipSetWeight computes weight for the specified tipset.


Perms: read

Inputs:
```json
[
  [
    {
      "/": "bafy2bzacea3wsdh6y3a36tb3skempjoxqpuyompjbmfeyf34fi3uy6uue42v4"
    },
    {
      "/": "bafy2bzacebp3shtrn43k7g3unredz7fxn4gj533d3o43tqn2p2ipxxhrvchve"
    }
  ]
]
```

Response: `"0"`

## Client
The Client methods all have to do with interacting with the storage and
retrieval markets as a client


### ClientCalcCommP
ClientCalcCommP calculates the CommP for a specified file


Perms: write

Inputs:
```json
[
  "string value"
]
```

Response:
```json
{
  "Root": {
    "/": "bafy2bzacea3wsdh6y3a36tb3skempjoxqpuyompjbmfeyf34fi3uy6uue42v4"
  },
  "Size": 1024
}
```

### ClientCancelDataTransfer
ClientCancelDataTransfer cancels a data transfer with the given transfer ID and other peer


Perms: write

Inputs:
```json
[
  3,
  "12D3KooWGzxzKZYveHXtpG6AsrUJBcWxHBFS2HsEoGTxrMLvKXtf",
  true
]
```

Response: `{}`

### ClientCancelRetrievalDeal
ClientCancelRetrievalDeal cancels an ongoing retrieval deal based on DealID


Perms: write

Inputs:
```json
[
  5
]
```

Response: `{}`

### ClientDataTransferUpdates


Perms: write

Inputs: `null`

Response:
```json
{
  "TransferID": 3,
  "Status": 1,
  "BaseCID": {
    "/": "bafy2bzacea3wsdh6y3a36tb3skempjoxqpuyompjbmfeyf34fi3uy6uue42v4"
  },
  "IsInitiator": true,
  "IsSender": true,
  "Voucher": "string value",
  "Message": "string value",
  "OtherPeer": "12D3KooWGzxzKZYveHXtpG6AsrUJBcWxHBFS2HsEoGTxrMLvKXtf",
  "Transferred": 42,
  "Stages": {
    "Stages": [
      {
        "Name": "string value",
        "Description": "string value",
        "CreatedTime": "0001-01-01T00:00:00Z",
        "UpdatedTime": "0001-01-01T00:00:00Z",
        "Logs": [
          {
            "Log": "string value",
            "UpdatedTime": "0001-01-01T00:00:00Z"
          }
        ]
      }
    ]
  }
}
```

### ClientDealPieceCID
ClientCalcCommP calculates the CommP and data size of the specified CID


Perms: read

Inputs:
```json
[
  {
    "/": "bafy2bzacea3wsdh6y3a36tb3skempjoxqpuyompjbmfeyf34fi3uy6uue42v4"
  }
]
```

Response:
```json
{
  "PayloadSize": 9,
  "PieceSize": 1032,
  "PieceCID": {
    "/": "bafy2bzacea3wsdh6y3a36tb3skempjoxqpuyompjbmfeyf34fi3uy6uue42v4"
  }
}
```

### ClientDealSize
ClientDealSize calculates real deal data size


Perms: read

Inputs:
```json
[
  {
    "/": "bafy2bzacea3wsdh6y3a36tb3skempjoxqpuyompjbmfeyf34fi3uy6uue42v4"
  }
]
```

Response:
```json
{
  "PayloadSize": 9,
  "PieceSize": 1032
}
```

### ClientExport
ClientExport exports a file stored in the local filestore to a system file


Perms: admin

Inputs:
```json
[
  {
    "Root": {
      "/": "bafy2bzacea3wsdh6y3a36tb3skempjoxqpuyompjbmfeyf34fi3uy6uue42v4"
    },
    "DAGs": [
      {
        "DataSelector": "Links/21/Hash/Links/42/Hash",
        "ExportMerkleProof": true
      }
    ],
    "FromLocalCAR": "string value",
    "DealID": 5
  },
  {
    "Path": "string value",
    "IsCAR": true
  }
]
```

Response: `{}`

### ClientFindData
ClientFindData identifies peers that have a certain file, and returns QueryOffers (one per peer).


Perms: read

Inputs:
```json
[
  {
    "/": "bafy2bzacea3wsdh6y3a36tb3skempjoxqpuyompjbmfeyf34fi3uy6uue42v4"
  },
  {
    "/": "bafy2bzacea3wsdh6y3a36tb3skempjoxqpuyompjbmfeyf34fi3uy6uue42v4"
  }
]
```

Response:
```json
[
  {
    "Err": "string value",
    "Root": {
      "/": "bafy2bzacea3wsdh6y3a36tb3skempjoxqpuyompjbmfeyf34fi3uy6uue42v4"
    },
    "Piece": {
      "/": "bafy2bzacea3wsdh6y3a36tb3skempjoxqpuyompjbmfeyf34fi3uy6uue42v4"
    },
    "Size": 42,
    "MinPrice": "0",
    "UnsealPrice": "0",
    "PricePerByte": "0",
    "PaymentInterval": 42,
    "PaymentIntervalIncrease": 42,
    "Miner": "f01234",
    "MinerPeer": {
      "Address": "f01234",
      "ID": "12D3KooWGzxzKZYveHXtpG6AsrUJBcWxHBFS2HsEoGTxrMLvKXtf",
      "PieceCID": {
        "/": "bafy2bzacea3wsdh6y3a36tb3skempjoxqpuyompjbmfeyf34fi3uy6uue42v4"
      }
    }
  }
]
```

### ClientGenCar
ClientGenCar generates a CAR file for the specified file.


Perms: write

Inputs:
```json
[
  {
    "Path": "string value",
    "IsCAR": true
  },
  "string value"
]
```

Response: `{}`

### ClientGetDealInfo
ClientGetDealInfo returns the latest information about a given deal.


Perms: read

Inputs:
```json
[
  {
    "/": "bafy2bzacea3wsdh6y3a36tb3skempjoxqpuyompjbmfeyf34fi3uy6uue42v4"
  }
]
```

Response:
```json
{
  "ProposalCid": {
    "/": "bafy2bzacea3wsdh6y3a36tb3skempjoxqpuyompjbmfeyf34fi3uy6uue42v4"
  },
  "State": 42,
  "Message": "string value",
  "DealStages": {
    "Stages": [
      {
        "Name": "string value",
        "Description": "string value",
        "ExpectedDuration": "string value",
        "CreatedTime": "0001-01-01T00:00:00Z",
        "UpdatedTime": "0001-01-01T00:00:00Z",
        "Logs": [
          {
            "Log": "string value",
            "UpdatedTime": "0001-01-01T00:00:00Z"
          }
        ]
      }
    ]
  },
  "Provider": "f01234",
  "DataRef": {
    "TransferType": "string value",
    "Root": {
      "/": "bafy2bzacea3wsdh6y3a36tb3skempjoxqpuyompjbmfeyf34fi3uy6uue42v4"
    },
    "PieceCid": {
      "/": "bafy2bzacea3wsdh6y3a36tb3skempjoxqpuyompjbmfeyf34fi3uy6uue42v4"
    },
    "PieceSize": 1024,
    "RawBlockSize": 42
  },
  "PieceCID": {
    "/": "bafy2bzacea3wsdh6y3a36tb3skempjoxqpuyompjbmfeyf34fi3uy6uue42v4"
  },
  "Size": 42,
  "PricePerEpoch": "0",
  "Duration": 42,
  "DealID": 5432,
  "CreationTime": "0001-01-01T00:00:00Z",
  "Verified": true,
  "TransferChannelID": {
    "Initiator": "12D3KooWGzxzKZYveHXtpG6AsrUJBcWxHBFS2HsEoGTxrMLvKXtf",
    "Responder": "12D3KooWGzxzKZYveHXtpG6AsrUJBcWxHBFS2HsEoGTxrMLvKXtf",
    "ID": 3
  },
  "DataTransfer": {
    "TransferID": 3,
    "Status": 1,
    "BaseCID": {
      "/": "bafy2bzacea3wsdh6y3a36tb3skempjoxqpuyompjbmfeyf34fi3uy6uue42v4"
    },
    "IsInitiator": true,
    "IsSender": true,
    "Voucher": "string value",
    "Message": "string value",
    "OtherPeer": "12D3KooWGzxzKZYveHXtpG6AsrUJBcWxHBFS2HsEoGTxrMLvKXtf",
    "Transferred": 42,
    "Stages": {
      "Stages": [
        {
          "Name": "string value",
          "Description": "string value",
          "CreatedTime": "0001-01-01T00:00:00Z",
          "UpdatedTime": "0001-01-01T00:00:00Z",
          "Logs": [
            {
              "Log": "string value",
              "UpdatedTime": "0001-01-01T00:00:00Z"
            }
          ]
        }
      ]
    }
  }
}
```

### ClientGetDealStatus
ClientGetDealStatus returns status given a code


Perms: read

Inputs:
```json
[
  42
]
```

Response: `"string value"`

### ClientGetDealUpdates
ClientGetDealUpdates returns the status of updated deals


Perms: write

Inputs: `null`

Response:
```json
{
  "ProposalCid": {
    "/": "bafy2bzacea3wsdh6y3a36tb3skempjoxqpuyompjbmfeyf34fi3uy6uue42v4"
  },
  "State": 42,
  "Message": "string value",
  "DealStages": {
    "Stages": [
      {
        "Name": "string value",
        "Description": "string value",
        "ExpectedDuration": "string value",
        "CreatedTime": "0001-01-01T00:00:00Z",
        "UpdatedTime": "0001-01-01T00:00:00Z",
        "Logs": [
          {
            "Log": "string value",
            "UpdatedTime": "0001-01-01T00:00:00Z"
          }
        ]
      }
    ]
  },
  "Provider": "f01234",
  "DataRef": {
    "TransferType": "string value",
    "Root": {
      "/": "bafy2bzacea3wsdh6y3a36tb3skempjoxqpuyompjbmfeyf34fi3uy6uue42v4"
    },
    "PieceCid": {
      "/": "bafy2bzacea3wsdh6y3a36tb3skempjoxqpuyompjbmfeyf34fi3uy6uue42v4"
    },
    "PieceSize": 1024,
    "RawBlockSize": 42
  },
  "PieceCID": {
    "/": "bafy2bzacea3wsdh6y3a36tb3skempjoxqpuyompjbmfeyf34fi3uy6uue42v4"
  },
  "Size": 42,
  "PricePerEpoch": "0",
  "Duration": 42,
  "DealID": 5432,
  "CreationTime": "0001-01-01T00:00:00Z",
  "Verified": true,
  "TransferChannelID": {
    "Initiator": "12D3KooWGzxzKZYveHXtpG6AsrUJBcWxHBFS2HsEoGTxrMLvKXtf",
    "Responder": "12D3KooWGzxzKZYveHXtpG6AsrUJBcWxHBFS2HsEoGTxrMLvKXtf",
    "ID": 3
  },
  "DataTransfer": {
    "TransferID": 3,
    "Status": 1,
    "BaseCID": {
      "/": "bafy2bzacea3wsdh6y3a36tb3skempjoxqpuyompjbmfeyf34fi3uy6uue42v4"
    },
    "IsInitiator": true,
    "IsSender": true,
    "Voucher": "string value",
    "Message": "string value",
    "OtherPeer": "12D3KooWGzxzKZYveHXtpG6AsrUJBcWxHBFS2HsEoGTxrMLvKXtf",
    "Transferred": 42,
    "Stages": {
      "Stages": [
        {
          "Name": "string value",
          "Description": "string value",
          "CreatedTime": "0001-01-01T00:00:00Z",
          "UpdatedTime": "0001-01-01T00:00:00Z",
          "Logs": [
            {
              "Log": "string value",
              "UpdatedTime": "0001-01-01T00:00:00Z"
            }
          ]
        }
      ]
    }
  }
}
```

### ClientGetRetrievalUpdates
ClientGetRetrievalUpdates returns status of updated retrieval deals


Perms: write

Inputs: `null`

Response:
```json
{
  "PayloadCID": {
    "/": "bafy2bzacea3wsdh6y3a36tb3skempjoxqpuyompjbmfeyf34fi3uy6uue42v4"
  },
  "ID": 5,
  "PieceCID": {
    "/": "bafy2bzacea3wsdh6y3a36tb3skempjoxqpuyompjbmfeyf34fi3uy6uue42v4"
  },
  "PricePerByte": "0",
  "UnsealPrice": "0",
  "Status": 0,
  "Message": "string value",
  "Provider": "12D3KooWGzxzKZYveHXtpG6AsrUJBcWxHBFS2HsEoGTxrMLvKXtf",
  "BytesReceived": 42,
  "BytesPaidFor": 42,
  "TotalPaid": "0",
  "TransferChannelID": {
    "Initiator": "12D3KooWGzxzKZYveHXtpG6AsrUJBcWxHBFS2HsEoGTxrMLvKXtf",
    "Responder": "12D3KooWGzxzKZYveHXtpG6AsrUJBcWxHBFS2HsEoGTxrMLvKXtf",
    "ID": 3
  },
  "DataTransfer": {
    "TransferID": 3,
    "Status": 1,
    "BaseCID": {
      "/": "bafy2bzacea3wsdh6y3a36tb3skempjoxqpuyompjbmfeyf34fi3uy6uue42v4"
    },
    "IsInitiator": true,
    "IsSender": true,
    "Voucher": "string value",
    "Message": "string value",
    "OtherPeer": "12D3KooWGzxzKZYveHXtpG6AsrUJBcWxHBFS2HsEoGTxrMLvKXtf",
    "Transferred": 42,
    "Stages": {
      "Stages": [
        {
          "Name": "string value",
          "Description": "string value",
          "CreatedTime": "0001-01-01T00:00:00Z",
          "UpdatedTime": "0001-01-01T00:00:00Z",
          "Logs": [
            {
              "Log": "string value",
              "UpdatedTime": "0001-01-01T00:00:00Z"
            }
          ]
        }
      ]
    }
  },
  "Event": 5
}
```

### ClientHasLocal
ClientHasLocal indicates whether a certain CID is locally stored.


Perms: write

Inputs:
```json
[
  {
    "/": "bafy2bzacea3wsdh6y3a36tb3skempjoxqpuyompjbmfeyf34fi3uy6uue42v4"
  }
]
```

Response: `true`

### ClientImport
ClientImport imports file under the specified path into filestore.


Perms: admin

Inputs:
```json
[
  {
    "Path": "string value",
    "IsCAR": true
  }
]
```

Response:
```json
{
  "Root": {
    "/": "bafy2bzacea3wsdh6y3a36tb3skempjoxqpuyompjbmfeyf34fi3uy6uue42v4"
  },
  "ImportID": 50
}
```

### ClientListDataTransfers
ClientListTransfers returns the status of all ongoing transfers of data


Perms: write

Inputs: `null`

Response:
```json
[
  {
    "TransferID": 3,
    "Status": 1,
    "BaseCID": {
      "/": "bafy2bzacea3wsdh6y3a36tb3skempjoxqpuyompjbmfeyf34fi3uy6uue42v4"
    },
    "IsInitiator": true,
    "IsSender": true,
    "Voucher": "string value",
    "Message": "string value",
    "OtherPeer": "12D3KooWGzxzKZYveHXtpG6AsrUJBcWxHBFS2HsEoGTxrMLvKXtf",
    "Transferred": 42,
    "Stages": {
      "Stages": [
        {
          "Name": "string value",
          "Description": "string value",
          "CreatedTime": "0001-01-01T00:00:00Z",
          "UpdatedTime": "0001-01-01T00:00:00Z",
          "Logs": [
            {
              "Log": "string value",
              "UpdatedTime": "0001-01-01T00:00:00Z"
            }
          ]
        }
      ]
    }
  }
]
```

### ClientListDeals
ClientListDeals returns information about the deals made by the local client.


Perms: write

Inputs: `null`

Response:
```json
[
  {
    "ProposalCid": {
      "/": "bafy2bzacea3wsdh6y3a36tb3skempjoxqpuyompjbmfeyf34fi3uy6uue42v4"
    },
    "State": 42,
    "Message": "string value",
    "DealStages": {
      "Stages": [
        {
          "Name": "string value",
          "Description": "string value",
          "ExpectedDuration": "string value",
          "CreatedTime": "0001-01-01T00:00:00Z",
          "UpdatedTime": "0001-01-01T00:00:00Z",
          "Logs": [
            {
              "Log": "string value",
              "UpdatedTime": "0001-01-01T00:00:00Z"
            }
          ]
        }
      ]
    },
    "Provider": "f01234",
    "DataRef": {
      "TransferType": "string value",
      "Root": {
        "/": "bafy2bzacea3wsdh6y3a36tb3skempjoxqpuyompjbmfeyf34fi3uy6uue42v4"
      },
      "PieceCid": {
        "/": "bafy2bzacea3wsdh6y3a36tb3skempjoxqpuyompjbmfeyf34fi3uy6uue42v4"
      },
      "PieceSize": 1024,
      "RawBlockSize": 42
    },
    "PieceCID": {
      "/": "bafy2bzacea3wsdh6y3a36tb3skempjoxqpuyompjbmfeyf34fi3uy6uue42v4"
    },
    "Size": 42,
    "PricePerEpoch": "0",
    "Duration": 42,
    "DealID": 5432,
    "CreationTime": "0001-01-01T00:00:00Z",
    "Verified": true,
    "TransferChannelID": {
      "Initiator": "12D3KooWGzxzKZYveHXtpG6AsrUJBcWxHBFS2HsEoGTxrMLvKXtf",
      "Responder": "12D3KooWGzxzKZYveHXtpG6AsrUJBcWxHBFS2HsEoGTxrMLvKXtf",
      "ID": 3
    },
    "DataTransfer": {
      "TransferID": 3,
      "Status": 1,
      "BaseCID": {
        "/": "bafy2bzacea3wsdh6y3a36tb3skempjoxqpuyompjbmfeyf34fi3uy6uue42v4"
      },
      "IsInitiator": true,
      "IsSender": true,
      "Voucher": "string value",
      "Message": "string value",
      "OtherPeer": "12D3KooWGzxzKZYveHXtpG6AsrUJBcWxHBFS2HsEoGTxrMLvKXtf",
      "Transferred": 42,
      "Stages": {
        "Stages": [
          {
            "Name": "string value",
            "Description": "string value",
            "CreatedTime": "0001-01-01T00:00:00Z",
            "UpdatedTime": "0001-01-01T00:00:00Z",
            "Logs": [
              {
                "Log": "string value",
                "UpdatedTime": "0001-01-01T00:00:00Z"
              }
            ]
          }
        ]
      }
    }
  }
]
```

### ClientListImports
ClientListImports lists imported files and their root CIDs


Perms: write

Inputs: `null`

Response:
```json
[
  {
    "Key": 50,
    "Err": "string value",
    "Root": {
      "/": "bafy2bzacea3wsdh6y3a36tb3skempjoxqpuyompjbmfeyf34fi3uy6uue42v4"
    },
    "Source": "string value",
    "FilePath": "string value",
    "CARPath": "string value"
  }
]
```

### ClientListRetrievals
ClientListRetrievals returns information about retrievals made by the local client


Perms: write

Inputs: `null`

Response:
```json
[
  {
    "PayloadCID": {
      "/": "bafy2bzacea3wsdh6y3a36tb3skempjoxqpuyompjbmfeyf34fi3uy6uue42v4"
    },
    "ID": 5,
    "PieceCID": {
      "/": "bafy2bzacea3wsdh6y3a36tb3skempjoxqpuyompjbmfeyf34fi3uy6uue42v4"
    },
    "PricePerByte": "0",
    "UnsealPrice": "0",
    "Status": 0,
    "Message": "string value",
    "Provider": "12D3KooWGzxzKZYveHXtpG6AsrUJBcWxHBFS2HsEoGTxrMLvKXtf",
    "BytesReceived": 42,
    "BytesPaidFor": 42,
    "TotalPaid": "0",
    "TransferChannelID": {
      "Initiator": "12D3KooWGzxzKZYveHXtpG6AsrUJBcWxHBFS2HsEoGTxrMLvKXtf",
      "Responder": "12D3KooWGzxzKZYveHXtpG6AsrUJBcWxHBFS2HsEoGTxrMLvKXtf",
      "ID": 3
    },
    "DataTransfer": {
      "TransferID": 3,
      "Status": 1,
      "BaseCID": {
        "/": "bafy2bzacea3wsdh6y3a36tb3skempjoxqpuyompjbmfeyf34fi3uy6uue42v4"
      },
      "IsInitiator": true,
      "IsSender": true,
      "Voucher": "string value",
      "Message": "string value",
      "OtherPeer": "12D3KooWGzxzKZYveHXtpG6AsrUJBcWxHBFS2HsEoGTxrMLvKXtf",
      "Transferred": 42,
      "Stages": {
        "Stages": [
          {
            "Name": "string value",
            "Description": "string value",
            "CreatedTime": "0001-01-01T00:00:00Z",
            "UpdatedTime": "0001-01-01T00:00:00Z",
            "Logs": [
              {
                "Log": "string value",
                "UpdatedTime": "0001-01-01T00:00:00Z"
              }
            ]
          }
        ]
      }
    },
    "Event": 5
  }
]
```

### ClientMinerQueryOffer
ClientMinerQueryOffer returns a QueryOffer for the specific miner and file.


Perms: read

Inputs:
```json
[
  "f01234",
  {
    "/": "bafy2bzacea3wsdh6y3a36tb3skempjoxqpuyompjbmfeyf34fi3uy6uue42v4"
  },
  {
    "/": "bafy2bzacea3wsdh6y3a36tb3skempjoxqpuyompjbmfeyf34fi3uy6uue42v4"
  }
]
```

Response:
```json
{
  "Err": "string value",
  "Root": {
    "/": "bafy2bzacea3wsdh6y3a36tb3skempjoxqpuyompjbmfeyf34fi3uy6uue42v4"
  },
  "Piece": {
    "/": "bafy2bzacea3wsdh6y3a36tb3skempjoxqpuyompjbmfeyf34fi3uy6uue42v4"
  },
  "Size": 42,
  "MinPrice": "0",
  "UnsealPrice": "0",
  "PricePerByte": "0",
  "PaymentInterval": 42,
  "PaymentIntervalIncrease": 42,
  "Miner": "f01234",
  "MinerPeer": {
    "Address": "f01234",
    "ID": "12D3KooWGzxzKZYveHXtpG6AsrUJBcWxHBFS2HsEoGTxrMLvKXtf",
    "PieceCID": {
      "/": "bafy2bzacea3wsdh6y3a36tb3skempjoxqpuyompjbmfeyf34fi3uy6uue42v4"
    }
  }
}
```

### ClientQueryAsk
ClientQueryAsk returns a signed StorageAsk from the specified miner.


Perms: read

Inputs:
```json
[
  "12D3KooWGzxzKZYveHXtpG6AsrUJBcWxHBFS2HsEoGTxrMLvKXtf",
  "f01234"
]
```

Response:
```json
{
  "Response": {
    "Price": "0",
    "VerifiedPrice": "0",
    "MinPieceSize": 1032,
    "MaxPieceSize": 1032,
    "Miner": "f01234",
    "Timestamp": 10101,
    "Expiry": 10101,
    "SeqNo": 42
  },
  "DealProtocols": [
    "string value"
  ]
}
```

### ClientRemoveImport
ClientRemoveImport removes file import


Perms: admin

Inputs:
```json
[
  50
]
```

Response: `{}`

### ClientRestartDataTransfer
ClientRestartDataTransfer attempts to restart a data transfer with the given transfer ID and other peer


Perms: write

Inputs:
```json
[
  3,
  "12D3KooWGzxzKZYveHXtpG6AsrUJBcWxHBFS2HsEoGTxrMLvKXtf",
  true
]
```

Response: `{}`

### ClientRetrieve
ClientRetrieve initiates the retrieval of a file, as specified in the order.


Perms: admin

Inputs:
```json
[
  {
    "Root": {
      "/": "bafy2bzacea3wsdh6y3a36tb3skempjoxqpuyompjbmfeyf34fi3uy6uue42v4"
    },
    "Piece": {
      "/": "bafy2bzacea3wsdh6y3a36tb3skempjoxqpuyompjbmfeyf34fi3uy6uue42v4"
    },
    "DataSelector": "Links/21/Hash/Links/42/Hash",
    "Size": 42,
    "Total": "0",
    "UnsealPrice": "0",
    "PaymentInterval": 42,
    "PaymentIntervalIncrease": 42,
    "Client": "f01234",
    "Miner": "f01234",
    "MinerPeer": {
      "Address": "f01234",
      "ID": "12D3KooWGzxzKZYveHXtpG6AsrUJBcWxHBFS2HsEoGTxrMLvKXtf",
      "PieceCID": {
        "/": "bafy2bzacea3wsdh6y3a36tb3skempjoxqpuyompjbmfeyf34fi3uy6uue42v4"
      }
    },
    "RemoteStore": "00000000-0000-0000-0000-000000000000"
  }
]
```

Response:
```json
{
  "DealID": 5
}
```

### ClientRetrieveTryRestartInsufficientFunds
ClientRetrieveTryRestartInsufficientFunds attempts to restart stalled retrievals on a given payment channel
which are stuck due to insufficient funds


Perms: write

Inputs:
```json
[
  "f01234"
]
```

Response: `{}`

### ClientRetrieveWait
ClientRetrieveWait waits for retrieval to be complete


Perms: admin

Inputs:
```json
[
  5
]
```

Response: `{}`

### ClientStartDeal
ClientStartDeal proposes a deal with a miner.


Perms: admin

Inputs:
```json
[
  {
    "Data": {
      "TransferType": "string value",
      "Root": {
        "/": "bafy2bzacea3wsdh6y3a36tb3skempjoxqpuyompjbmfeyf34fi3uy6uue42v4"
      },
      "PieceCid": {
        "/": "bafy2bzacea3wsdh6y3a36tb3skempjoxqpuyompjbmfeyf34fi3uy6uue42v4"
      },
      "PieceSize": 1024,
      "RawBlockSize": 42
    },
    "Wallet": "f01234",
    "Miner": "f01234",
    "EpochPrice": "0",
    "MinBlocksDuration": 42,
    "ProviderCollateral": "0",
    "DealStartEpoch": 10101,
    "FastRetrieval": true,
    "VerifiedDeal": true
  }
]
```

Response:
```json
{
  "/": "bafy2bzacea3wsdh6y3a36tb3skempjoxqpuyompjbmfeyf34fi3uy6uue42v4"
}
```

### ClientStatelessDeal
ClientStatelessDeal fire-and-forget-proposes an offline deal to a miner without subsequent tracking.


Perms: write

Inputs:
```json
[
  {
    "Data": {
      "TransferType": "string value",
      "Root": {
        "/": "bafy2bzacea3wsdh6y3a36tb3skempjoxqpuyompjbmfeyf34fi3uy6uue42v4"
      },
      "PieceCid": {
        "/": "bafy2bzacea3wsdh6y3a36tb3skempjoxqpuyompjbmfeyf34fi3uy6uue42v4"
      },
      "PieceSize": 1024,
      "RawBlockSize": 42
    },
    "Wallet": "f01234",
    "Miner": "f01234",
    "EpochPrice": "0",
    "MinBlocksDuration": 42,
    "ProviderCollateral": "0",
    "DealStartEpoch": 10101,
    "FastRetrieval": true,
    "VerifiedDeal": true
  }
]
```

Response:
```json
{
  "/": "bafy2bzacea3wsdh6y3a36tb3skempjoxqpuyompjbmfeyf34fi3uy6uue42v4"
}
```

## Create


### CreateBackup
CreateBackup creates node backup onder the specified file name. The
method requires that the lotus daemon is running with the
LOTUS_BACKUP_BASE_PATH environment variable set to some path, and that
the path specified when calling CreateBackup is within the base path


Perms: admin

Inputs:
```json
[
  "string value"
]
```

Response: `{}`

## Eth
These methods are used for Ethereum-compatible JSON-RPC calls

EthAccounts will always return [] since we don't expect Lotus to manage private keys


### EthAccounts
There are not yet any comments for this method.

Perms: read

Inputs: `null`

Response:
```json
[
  "0x5cbeecf99d3fdb3f25e309cc264f240bb0664031"
]
```

### EthBlockNumber
EthBlockNumber returns the height of the latest (heaviest) TipSet


Perms: read

Inputs: `null`

Response: `"0x5"`

### EthCall


Perms: read

Inputs:
```json
[
  {
    "from": "0x5cbeecf99d3fdb3f25e309cc264f240bb0664031",
    "to": "0x5cbeecf99d3fdb3f25e309cc264f240bb0664031",
    "gas": "0x5",
    "gasPrice": "0x0",
    "value": "0x0",
    "data": "0x07"
  },
  "string value"
]
```

Response: `"0x07"`

### EthChainId


Perms: read

Inputs: `null`

Response: `"0x5"`

### EthEstimateGas


Perms: read

Inputs:
```json
[
  {
    "from": "0x5cbeecf99d3fdb3f25e309cc264f240bb0664031",
    "to": "0x5cbeecf99d3fdb3f25e309cc264f240bb0664031",
    "gas": "0x5",
    "gasPrice": "0x0",
    "value": "0x0",
    "data": "0x07"
  }
]
```

Response: `"0x5"`

### EthFeeHistory


Perms: read

Inputs:
```json
[
  "0x5",
  "string value",
  [
    12.3
  ]
]
```

Response:
```json
{
  "oldestBlock": "0x5",
  "baseFeePerGas": [
    "0x0"
  ],
  "gasUsedRatio": [
    12.3
  ],
  "reward": []
}
```

### EthGasPrice


Perms: read

Inputs: `null`

Response: `"0x0"`

### EthGetBalance


Perms: read

Inputs:
```json
[
  "0x5cbeecf99d3fdb3f25e309cc264f240bb0664031",
  "string value"
]
```

Response: `"0x0"`

### EthGetBlockByHash


Perms: read

Inputs:
```json
[
  "0x37690cfec6c1bf4c3b9288c7a5d783e98731e90b0a4c177c2a374c7a9427355e",
  true
]
```

Response:
```json
{
  "hash": "0x37690cfec6c1bf4c3b9288c7a5d783e98731e90b0a4c177c2a374c7a9427355e",
  "parentHash": "0x37690cfec6c1bf4c3b9288c7a5d783e98731e90b0a4c177c2a374c7a9427355e",
  "sha3Uncles": "0x37690cfec6c1bf4c3b9288c7a5d783e98731e90b0a4c177c2a374c7a9427355e",
  "miner": "0x5cbeecf99d3fdb3f25e309cc264f240bb0664031",
  "stateRoot": "0x37690cfec6c1bf4c3b9288c7a5d783e98731e90b0a4c177c2a374c7a9427355e",
  "transactionsRoot": "0x37690cfec6c1bf4c3b9288c7a5d783e98731e90b0a4c177c2a374c7a9427355e",
  "receiptsRoot": "0x37690cfec6c1bf4c3b9288c7a5d783e98731e90b0a4c177c2a374c7a9427355e",
  "logsBloom": "0x07",
  "difficulty": "0x5",
  "totalDifficulty": "0x5",
  "number": "0x5",
  "gasLimit": "0x5",
  "gasUsed": "0x5",
  "timestamp": "0x5",
  "extraData": "0x07",
  "mixHash": "0x37690cfec6c1bf4c3b9288c7a5d783e98731e90b0a4c177c2a374c7a9427355e",
  "nonce": "0x0707070707070707",
  "baseFeePerGas": "0x0",
  "size": "0x5",
  "transactions": [
    {}
  ],
  "uncles": [
    "0x37690cfec6c1bf4c3b9288c7a5d783e98731e90b0a4c177c2a374c7a9427355e"
  ]
}
```

### EthGetBlockByNumber


Perms: read

Inputs:
```json
[
  "string value",
  true
]
```

Response:
```json
{
  "hash": "0x37690cfec6c1bf4c3b9288c7a5d783e98731e90b0a4c177c2a374c7a9427355e",
  "parentHash": "0x37690cfec6c1bf4c3b9288c7a5d783e98731e90b0a4c177c2a374c7a9427355e",
  "sha3Uncles": "0x37690cfec6c1bf4c3b9288c7a5d783e98731e90b0a4c177c2a374c7a9427355e",
  "miner": "0x5cbeecf99d3fdb3f25e309cc264f240bb0664031",
  "stateRoot": "0x37690cfec6c1bf4c3b9288c7a5d783e98731e90b0a4c177c2a374c7a9427355e",
  "transactionsRoot": "0x37690cfec6c1bf4c3b9288c7a5d783e98731e90b0a4c177c2a374c7a9427355e",
  "receiptsRoot": "0x37690cfec6c1bf4c3b9288c7a5d783e98731e90b0a4c177c2a374c7a9427355e",
  "logsBloom": "0x07",
  "difficulty": "0x5",
  "totalDifficulty": "0x5",
  "number": "0x5",
  "gasLimit": "0x5",
  "gasUsed": "0x5",
  "timestamp": "0x5",
  "extraData": "0x07",
  "mixHash": "0x37690cfec6c1bf4c3b9288c7a5d783e98731e90b0a4c177c2a374c7a9427355e",
  "nonce": "0x0707070707070707",
  "baseFeePerGas": "0x0",
  "size": "0x5",
  "transactions": [
    {}
  ],
  "uncles": [
    "0x37690cfec6c1bf4c3b9288c7a5d783e98731e90b0a4c177c2a374c7a9427355e"
  ]
}
```

### EthGetBlockTransactionCountByHash
EthGetBlockTransactionCountByHash returns the number of messages in the TipSet


Perms: read

Inputs:
```json
[
  "0x37690cfec6c1bf4c3b9288c7a5d783e98731e90b0a4c177c2a374c7a9427355e"
]
```

Response: `"0x5"`

### EthGetBlockTransactionCountByNumber
EthGetBlockTransactionCountByNumber returns the number of messages in the TipSet


Perms: read

Inputs:
```json
[
  "0x5"
]
```

Response: `"0x5"`

### EthGetCode


Perms: read

Inputs:
```json
[
  "0x5cbeecf99d3fdb3f25e309cc264f240bb0664031",
  "string value"
]
```

Response: `"0x07"`

### EthGetFilterChanges
Polling method for a filter, returns event logs which occurred since last poll.
(requires write perm since timestamp of last filter execution will be written)


Perms: write

Inputs:
```json
[
  "0x37690cfec6c1bf4c3b9288c7a5d783e98731e90b0a4c177c2a374c7a9427355e"
]
```

Response:
```json
[
  {}
]
```

### EthGetFilterLogs
Returns event logs matching filter with given id.
(requires write perm since timestamp of last filter execution will be written)


Perms: write

Inputs:
```json
[
  "0x37690cfec6c1bf4c3b9288c7a5d783e98731e90b0a4c177c2a374c7a9427355e"
]
```

Response:
```json
[
  {}
]
```

### EthGetLogs
Returns event logs matching given filter spec.


Perms: read

Inputs:
```json
[
  {
    "fromBlock": "2301220",
    "address": [
      "0x5cbeecf99d3fdb3f25e309cc264f240bb0664031"
    ],
    "topics": null
  }
]
```

Response:
```json
[
  {}
]
```

### EthGetMessageCidByTransactionHash


Perms: read

Inputs:
```json
[
  "0x37690cfec6c1bf4c3b9288c7a5d783e98731e90b0a4c177c2a374c7a9427355e"
]
```

Response:
```json
{
  "/": "bafy2bzacea3wsdh6y3a36tb3skempjoxqpuyompjbmfeyf34fi3uy6uue42v4"
}
```

### EthGetStorageAt


Perms: read

Inputs:
```json
[
  "0x5cbeecf99d3fdb3f25e309cc264f240bb0664031",
  "0x07",
  "string value"
]
```

Response: `"0x07"`

### EthGetTransactionByBlockHashAndIndex


Perms: read

Inputs:
```json
[
<<<<<<< HEAD
  "f01234",
  {
    "/": "bafy2bzacea3wsdh6y3a36tb3skempjoxqpuyompjbmfeyf34fi3uy6uue42v4"
  },
  {
    "/": "bafy2bzacea3wsdh6y3a36tb3skempjoxqpuyompjbmfeyf34fi3uy6uue42v4"
  }
=======
  "0x37690cfec6c1bf4c3b9288c7a5d783e98731e90b0a4c177c2a374c7a9427355e",
  "0x5"
>>>>>>> 7aa66631
]
```

Response:
```json
{
<<<<<<< HEAD
  "Err": "string value",
  "Root": {
    "/": "bafy2bzacea3wsdh6y3a36tb3skempjoxqpuyompjbmfeyf34fi3uy6uue42v4"
  },
  "Piece": {
    "/": "bafy2bzacea3wsdh6y3a36tb3skempjoxqpuyompjbmfeyf34fi3uy6uue42v4"
  },
  "Size": 42,
  "MinPrice": "0",
  "UnsealPrice": "0",
  "PricePerByte": "0",
  "PaymentInterval": 42,
  "PaymentIntervalIncrease": 42,
  "Miner": "f01234",
  "MinerPeer": {
    "Address": "f01234",
    "ID": "12D3KooWGzxzKZYveHXtpG6AsrUJBcWxHBFS2HsEoGTxrMLvKXtf",
    "PieceCID": {
      "/": "bafy2bzacea3wsdh6y3a36tb3skempjoxqpuyompjbmfeyf34fi3uy6uue42v4"
    }
  }
}
```

### ClientQueryAsk
ClientQueryAsk returns a signed StorageAsk from the specified miner.


Perms: read

Inputs:
```json
[
  "12D3KooWGzxzKZYveHXtpG6AsrUJBcWxHBFS2HsEoGTxrMLvKXtf",
  "f01234"
]
```

Response:
```json
{
  "Response": {
    "Price": "0",
    "VerifiedPrice": "0",
    "MinPieceSize": 1032,
    "MaxPieceSize": 1032,
    "Miner": "f01234",
    "Timestamp": 10101,
    "Expiry": 10101,
    "SeqNo": 42
  },
  "DealProtocols": [
    "string value"
  ]
}
```

### ClientRemoveImport
ClientRemoveImport removes file import


Perms: admin

Inputs:
```json
[
  50
]
```

Response: `{}`

### ClientRestartDataTransfer
ClientRestartDataTransfer attempts to restart a data transfer with the given transfer ID and other peer


Perms: write

Inputs:
```json
[
  3,
  "12D3KooWGzxzKZYveHXtpG6AsrUJBcWxHBFS2HsEoGTxrMLvKXtf",
  true
]
```

Response: `{}`

### ClientRetrieve
ClientRetrieve initiates the retrieval of a file, as specified in the order.


Perms: admin

Inputs:
```json
[
  {
    "Root": {
      "/": "bafy2bzacea3wsdh6y3a36tb3skempjoxqpuyompjbmfeyf34fi3uy6uue42v4"
    },
    "Piece": {
      "/": "bafy2bzacea3wsdh6y3a36tb3skempjoxqpuyompjbmfeyf34fi3uy6uue42v4"
    },
    "DataSelector": "Links/21/Hash/Links/42/Hash",
    "Size": 42,
    "Total": "0",
    "UnsealPrice": "0",
    "PaymentInterval": 42,
    "PaymentIntervalIncrease": 42,
    "Client": "f01234",
    "Miner": "f01234",
    "MinerPeer": {
      "Address": "f01234",
      "ID": "12D3KooWGzxzKZYveHXtpG6AsrUJBcWxHBFS2HsEoGTxrMLvKXtf",
      "PieceCID": {
        "/": "bafy2bzacea3wsdh6y3a36tb3skempjoxqpuyompjbmfeyf34fi3uy6uue42v4"
      }
    },
    "RemoteStore": "00000000-0000-0000-0000-000000000000"
  }
]
```

Response:
```json
{
  "DealID": 5
}
```

### ClientRetrieveTryRestartInsufficientFunds
ClientRetrieveTryRestartInsufficientFunds attempts to restart stalled retrievals on a given payment channel
which are stuck due to insufficient funds


Perms: write

Inputs:
```json
[
  "f01234"
]
```

Response: `{}`

### ClientRetrieveWait
ClientRetrieveWait waits for retrieval to be complete


Perms: admin

Inputs:
```json
[
  5
]
```

Response: `{}`

### ClientStartDeal
ClientStartDeal proposes a deal with a miner.


Perms: admin

Inputs:
```json
[
  {
    "Data": {
      "TransferType": "string value",
      "Root": {
        "/": "bafy2bzacea3wsdh6y3a36tb3skempjoxqpuyompjbmfeyf34fi3uy6uue42v4"
      },
      "PieceCid": {
        "/": "bafy2bzacea3wsdh6y3a36tb3skempjoxqpuyompjbmfeyf34fi3uy6uue42v4"
      },
      "PieceSize": 1024,
      "RawBlockSize": 42
    },
    "Wallet": "f01234",
    "Miner": "f01234",
    "EpochPrice": "0",
    "MinBlocksDuration": 42,
    "ProviderCollateral": "0",
    "DealStartEpoch": 10101,
    "FastRetrieval": true,
    "VerifiedDeal": true
  }
]
```

Response:
```json
{
  "/": "bafy2bzacea3wsdh6y3a36tb3skempjoxqpuyompjbmfeyf34fi3uy6uue42v4"
}
```

### ClientStatelessDeal
ClientStatelessDeal fire-and-forget-proposes an offline deal to a miner without subsequent tracking.


Perms: write

Inputs:
```json
[
  {
    "Data": {
      "TransferType": "string value",
      "Root": {
        "/": "bafy2bzacea3wsdh6y3a36tb3skempjoxqpuyompjbmfeyf34fi3uy6uue42v4"
      },
      "PieceCid": {
        "/": "bafy2bzacea3wsdh6y3a36tb3skempjoxqpuyompjbmfeyf34fi3uy6uue42v4"
      },
      "PieceSize": 1024,
      "RawBlockSize": 42
    },
    "Wallet": "f01234",
    "Miner": "f01234",
    "EpochPrice": "0",
    "MinBlocksDuration": 42,
    "ProviderCollateral": "0",
    "DealStartEpoch": 10101,
    "FastRetrieval": true,
    "VerifiedDeal": true
  }
]
```

Response:
```json
{
  "/": "bafy2bzacea3wsdh6y3a36tb3skempjoxqpuyompjbmfeyf34fi3uy6uue42v4"
}
```

## Create


### CreateBackup
CreateBackup creates node backup onder the specified file name. The
method requires that the lotus daemon is running with the
LOTUS_BACKUP_BASE_PATH environment variable set to some path, and that
the path specified when calling CreateBackup is within the base path


Perms: admin

Inputs:
```json
[
  "string value"
]
```

Response: `{}`

## Eth
These methods are used for Ethereum-compatible JSON-RPC calls

EthAccounts will always return [] since we don't expect Lotus to manage private keys


### EthAccounts
There are not yet any comments for this method.

Perms: read

Inputs: `null`

Response:
```json
[
  "0x5cbeecf99d3fdb3f25e309cc264f240bb0664031"
]
```

### EthBlockNumber
EthBlockNumber returns the height of the latest (heaviest) TipSet


Perms: read

Inputs: `null`

Response: `"0x5"`

### EthCall


Perms: read

Inputs:
```json
[
  {
    "from": "0x5cbeecf99d3fdb3f25e309cc264f240bb0664031",
    "to": "0x5cbeecf99d3fdb3f25e309cc264f240bb0664031",
    "gas": "0x5",
    "gasPrice": "0x0",
    "value": "0x0",
    "data": "0x07"
  },
  "string value"
]
```

Response: `"0x07"`

### EthChainId


Perms: read

Inputs: `null`

Response: `"0x5"`

### EthEstimateGas


Perms: read

Inputs:
```json
[
  {
    "from": "0x5cbeecf99d3fdb3f25e309cc264f240bb0664031",
    "to": "0x5cbeecf99d3fdb3f25e309cc264f240bb0664031",
    "gas": "0x5",
    "gasPrice": "0x0",
    "value": "0x0",
    "data": "0x07"
  }
]
```

Response: `"0x5"`

### EthFeeHistory


Perms: read

Inputs:
```json
[
  "0x5",
  "string value",
  [
    12.3
  ]
]
```

Response:
```json
{
  "oldestBlock": 42,
  "baseFeePerGas": [
    "0x0"
  ],
  "gasUsedRatio": [
    12.3
  ],
  "reward": []
}
```

### EthGasPrice


Perms: read

Inputs: `null`

Response: `"0x0"`

### EthGetBalance


Perms: read

Inputs:
```json
[
  "0x5cbeecf99d3fdb3f25e309cc264f240bb0664031",
  "string value"
]
```

Response: `"0x0"`

### EthGetBlockByHash


Perms: read

Inputs:
```json
[
  "0x37690cfec6c1bf4c3b9288c7a5d783e98731e90b0a4c177c2a374c7a9427355e",
  true
]
```

Response:
```json
{
  "hash": "0x37690cfec6c1bf4c3b9288c7a5d783e98731e90b0a4c177c2a374c7a9427355e",
  "parentHash": "0x37690cfec6c1bf4c3b9288c7a5d783e98731e90b0a4c177c2a374c7a9427355e",
  "sha3Uncles": "0x37690cfec6c1bf4c3b9288c7a5d783e98731e90b0a4c177c2a374c7a9427355e",
  "miner": "0x5cbeecf99d3fdb3f25e309cc264f240bb0664031",
  "stateRoot": "0x37690cfec6c1bf4c3b9288c7a5d783e98731e90b0a4c177c2a374c7a9427355e",
  "transactionsRoot": "0x37690cfec6c1bf4c3b9288c7a5d783e98731e90b0a4c177c2a374c7a9427355e",
  "receiptsRoot": "0x37690cfec6c1bf4c3b9288c7a5d783e98731e90b0a4c177c2a374c7a9427355e",
  "logsBloom": "0x07",
  "difficulty": "0x5",
  "totalDifficulty": "0x5",
  "number": "0x5",
  "gasLimit": "0x5",
  "gasUsed": "0x5",
  "timestamp": "0x5",
  "extraData": "Ynl0ZSBhcnJheQ==",
  "mixHash": "0x37690cfec6c1bf4c3b9288c7a5d783e98731e90b0a4c177c2a374c7a9427355e",
  "nonce": "0x0707070707070707",
  "baseFeePerGas": "0x0",
  "size": "0x5",
  "transactions": [
    {}
  ],
  "uncles": [
    "0x37690cfec6c1bf4c3b9288c7a5d783e98731e90b0a4c177c2a374c7a9427355e"
  ]
}
```

### EthGetBlockByNumber


Perms: read

Inputs:
```json
[
  "string value",
  true
]
```

Response:
```json
{
  "hash": "0x37690cfec6c1bf4c3b9288c7a5d783e98731e90b0a4c177c2a374c7a9427355e",
  "parentHash": "0x37690cfec6c1bf4c3b9288c7a5d783e98731e90b0a4c177c2a374c7a9427355e",
  "sha3Uncles": "0x37690cfec6c1bf4c3b9288c7a5d783e98731e90b0a4c177c2a374c7a9427355e",
  "miner": "0x5cbeecf99d3fdb3f25e309cc264f240bb0664031",
  "stateRoot": "0x37690cfec6c1bf4c3b9288c7a5d783e98731e90b0a4c177c2a374c7a9427355e",
  "transactionsRoot": "0x37690cfec6c1bf4c3b9288c7a5d783e98731e90b0a4c177c2a374c7a9427355e",
  "receiptsRoot": "0x37690cfec6c1bf4c3b9288c7a5d783e98731e90b0a4c177c2a374c7a9427355e",
  "logsBloom": "0x07",
  "difficulty": "0x5",
  "totalDifficulty": "0x5",
  "number": "0x5",
  "gasLimit": "0x5",
  "gasUsed": "0x5",
  "timestamp": "0x5",
  "extraData": "Ynl0ZSBhcnJheQ==",
  "mixHash": "0x37690cfec6c1bf4c3b9288c7a5d783e98731e90b0a4c177c2a374c7a9427355e",
  "nonce": "0x0707070707070707",
  "baseFeePerGas": "0x0",
  "size": "0x5",
  "transactions": [
    {}
  ],
  "uncles": [
    "0x37690cfec6c1bf4c3b9288c7a5d783e98731e90b0a4c177c2a374c7a9427355e"
  ]
}
```

### EthGetBlockTransactionCountByHash
EthGetBlockTransactionCountByHash returns the number of messages in the TipSet


Perms: read

Inputs:
```json
[
  "0x37690cfec6c1bf4c3b9288c7a5d783e98731e90b0a4c177c2a374c7a9427355e"
]
```

Response: `"0x5"`

### EthGetBlockTransactionCountByNumber
EthGetBlockTransactionCountByNumber returns the number of messages in the TipSet


Perms: read

Inputs:
```json
[
  "0x5"
]
```

Response: `"0x5"`

### EthGetCode


Perms: read

Inputs:
```json
[
  "0x5cbeecf99d3fdb3f25e309cc264f240bb0664031",
  "string value"
]
```

Response: `"0x07"`

### EthGetFilterChanges
Polling method for a filter, returns event logs which occurred since last poll.
(requires write perm since timestamp of last filter execution will be written)


Perms: write

Inputs:
```json
[
  [
    55,
    105,
    12,
    254,
    198,
    193,
    191,
    76,
    59,
    146,
    136,
    199,
    165,
    215,
    131,
    233,
    135,
    49,
    233,
    11,
    10,
    76,
    23,
    124,
    42,
    55,
    76,
    122,
    148,
    39,
    53,
    94
  ]
]
```

Response:
```json
[
  {}
]
```

### EthGetFilterLogs
Returns event logs matching filter with given id.
(requires write perm since timestamp of last filter execution will be written)


Perms: write

Inputs:
```json
[
  [
    55,
    105,
    12,
    254,
    198,
    193,
    191,
    76,
    59,
    146,
    136,
    199,
    165,
    215,
    131,
    233,
    135,
    49,
    233,
    11,
    10,
    76,
    23,
    124,
    42,
    55,
    76,
    122,
    148,
    39,
    53,
    94
  ]
]
```

Response:
```json
[
  {}
]
```

### EthGetLogs
Returns event logs matching given filter spec.


Perms: read

Inputs:
```json
[
  {
    "fromBlock": "2301220",
    "address": [
      "0x5cbeecf99d3fdb3f25e309cc264f240bb0664031"
    ],
    "topics": null
  }
]
```

Response:
```json
[
  {}
]
```

### EthGetMessageCidByTransactionHash


Perms: read

Inputs:
```json
[
  "0x37690cfec6c1bf4c3b9288c7a5d783e98731e90b0a4c177c2a374c7a9427355e"
]
```

Response:
```json
{
  "/": "bafy2bzacea3wsdh6y3a36tb3skempjoxqpuyompjbmfeyf34fi3uy6uue42v4"
}
```

### EthGetStorageAt


Perms: read

Inputs:
```json
[
  "0x5cbeecf99d3fdb3f25e309cc264f240bb0664031",
  "0x07",
  "string value"
]
```

Response: `"0x07"`

### EthGetTransactionByBlockHashAndIndex


Perms: read

Inputs:
```json
[
  "0x37690cfec6c1bf4c3b9288c7a5d783e98731e90b0a4c177c2a374c7a9427355e",
  "0x5"
]
```

Response:
```json
{
  "chainId": "0x5",
  "nonce": "0x5",
  "hash": "0x37690cfec6c1bf4c3b9288c7a5d783e98731e90b0a4c177c2a374c7a9427355e",
  "blockHash": "0x37690cfec6c1bf4c3b9288c7a5d783e98731e90b0a4c177c2a374c7a9427355e",
  "blockNumber": "0x5",
  "transactionIndex": "0x5",
  "from": "0x5cbeecf99d3fdb3f25e309cc264f240bb0664031",
  "to": "0x5cbeecf99d3fdb3f25e309cc264f240bb0664031",
  "value": "0x0",
  "type": "0x5",
  "input": "0x07",
  "gas": "0x5",
  "maxFeePerGas": "0x0",
  "maxPriorityFeePerGas": "0x0",
  "v": "0x0",
  "r": "0x0",
  "s": "0x0"
}
```

### EthGetTransactionByBlockNumberAndIndex


Perms: read

Inputs:
```json
[
  "0x5",
  "0x5"
]
```

Response:
```json
{
  "chainId": "0x5",
  "nonce": "0x5",
  "hash": "0x37690cfec6c1bf4c3b9288c7a5d783e98731e90b0a4c177c2a374c7a9427355e",
  "blockHash": "0x37690cfec6c1bf4c3b9288c7a5d783e98731e90b0a4c177c2a374c7a9427355e",
  "blockNumber": "0x5",
  "transactionIndex": "0x5",
  "from": "0x5cbeecf99d3fdb3f25e309cc264f240bb0664031",
  "to": "0x5cbeecf99d3fdb3f25e309cc264f240bb0664031",
  "value": "0x0",
  "type": "0x5",
  "input": "0x07",
  "gas": "0x5",
  "maxFeePerGas": "0x0",
  "maxPriorityFeePerGas": "0x0",
  "v": "0x0",
  "r": "0x0",
  "s": "0x0"
}
```

### EthGetTransactionByHash


Perms: read

Inputs:
```json
[
  "0x37690cfec6c1bf4c3b9288c7a5d783e98731e90b0a4c177c2a374c7a9427355e"
]
```

Response:
```json
{
=======
>>>>>>> 7aa66631
  "chainId": "0x5",
  "nonce": "0x5",
  "hash": "0x37690cfec6c1bf4c3b9288c7a5d783e98731e90b0a4c177c2a374c7a9427355e",
  "blockHash": "0x37690cfec6c1bf4c3b9288c7a5d783e98731e90b0a4c177c2a374c7a9427355e",
  "blockNumber": "0x5",
  "transactionIndex": "0x5",
  "from": "0x5cbeecf99d3fdb3f25e309cc264f240bb0664031",
  "to": "0x5cbeecf99d3fdb3f25e309cc264f240bb0664031",
  "value": "0x0",
  "type": "0x5",
  "input": "0x07",
  "gas": "0x5",
  "maxFeePerGas": "0x0",
  "maxPriorityFeePerGas": "0x0",
  "v": "0x0",
  "r": "0x0",
  "s": "0x0"
}
<<<<<<< HEAD
```

### EthGetTransactionCount


Perms: read

Inputs:
```json
[
  "0x5cbeecf99d3fdb3f25e309cc264f240bb0664031",
  "string value"
]
```

Response: `"0x5"`

### EthGetTransactionHashByCid


Perms: read

Inputs:
```json
[
  {
    "/": "bafy2bzacea3wsdh6y3a36tb3skempjoxqpuyompjbmfeyf34fi3uy6uue42v4"
  }
]
```

Response: `"0x37690cfec6c1bf4c3b9288c7a5d783e98731e90b0a4c177c2a374c7a9427355e"`

### EthGetTransactionReceipt
=======
```

### EthGetTransactionByBlockNumberAndIndex
>>>>>>> 7aa66631


Perms: read

Inputs:
```json
[
<<<<<<< HEAD
  "0x37690cfec6c1bf4c3b9288c7a5d783e98731e90b0a4c177c2a374c7a9427355e"
=======
  "0x5",
  "0x5"
>>>>>>> 7aa66631
]
```

Response:
```json
{
<<<<<<< HEAD
  "transactionHash": "0x37690cfec6c1bf4c3b9288c7a5d783e98731e90b0a4c177c2a374c7a9427355e",
  "transactionIndex": "0x5",
  "blockHash": "0x37690cfec6c1bf4c3b9288c7a5d783e98731e90b0a4c177c2a374c7a9427355e",
  "blockNumber": "0x5",
  "from": "0x5cbeecf99d3fdb3f25e309cc264f240bb0664031",
  "to": "0x5cbeecf99d3fdb3f25e309cc264f240bb0664031",
  "root": "0x37690cfec6c1bf4c3b9288c7a5d783e98731e90b0a4c177c2a374c7a9427355e",
  "status": "0x5",
  "contractAddress": "0x5cbeecf99d3fdb3f25e309cc264f240bb0664031",
  "cumulativeGasUsed": "0x5",
  "gasUsed": "0x5",
  "effectiveGasPrice": "0x0",
  "logsBloom": "0x07",
  "logs": [
    {
      "address": "0x5cbeecf99d3fdb3f25e309cc264f240bb0664031",
      "data": "0x07",
      "topics": [
        "0x07"
      ],
      "removed": true,
      "logIndex": "0x5",
      "transactionIndex": "0x5",
      "transactionHash": "0x37690cfec6c1bf4c3b9288c7a5d783e98731e90b0a4c177c2a374c7a9427355e",
      "blockHash": "0x37690cfec6c1bf4c3b9288c7a5d783e98731e90b0a4c177c2a374c7a9427355e",
      "blockNumber": "0x5"
    }
  ],
  "type": "0x5"
}
```

### EthMaxPriorityFeePerGas
=======
  "chainId": "0x5",
  "nonce": "0x5",
  "hash": "0x37690cfec6c1bf4c3b9288c7a5d783e98731e90b0a4c177c2a374c7a9427355e",
  "blockHash": "0x37690cfec6c1bf4c3b9288c7a5d783e98731e90b0a4c177c2a374c7a9427355e",
  "blockNumber": "0x5",
  "transactionIndex": "0x5",
  "from": "0x5cbeecf99d3fdb3f25e309cc264f240bb0664031",
  "to": "0x5cbeecf99d3fdb3f25e309cc264f240bb0664031",
  "value": "0x0",
  "type": "0x5",
  "input": "0x07",
  "gas": "0x5",
  "maxFeePerGas": "0x0",
  "maxPriorityFeePerGas": "0x0",
  "v": "0x0",
  "r": "0x0",
  "s": "0x0"
}
```

### EthGetTransactionByHash
>>>>>>> 7aa66631


Perms: read

<<<<<<< HEAD
Inputs: `null`

Response: `"0x0"`

### EthNewBlockFilter
Installs a persistent filter to notify when a new block arrives.
=======
Inputs:
```json
[
  "0x37690cfec6c1bf4c3b9288c7a5d783e98731e90b0a4c177c2a374c7a9427355e"
]
```

Response:
```json
{
  "chainId": "0x5",
  "nonce": "0x5",
  "hash": "0x37690cfec6c1bf4c3b9288c7a5d783e98731e90b0a4c177c2a374c7a9427355e",
  "blockHash": "0x37690cfec6c1bf4c3b9288c7a5d783e98731e90b0a4c177c2a374c7a9427355e",
  "blockNumber": "0x5",
  "transactionIndex": "0x5",
  "from": "0x5cbeecf99d3fdb3f25e309cc264f240bb0664031",
  "to": "0x5cbeecf99d3fdb3f25e309cc264f240bb0664031",
  "value": "0x0",
  "type": "0x5",
  "input": "0x07",
  "gas": "0x5",
  "maxFeePerGas": "0x0",
  "maxPriorityFeePerGas": "0x0",
  "v": "0x0",
  "r": "0x0",
  "s": "0x0"
}
```

### EthGetTransactionCount
>>>>>>> 7aa66631


Perms: read

Inputs: `null`

Response:
```json
[
<<<<<<< HEAD
  55,
  105,
  12,
  254,
  198,
  193,
  191,
  76,
  59,
  146,
  136,
  199,
  165,
  215,
  131,
  233,
  135,
  49,
  233,
  11,
  10,
  76,
  23,
  124,
  42,
  55,
  76,
  122,
  148,
  39,
  53,
  94
]
```

### EthNewFilter
Installs a persistent filter based on given filter spec.


Perms: write
=======
  "0x5cbeecf99d3fdb3f25e309cc264f240bb0664031",
  "string value"
]
```

Response: `"0x5"`

### EthGetTransactionHashByCid


Perms: read
>>>>>>> 7aa66631

Inputs:
```json
[
  {
<<<<<<< HEAD
    "fromBlock": "2301220",
    "address": [
      "0x5cbeecf99d3fdb3f25e309cc264f240bb0664031"
    ],
    "topics": null
=======
    "/": "bafy2bzacea3wsdh6y3a36tb3skempjoxqpuyompjbmfeyf34fi3uy6uue42v4"
>>>>>>> 7aa66631
  }
]
```

Response: `"0x37690cfec6c1bf4c3b9288c7a5d783e98731e90b0a4c177c2a374c7a9427355e"`

### EthGetTransactionReceipt


Perms: read

Inputs:
```json
[
  "0x37690cfec6c1bf4c3b9288c7a5d783e98731e90b0a4c177c2a374c7a9427355e"
]
```

Response:
```json
<<<<<<< HEAD
[
  55,
  105,
  12,
  254,
  198,
  193,
  191,
  76,
  59,
  146,
  136,
  199,
  165,
  215,
  131,
  233,
  135,
  49,
  233,
  11,
  10,
  76,
  23,
  124,
  42,
  55,
  76,
  122,
  148,
  39,
  53,
  94
]
```

### EthNewPendingTransactionFilter
Installs a persistent filter to notify when new messages arrive in the message pool.
=======
{
  "transactionHash": "0x37690cfec6c1bf4c3b9288c7a5d783e98731e90b0a4c177c2a374c7a9427355e",
  "transactionIndex": "0x5",
  "blockHash": "0x37690cfec6c1bf4c3b9288c7a5d783e98731e90b0a4c177c2a374c7a9427355e",
  "blockNumber": "0x5",
  "from": "0x5cbeecf99d3fdb3f25e309cc264f240bb0664031",
  "to": "0x5cbeecf99d3fdb3f25e309cc264f240bb0664031",
  "root": "0x37690cfec6c1bf4c3b9288c7a5d783e98731e90b0a4c177c2a374c7a9427355e",
  "status": "0x5",
  "contractAddress": "0x5cbeecf99d3fdb3f25e309cc264f240bb0664031",
  "cumulativeGasUsed": "0x5",
  "gasUsed": "0x5",
  "effectiveGasPrice": "0x0",
  "logsBloom": "0x07",
  "logs": [
    {
      "address": "0x5cbeecf99d3fdb3f25e309cc264f240bb0664031",
      "data": "0x07",
      "topics": [
        "0x07"
      ],
      "removed": true,
      "logIndex": "0x5",
      "transactionIndex": "0x5",
      "transactionHash": "0x37690cfec6c1bf4c3b9288c7a5d783e98731e90b0a4c177c2a374c7a9427355e",
      "blockHash": "0x37690cfec6c1bf4c3b9288c7a5d783e98731e90b0a4c177c2a374c7a9427355e",
      "blockNumber": "0x5"
    }
  ],
  "type": "0x5"
}
```

### EthMaxPriorityFeePerGas


Perms: read

Inputs: `null`

Response: `"0x0"`

### EthNewBlockFilter
Installs a persistent filter to notify when a new block arrives.


Perms: write

Inputs: `null`

Response: `"0x37690cfec6c1bf4c3b9288c7a5d783e98731e90b0a4c177c2a374c7a9427355e"`

### EthNewFilter
Installs a persistent filter based on given filter spec.
>>>>>>> 7aa66631


Perms: write

Inputs: `null`

Response:
```json
[
<<<<<<< HEAD
  55,
  105,
  12,
  254,
  198,
  193,
  191,
  76,
  59,
  146,
  136,
  199,
  165,
  215,
  131,
  233,
  135,
  49,
  233,
  11,
  10,
  76,
  23,
  124,
  42,
  55,
  76,
  122,
  148,
  39,
  53,
  94
]
```

### EthProtocolVersion

=======
  {
    "fromBlock": "2301220",
    "address": [
      "0x5cbeecf99d3fdb3f25e309cc264f240bb0664031"
    ],
    "topics": null
  }
]
```

Response: `"0x37690cfec6c1bf4c3b9288c7a5d783e98731e90b0a4c177c2a374c7a9427355e"`

### EthNewPendingTransactionFilter
Installs a persistent filter to notify when new messages arrive in the message pool.
>>>>>>> 7aa66631

Perms: read

Inputs: `null`

Response: `"0x5"`

### EthSendRawTransaction

<<<<<<< HEAD
=======
Perms: write

Inputs: `null`

Response: `"0x37690cfec6c1bf4c3b9288c7a5d783e98731e90b0a4c177c2a374c7a9427355e"`

### EthProtocolVersion


Perms: read

Inputs: `null`

Response: `"0x5"`

### EthSendRawTransaction

>>>>>>> 7aa66631

Perms: read

Inputs:
```json
[
  "0x07"
]
```

Response: `"0x37690cfec6c1bf4c3b9288c7a5d783e98731e90b0a4c177c2a374c7a9427355e"`

### EthSubscribe
Subscribe to different event types using websockets
eventTypes is one or more of:
 - newHeads: notify when new blocks arrive.
 - pendingTransactions: notify when new messages arrive in the message pool.
 - logs: notify new event logs that match a criteria
params contains additional parameters used with the log event type
The client will receive a stream of EthSubscriptionResponse values until EthUnsubscribe is called.


Perms: write

Inputs:
```json
[
<<<<<<< HEAD
  "string value",
  {
    "topics": [
      [
        "0x37690cfec6c1bf4c3b9288c7a5d783e98731e90b0a4c177c2a374c7a9427355e"
      ]
    ]
  }
]
```

Response:
```json
{
  "subscription": [
    55,
    105,
    12,
    254,
    198,
    193,
    191,
    76,
    59,
    146,
    136,
    199,
    165,
    215,
    131,
    233,
    135,
    49,
    233,
    11,
    10,
    76,
    23,
    124,
    42,
    55,
    76,
    122,
    148,
    39,
    53,
    94
  ],
  "result": {}
}
```
=======
  "Bw=="
]
```

Response: `"0x37690cfec6c1bf4c3b9288c7a5d783e98731e90b0a4c177c2a374c7a9427355e"`
>>>>>>> 7aa66631

### EthUninstallFilter
Uninstalls a filter with given id.


Perms: write

Inputs:
```json
[
<<<<<<< HEAD
  [
    55,
    105,
    12,
    254,
    198,
    193,
    191,
    76,
    59,
    146,
    136,
    199,
    165,
    215,
    131,
    233,
    135,
    49,
    233,
    11,
    10,
    76,
    23,
    124,
    42,
    55,
    76,
    122,
    148,
    39,
    53,
    94
  ]
=======
  "0x37690cfec6c1bf4c3b9288c7a5d783e98731e90b0a4c177c2a374c7a9427355e"
>>>>>>> 7aa66631
]
```

Response: `true`

### EthUnsubscribe
Unsubscribe from a websocket subscription


Perms: write

Inputs:
```json
[
<<<<<<< HEAD
  [
    55,
    105,
    12,
    254,
    198,
    193,
    191,
    76,
    59,
    146,
    136,
    199,
    165,
    215,
    131,
    233,
    135,
    49,
    233,
    11,
    10,
    76,
    23,
    124,
    42,
    55,
    76,
    122,
    148,
    39,
    53,
    94
  ]
=======
  "0x37690cfec6c1bf4c3b9288c7a5d783e98731e90b0a4c177c2a374c7a9427355e"
>>>>>>> 7aa66631
]
```

Response: `true`

## Gas


### GasEstimateFeeCap
GasEstimateFeeCap estimates gas fee cap


Perms: read

Inputs:
```json
[
  {
    "Version": 42,
    "To": "f01234",
    "From": "f01234",
    "Nonce": 42,
    "Value": "0",
    "GasLimit": 9,
    "GasFeeCap": "0",
    "GasPremium": "0",
    "Method": 1,
    "Params": "Ynl0ZSBhcnJheQ==",
    "CID": {
      "/": "bafy2bzacebbpdegvr3i4cosewthysg5xkxpqfn2wfcz6mv2hmoktwbdxkax4s"
    }
  },
  9,
  [
    {
      "/": "bafy2bzacea3wsdh6y3a36tb3skempjoxqpuyompjbmfeyf34fi3uy6uue42v4"
    },
    {
      "/": "bafy2bzacebp3shtrn43k7g3unredz7fxn4gj533d3o43tqn2p2ipxxhrvchve"
    }
  ]
]
```

Response: `"0"`

### GasEstimateGasLimit
GasEstimateGasLimit estimates gas used by the message and returns it.
It fails if message fails to execute.


Perms: read

Inputs:
```json
[
  {
    "Version": 42,
    "To": "f01234",
    "From": "f01234",
    "Nonce": 42,
    "Value": "0",
    "GasLimit": 9,
    "GasFeeCap": "0",
    "GasPremium": "0",
    "Method": 1,
    "Params": "Ynl0ZSBhcnJheQ==",
    "CID": {
      "/": "bafy2bzacebbpdegvr3i4cosewthysg5xkxpqfn2wfcz6mv2hmoktwbdxkax4s"
    }
  },
  [
    {
      "/": "bafy2bzacea3wsdh6y3a36tb3skempjoxqpuyompjbmfeyf34fi3uy6uue42v4"
    },
    {
      "/": "bafy2bzacebp3shtrn43k7g3unredz7fxn4gj533d3o43tqn2p2ipxxhrvchve"
    }
  ]
]
```

Response: `9`

### GasEstimateGasPremium
GasEstimateGasPremium estimates what gas price should be used for a
message to have high likelihood of inclusion in `nblocksincl` epochs.


Perms: read

Inputs:
```json
[
  42,
  "f01234",
  9,
  [
    {
      "/": "bafy2bzacea3wsdh6y3a36tb3skempjoxqpuyompjbmfeyf34fi3uy6uue42v4"
    },
    {
      "/": "bafy2bzacebp3shtrn43k7g3unredz7fxn4gj533d3o43tqn2p2ipxxhrvchve"
    }
  ]
]
```

Response: `"0"`

### GasEstimateMessageGas
GasEstimateMessageGas estimates gas values for unset message gas fields


Perms: read

Inputs:
```json
[
  {
    "Version": 42,
    "To": "f01234",
    "From": "f01234",
    "Nonce": 42,
    "Value": "0",
    "GasLimit": 9,
    "GasFeeCap": "0",
    "GasPremium": "0",
    "Method": 1,
    "Params": "Ynl0ZSBhcnJheQ==",
    "CID": {
      "/": "bafy2bzacebbpdegvr3i4cosewthysg5xkxpqfn2wfcz6mv2hmoktwbdxkax4s"
    }
  },
  {
    "MaxFee": "0",
    "MsgUuid": "07070707-0707-0707-0707-070707070707"
  },
  [
    {
      "/": "bafy2bzacea3wsdh6y3a36tb3skempjoxqpuyompjbmfeyf34fi3uy6uue42v4"
    },
    {
      "/": "bafy2bzacebp3shtrn43k7g3unredz7fxn4gj533d3o43tqn2p2ipxxhrvchve"
    }
  ]
]
```

Response:
```json
{
  "Version": 42,
  "To": "f01234",
  "From": "f01234",
  "Nonce": 42,
  "Value": "0",
  "GasLimit": 9,
  "GasFeeCap": "0",
  "GasPremium": "0",
  "Method": 1,
  "Params": "Ynl0ZSBhcnJheQ==",
  "CID": {
    "/": "bafy2bzacebbpdegvr3i4cosewthysg5xkxpqfn2wfcz6mv2hmoktwbdxkax4s"
  }
}
```

## I


### ID


Perms: read

Inputs: `null`

Response: `"12D3KooWGzxzKZYveHXtpG6AsrUJBcWxHBFS2HsEoGTxrMLvKXtf"`

## Log


### LogAlerts


Perms: admin

Inputs: `null`

Response:
```json
[
  {
    "Type": {
      "System": "string value",
      "Subsystem": "string value"
    },
    "Active": true,
    "LastActive": {
      "Type": "string value",
      "Message": "json raw message",
      "Time": "0001-01-01T00:00:00Z"
    },
    "LastResolved": {
      "Type": "string value",
      "Message": "json raw message",
      "Time": "0001-01-01T00:00:00Z"
    }
  }
]
```

### LogList


Perms: write

Inputs: `null`

Response:
```json
[
  "string value"
]
```

### LogSetLevel


Perms: write

Inputs:
```json
[
  "string value",
  "string value"
]
```

Response: `{}`

## Market


### MarketAddBalance
MarketAddBalance adds funds to the market actor


Perms: sign

Inputs:
```json
[
  "f01234",
  "f01234",
  "0"
]
```

Response:
```json
{
  "/": "bafy2bzacea3wsdh6y3a36tb3skempjoxqpuyompjbmfeyf34fi3uy6uue42v4"
}
```

### MarketGetReserved
MarketGetReserved gets the amount of funds that are currently reserved for the address


Perms: sign

Inputs:
```json
[
  "f01234"
]
```

Response: `"0"`

### MarketReleaseFunds
MarketReleaseFunds releases funds reserved by MarketReserveFunds


Perms: sign

Inputs:
```json
[
  "f01234",
  "0"
]
```

Response: `{}`

### MarketReserveFunds
MarketReserveFunds reserves funds for a deal


Perms: sign

Inputs:
```json
[
  "f01234",
  "f01234",
  "0"
]
```

Response:
```json
{
  "/": "bafy2bzacea3wsdh6y3a36tb3skempjoxqpuyompjbmfeyf34fi3uy6uue42v4"
}
```

### MarketWithdraw
MarketWithdraw withdraws unlocked funds from the market actor


Perms: sign

Inputs:
```json
[
  "f01234",
  "f01234",
  "0"
]
```

Response:
```json
{
  "/": "bafy2bzacea3wsdh6y3a36tb3skempjoxqpuyompjbmfeyf34fi3uy6uue42v4"
}
```

## Miner


### MinerCreateBlock


Perms: write

Inputs:
```json
[
  {
    "Miner": "f01234",
    "Parents": [
      {
        "/": "bafy2bzacea3wsdh6y3a36tb3skempjoxqpuyompjbmfeyf34fi3uy6uue42v4"
      },
      {
        "/": "bafy2bzacebp3shtrn43k7g3unredz7fxn4gj533d3o43tqn2p2ipxxhrvchve"
      }
    ],
    "Ticket": {
      "VRFProof": "Ynl0ZSBhcnJheQ=="
    },
    "Eproof": {
      "WinCount": 9,
      "VRFProof": "Ynl0ZSBhcnJheQ=="
    },
    "BeaconValues": [
      {
        "Round": 42,
        "Data": "Ynl0ZSBhcnJheQ=="
      }
    ],
    "Messages": [
      {
        "Message": {
          "Version": 42,
          "To": "f01234",
          "From": "f01234",
          "Nonce": 42,
          "Value": "0",
          "GasLimit": 9,
          "GasFeeCap": "0",
          "GasPremium": "0",
          "Method": 1,
          "Params": "Ynl0ZSBhcnJheQ==",
          "CID": {
            "/": "bafy2bzacebbpdegvr3i4cosewthysg5xkxpqfn2wfcz6mv2hmoktwbdxkax4s"
          }
        },
        "Signature": {
          "Type": 2,
          "Data": "Ynl0ZSBhcnJheQ=="
        },
        "CID": {
          "/": "bafy2bzacebbpdegvr3i4cosewthysg5xkxpqfn2wfcz6mv2hmoktwbdxkax4s"
        }
      }
    ],
    "Epoch": 10101,
    "Timestamp": 42,
    "WinningPoStProof": [
      {
        "PoStProof": 8,
        "ProofBytes": "Ynl0ZSBhcnJheQ=="
      }
    ]
  }
]
```

Response:
```json
{
  "Header": {
    "Miner": "f01234",
    "Ticket": {
      "VRFProof": "Ynl0ZSBhcnJheQ=="
    },
    "ElectionProof": {
      "WinCount": 9,
      "VRFProof": "Ynl0ZSBhcnJheQ=="
    },
    "BeaconEntries": [
      {
        "Round": 42,
        "Data": "Ynl0ZSBhcnJheQ=="
      }
    ],
    "WinPoStProof": [
      {
        "PoStProof": 8,
        "ProofBytes": "Ynl0ZSBhcnJheQ=="
      }
    ],
    "Parents": [
      {
        "/": "bafy2bzacea3wsdh6y3a36tb3skempjoxqpuyompjbmfeyf34fi3uy6uue42v4"
      }
    ],
    "ParentWeight": "0",
    "Height": 10101,
    "ParentStateRoot": {
      "/": "bafy2bzacea3wsdh6y3a36tb3skempjoxqpuyompjbmfeyf34fi3uy6uue42v4"
    },
    "ParentMessageReceipts": {
      "/": "bafy2bzacea3wsdh6y3a36tb3skempjoxqpuyompjbmfeyf34fi3uy6uue42v4"
    },
    "Messages": {
      "/": "bafy2bzacea3wsdh6y3a36tb3skempjoxqpuyompjbmfeyf34fi3uy6uue42v4"
    },
    "BLSAggregate": {
      "Type": 2,
      "Data": "Ynl0ZSBhcnJheQ=="
    },
    "Timestamp": 42,
    "BlockSig": {
      "Type": 2,
      "Data": "Ynl0ZSBhcnJheQ=="
    },
    "ForkSignaling": 42,
    "ParentBaseFee": "0"
  },
  "BlsMessages": [
    {
      "/": "bafy2bzacea3wsdh6y3a36tb3skempjoxqpuyompjbmfeyf34fi3uy6uue42v4"
    }
  ],
  "SecpkMessages": [
    {
      "/": "bafy2bzacea3wsdh6y3a36tb3skempjoxqpuyompjbmfeyf34fi3uy6uue42v4"
    }
  ]
}
```

### MinerGetBaseInfo
There are not yet any comments for this method.

Perms: read

Inputs:
```json
[
  "f01234",
  10101,
  [
    {
      "/": "bafy2bzacea3wsdh6y3a36tb3skempjoxqpuyompjbmfeyf34fi3uy6uue42v4"
    },
    {
      "/": "bafy2bzacebp3shtrn43k7g3unredz7fxn4gj533d3o43tqn2p2ipxxhrvchve"
    }
  ]
]
```

Response:
```json
{
  "MinerPower": "0",
  "NetworkPower": "0",
  "Sectors": [
    {
      "SealProof": 8,
      "SectorNumber": 9,
      "SectorKey": {
        "/": "bafy2bzacea3wsdh6y3a36tb3skempjoxqpuyompjbmfeyf34fi3uy6uue42v4"
      },
      "SealedCID": {
        "/": "bafy2bzacea3wsdh6y3a36tb3skempjoxqpuyompjbmfeyf34fi3uy6uue42v4"
      }
    }
  ],
  "WorkerKey": "f01234",
  "SectorSize": 34359738368,
  "PrevBeaconEntry": {
    "Round": 42,
    "Data": "Ynl0ZSBhcnJheQ=="
  },
  "BeaconEntries": [
    {
      "Round": 42,
      "Data": "Ynl0ZSBhcnJheQ=="
    }
  ],
  "EligibleForMining": true
}
```

## Mpool
The Mpool methods are for interacting with the message pool. The message pool
manages all incoming and outgoing 'messages' going over the network.


### MpoolBatchPush
MpoolBatchPush batch pushes a signed message to mempool.


Perms: write

Inputs:
```json
[
  [
    {
      "Message": {
        "Version": 42,
        "To": "f01234",
        "From": "f01234",
        "Nonce": 42,
        "Value": "0",
        "GasLimit": 9,
        "GasFeeCap": "0",
        "GasPremium": "0",
        "Method": 1,
        "Params": "Ynl0ZSBhcnJheQ==",
        "CID": {
          "/": "bafy2bzacebbpdegvr3i4cosewthysg5xkxpqfn2wfcz6mv2hmoktwbdxkax4s"
        }
      },
      "Signature": {
        "Type": 2,
        "Data": "Ynl0ZSBhcnJheQ=="
      },
      "CID": {
        "/": "bafy2bzacebbpdegvr3i4cosewthysg5xkxpqfn2wfcz6mv2hmoktwbdxkax4s"
      }
    }
  ]
]
```

Response:
```json
[
  {
    "/": "bafy2bzacea3wsdh6y3a36tb3skempjoxqpuyompjbmfeyf34fi3uy6uue42v4"
  }
]
```

### MpoolBatchPushMessage
MpoolBatchPushMessage batch pushes a unsigned message to mempool.


Perms: sign

Inputs:
```json
[
  [
    {
      "Version": 42,
      "To": "f01234",
      "From": "f01234",
      "Nonce": 42,
      "Value": "0",
      "GasLimit": 9,
      "GasFeeCap": "0",
      "GasPremium": "0",
      "Method": 1,
      "Params": "Ynl0ZSBhcnJheQ==",
      "CID": {
        "/": "bafy2bzacebbpdegvr3i4cosewthysg5xkxpqfn2wfcz6mv2hmoktwbdxkax4s"
      }
    }
  ],
  {
    "MaxFee": "0",
    "MsgUuid": "07070707-0707-0707-0707-070707070707"
  }
]
```

Response:
```json
[
  {
    "Message": {
      "Version": 42,
      "To": "f01234",
      "From": "f01234",
      "Nonce": 42,
      "Value": "0",
      "GasLimit": 9,
      "GasFeeCap": "0",
      "GasPremium": "0",
      "Method": 1,
      "Params": "Ynl0ZSBhcnJheQ==",
      "CID": {
        "/": "bafy2bzacebbpdegvr3i4cosewthysg5xkxpqfn2wfcz6mv2hmoktwbdxkax4s"
      }
    },
    "Signature": {
      "Type": 2,
      "Data": "Ynl0ZSBhcnJheQ=="
    },
    "CID": {
      "/": "bafy2bzacebbpdegvr3i4cosewthysg5xkxpqfn2wfcz6mv2hmoktwbdxkax4s"
    }
  }
]
```

### MpoolBatchPushUntrusted
MpoolBatchPushUntrusted batch pushes a signed message to mempool from untrusted sources.


Perms: write

Inputs:
```json
[
  [
    {
      "Message": {
        "Version": 42,
        "To": "f01234",
        "From": "f01234",
        "Nonce": 42,
        "Value": "0",
        "GasLimit": 9,
        "GasFeeCap": "0",
        "GasPremium": "0",
        "Method": 1,
        "Params": "Ynl0ZSBhcnJheQ==",
        "CID": {
          "/": "bafy2bzacebbpdegvr3i4cosewthysg5xkxpqfn2wfcz6mv2hmoktwbdxkax4s"
        }
      },
      "Signature": {
        "Type": 2,
        "Data": "Ynl0ZSBhcnJheQ=="
      },
      "CID": {
        "/": "bafy2bzacebbpdegvr3i4cosewthysg5xkxpqfn2wfcz6mv2hmoktwbdxkax4s"
      }
    }
  ]
]
```

Response:
```json
[
  {
    "/": "bafy2bzacea3wsdh6y3a36tb3skempjoxqpuyompjbmfeyf34fi3uy6uue42v4"
  }
]
```

### MpoolCheckMessages
MpoolCheckMessages performs logical checks on a batch of messages


Perms: read

Inputs:
```json
[
  [
    {
      "Message": {
        "Version": 42,
        "To": "f01234",
        "From": "f01234",
        "Nonce": 42,
        "Value": "0",
        "GasLimit": 9,
        "GasFeeCap": "0",
        "GasPremium": "0",
        "Method": 1,
        "Params": "Ynl0ZSBhcnJheQ==",
        "CID": {
          "/": "bafy2bzacebbpdegvr3i4cosewthysg5xkxpqfn2wfcz6mv2hmoktwbdxkax4s"
        }
      },
      "ValidNonce": true
    }
  ]
]
```

Response:
```json
[
  [
    {
      "Cid": {
        "/": "bafy2bzacea3wsdh6y3a36tb3skempjoxqpuyompjbmfeyf34fi3uy6uue42v4"
      },
      "Code": 0,
      "OK": true,
      "Err": "string value",
      "Hint": {
        "abc": 123
      }
    }
  ]
]
```

### MpoolCheckPendingMessages
MpoolCheckPendingMessages performs logical checks for all pending messages from a given address


Perms: read

Inputs:
```json
[
  "f01234"
]
```

Response:
```json
[
  [
    {
      "Cid": {
        "/": "bafy2bzacea3wsdh6y3a36tb3skempjoxqpuyompjbmfeyf34fi3uy6uue42v4"
      },
      "Code": 0,
      "OK": true,
      "Err": "string value",
      "Hint": {
        "abc": 123
      }
    }
  ]
]
```

### MpoolCheckReplaceMessages
MpoolCheckReplaceMessages performs logical checks on pending messages with replacement


Perms: read

Inputs:
```json
[
  [
    {
      "Version": 42,
      "To": "f01234",
      "From": "f01234",
      "Nonce": 42,
      "Value": "0",
      "GasLimit": 9,
      "GasFeeCap": "0",
      "GasPremium": "0",
      "Method": 1,
      "Params": "Ynl0ZSBhcnJheQ==",
      "CID": {
        "/": "bafy2bzacebbpdegvr3i4cosewthysg5xkxpqfn2wfcz6mv2hmoktwbdxkax4s"
      }
    }
  ]
]
```

Response:
```json
[
  [
    {
      "Cid": {
        "/": "bafy2bzacea3wsdh6y3a36tb3skempjoxqpuyompjbmfeyf34fi3uy6uue42v4"
      },
      "Code": 0,
      "OK": true,
      "Err": "string value",
      "Hint": {
        "abc": 123
      }
    }
  ]
]
```

### MpoolClear
MpoolClear clears pending messages from the mpool


Perms: write

Inputs:
```json
[
  true
]
```

Response: `{}`

### MpoolGetConfig
MpoolGetConfig returns (a copy of) the current mpool config


Perms: read

Inputs: `null`

Response:
```json
{
  "PriorityAddrs": [
    "f01234"
  ],
  "SizeLimitHigh": 123,
  "SizeLimitLow": 123,
  "ReplaceByFeeRatio": 12.3,
  "PruneCooldown": 60000000000,
  "GasLimitOverestimation": 12.3
}
```

### MpoolGetNonce
MpoolGetNonce gets next nonce for the specified sender.
Note that this method may not be atomic. Use MpoolPushMessage instead.


Perms: read

Inputs:
```json
[
  "f01234"
]
```

Response: `42`

### MpoolPending
MpoolPending returns pending mempool messages.


Perms: read

Inputs:
```json
[
  [
    {
      "/": "bafy2bzacea3wsdh6y3a36tb3skempjoxqpuyompjbmfeyf34fi3uy6uue42v4"
    },
    {
      "/": "bafy2bzacebp3shtrn43k7g3unredz7fxn4gj533d3o43tqn2p2ipxxhrvchve"
    }
  ]
]
```

Response:
```json
[
  {
    "Message": {
      "Version": 42,
      "To": "f01234",
      "From": "f01234",
      "Nonce": 42,
      "Value": "0",
      "GasLimit": 9,
      "GasFeeCap": "0",
      "GasPremium": "0",
      "Method": 1,
      "Params": "Ynl0ZSBhcnJheQ==",
      "CID": {
        "/": "bafy2bzacebbpdegvr3i4cosewthysg5xkxpqfn2wfcz6mv2hmoktwbdxkax4s"
      }
    },
    "Signature": {
      "Type": 2,
      "Data": "Ynl0ZSBhcnJheQ=="
    },
    "CID": {
      "/": "bafy2bzacebbpdegvr3i4cosewthysg5xkxpqfn2wfcz6mv2hmoktwbdxkax4s"
    }
  }
]
```

### MpoolPush
MpoolPush pushes a signed message to mempool.


Perms: write

Inputs:
```json
[
  {
    "Message": {
      "Version": 42,
      "To": "f01234",
      "From": "f01234",
      "Nonce": 42,
      "Value": "0",
      "GasLimit": 9,
      "GasFeeCap": "0",
      "GasPremium": "0",
      "Method": 1,
      "Params": "Ynl0ZSBhcnJheQ==",
      "CID": {
        "/": "bafy2bzacebbpdegvr3i4cosewthysg5xkxpqfn2wfcz6mv2hmoktwbdxkax4s"
      }
    },
    "Signature": {
      "Type": 2,
      "Data": "Ynl0ZSBhcnJheQ=="
    },
    "CID": {
      "/": "bafy2bzacebbpdegvr3i4cosewthysg5xkxpqfn2wfcz6mv2hmoktwbdxkax4s"
    }
  }
]
```

Response:
```json
{
  "/": "bafy2bzacea3wsdh6y3a36tb3skempjoxqpuyompjbmfeyf34fi3uy6uue42v4"
}
```

### MpoolPushMessage
MpoolPushMessage atomically assigns a nonce, signs, and pushes a message
to mempool.
maxFee is only used when GasFeeCap/GasPremium fields aren't specified

When maxFee is set to 0, MpoolPushMessage will guess appropriate fee
based on current chain conditions


Perms: sign

Inputs:
```json
[
  {
    "Version": 42,
    "To": "f01234",
    "From": "f01234",
    "Nonce": 42,
    "Value": "0",
    "GasLimit": 9,
    "GasFeeCap": "0",
    "GasPremium": "0",
    "Method": 1,
    "Params": "Ynl0ZSBhcnJheQ==",
    "CID": {
      "/": "bafy2bzacebbpdegvr3i4cosewthysg5xkxpqfn2wfcz6mv2hmoktwbdxkax4s"
    }
  },
  {
    "MaxFee": "0",
    "MsgUuid": "07070707-0707-0707-0707-070707070707"
  }
]
```

Response:
```json
{
  "Message": {
    "Version": 42,
    "To": "f01234",
    "From": "f01234",
    "Nonce": 42,
    "Value": "0",
    "GasLimit": 9,
    "GasFeeCap": "0",
    "GasPremium": "0",
    "Method": 1,
    "Params": "Ynl0ZSBhcnJheQ==",
    "CID": {
      "/": "bafy2bzacebbpdegvr3i4cosewthysg5xkxpqfn2wfcz6mv2hmoktwbdxkax4s"
    }
  },
  "Signature": {
    "Type": 2,
    "Data": "Ynl0ZSBhcnJheQ=="
  },
  "CID": {
    "/": "bafy2bzacebbpdegvr3i4cosewthysg5xkxpqfn2wfcz6mv2hmoktwbdxkax4s"
  }
}
```

### MpoolPushUntrusted
MpoolPushUntrusted pushes a signed message to mempool from untrusted sources.


Perms: write

Inputs:
```json
[
  {
    "Message": {
      "Version": 42,
      "To": "f01234",
      "From": "f01234",
      "Nonce": 42,
      "Value": "0",
      "GasLimit": 9,
      "GasFeeCap": "0",
      "GasPremium": "0",
      "Method": 1,
      "Params": "Ynl0ZSBhcnJheQ==",
      "CID": {
        "/": "bafy2bzacebbpdegvr3i4cosewthysg5xkxpqfn2wfcz6mv2hmoktwbdxkax4s"
      }
    },
    "Signature": {
      "Type": 2,
      "Data": "Ynl0ZSBhcnJheQ=="
    },
    "CID": {
      "/": "bafy2bzacebbpdegvr3i4cosewthysg5xkxpqfn2wfcz6mv2hmoktwbdxkax4s"
    }
  }
]
```

Response:
```json
{
  "/": "bafy2bzacea3wsdh6y3a36tb3skempjoxqpuyompjbmfeyf34fi3uy6uue42v4"
}
```

### MpoolSelect
MpoolSelect returns a list of pending messages for inclusion in the next block


Perms: read

Inputs:
```json
[
  [
    {
      "/": "bafy2bzacea3wsdh6y3a36tb3skempjoxqpuyompjbmfeyf34fi3uy6uue42v4"
    },
    {
      "/": "bafy2bzacebp3shtrn43k7g3unredz7fxn4gj533d3o43tqn2p2ipxxhrvchve"
    }
  ],
  12.3
]
```

Response:
```json
[
  {
    "Message": {
      "Version": 42,
      "To": "f01234",
      "From": "f01234",
      "Nonce": 42,
      "Value": "0",
      "GasLimit": 9,
      "GasFeeCap": "0",
      "GasPremium": "0",
      "Method": 1,
      "Params": "Ynl0ZSBhcnJheQ==",
      "CID": {
        "/": "bafy2bzacebbpdegvr3i4cosewthysg5xkxpqfn2wfcz6mv2hmoktwbdxkax4s"
      }
    },
    "Signature": {
      "Type": 2,
      "Data": "Ynl0ZSBhcnJheQ=="
    },
    "CID": {
      "/": "bafy2bzacebbpdegvr3i4cosewthysg5xkxpqfn2wfcz6mv2hmoktwbdxkax4s"
    }
  }
]
```

### MpoolSetConfig
MpoolSetConfig sets the mpool config to (a copy of) the supplied config


Perms: admin

Inputs:
```json
[
  {
    "PriorityAddrs": [
      "f01234"
    ],
    "SizeLimitHigh": 123,
    "SizeLimitLow": 123,
    "ReplaceByFeeRatio": 12.3,
    "PruneCooldown": 60000000000,
    "GasLimitOverestimation": 12.3
  }
]
```

Response: `{}`

### MpoolSub


Perms: read

Inputs: `null`

Response:
```json
{
  "Type": 0,
  "Message": {
    "Message": {
      "Version": 42,
      "To": "f01234",
      "From": "f01234",
      "Nonce": 42,
      "Value": "0",
      "GasLimit": 9,
      "GasFeeCap": "0",
      "GasPremium": "0",
      "Method": 1,
      "Params": "Ynl0ZSBhcnJheQ==",
      "CID": {
        "/": "bafy2bzacebbpdegvr3i4cosewthysg5xkxpqfn2wfcz6mv2hmoktwbdxkax4s"
      }
    },
    "Signature": {
      "Type": 2,
      "Data": "Ynl0ZSBhcnJheQ=="
    },
    "CID": {
      "/": "bafy2bzacebbpdegvr3i4cosewthysg5xkxpqfn2wfcz6mv2hmoktwbdxkax4s"
    }
  }
}
```

## Msig
The Msig methods are used to interact with multisig wallets on the
filecoin network


### MsigAddApprove
MsigAddApprove approves a previously proposed AddSigner message
It takes the following params: <multisig address>, <sender address of the approve msg>, <proposed message ID>,
<proposer address>, <new signer>, <whether the number of required signers should be increased>


Perms: sign

Inputs:
```json
[
  "f01234",
  "f01234",
  42,
  "f01234",
  "f01234",
  true
]
```

Response:
```json
{
  "Message": {
    "Version": 42,
    "To": "f01234",
    "From": "f01234",
    "Nonce": 42,
    "Value": "0",
    "GasLimit": 9,
    "GasFeeCap": "0",
    "GasPremium": "0",
    "Method": 1,
    "Params": "Ynl0ZSBhcnJheQ==",
    "CID": {
      "/": "bafy2bzacebbpdegvr3i4cosewthysg5xkxpqfn2wfcz6mv2hmoktwbdxkax4s"
    }
  },
  "ValidNonce": true
}
```

### MsigAddCancel
MsigAddCancel cancels a previously proposed AddSigner message
It takes the following params: <multisig address>, <sender address of the cancel msg>, <proposed message ID>,
<new signer>, <whether the number of required signers should be increased>


Perms: sign

Inputs:
```json
[
  "f01234",
  "f01234",
  42,
  "f01234",
  true
]
```

Response:
```json
{
  "Message": {
    "Version": 42,
    "To": "f01234",
    "From": "f01234",
    "Nonce": 42,
    "Value": "0",
    "GasLimit": 9,
    "GasFeeCap": "0",
    "GasPremium": "0",
    "Method": 1,
    "Params": "Ynl0ZSBhcnJheQ==",
    "CID": {
      "/": "bafy2bzacebbpdegvr3i4cosewthysg5xkxpqfn2wfcz6mv2hmoktwbdxkax4s"
    }
  },
  "ValidNonce": true
}
```

### MsigAddPropose
MsigAddPropose proposes adding a signer in the multisig
It takes the following params: <multisig address>, <sender address of the propose msg>,
<new signer>, <whether the number of required signers should be increased>


Perms: sign

Inputs:
```json
[
  "f01234",
  "f01234",
  "f01234",
  true
]
```

Response:
```json
{
  "Message": {
    "Version": 42,
    "To": "f01234",
    "From": "f01234",
    "Nonce": 42,
    "Value": "0",
    "GasLimit": 9,
    "GasFeeCap": "0",
    "GasPremium": "0",
    "Method": 1,
    "Params": "Ynl0ZSBhcnJheQ==",
    "CID": {
      "/": "bafy2bzacebbpdegvr3i4cosewthysg5xkxpqfn2wfcz6mv2hmoktwbdxkax4s"
    }
  },
  "ValidNonce": true
}
```

### MsigApprove
MsigApprove approves a previously-proposed multisig message by transaction ID
It takes the following params: <multisig address>, <proposed transaction ID> <signer address>


Perms: sign

Inputs:
```json
[
  "f01234",
  42,
  "f01234"
]
```

Response:
```json
{
  "Message": {
    "Version": 42,
    "To": "f01234",
    "From": "f01234",
    "Nonce": 42,
    "Value": "0",
    "GasLimit": 9,
    "GasFeeCap": "0",
    "GasPremium": "0",
    "Method": 1,
    "Params": "Ynl0ZSBhcnJheQ==",
    "CID": {
      "/": "bafy2bzacebbpdegvr3i4cosewthysg5xkxpqfn2wfcz6mv2hmoktwbdxkax4s"
    }
  },
  "ValidNonce": true
}
```

### MsigApproveTxnHash
MsigApproveTxnHash approves a previously-proposed multisig message, specified
using both transaction ID and a hash of the parameters used in the
proposal. This method of approval can be used to ensure you only approve
exactly the transaction you think you are.
It takes the following params: <multisig address>, <proposed message ID>, <proposer address>, <recipient address>, <value to transfer>,
<sender address of the approve msg>, <method to call in the proposed message>, <params to include in the proposed message>


Perms: sign

Inputs:
```json
[
  "f01234",
  42,
  "f01234",
  "f01234",
  "0",
  "f01234",
  42,
  "Ynl0ZSBhcnJheQ=="
]
```

Response:
```json
{
  "Message": {
    "Version": 42,
    "To": "f01234",
    "From": "f01234",
    "Nonce": 42,
    "Value": "0",
    "GasLimit": 9,
    "GasFeeCap": "0",
    "GasPremium": "0",
    "Method": 1,
    "Params": "Ynl0ZSBhcnJheQ==",
    "CID": {
      "/": "bafy2bzacebbpdegvr3i4cosewthysg5xkxpqfn2wfcz6mv2hmoktwbdxkax4s"
    }
  },
  "ValidNonce": true
}
```

### MsigCancel
MsigCancel cancels a previously-proposed multisig message
It takes the following params: <multisig address>, <proposed transaction ID> <signer address>


Perms: sign

Inputs:
```json
[
  "f01234",
  42,
  "f01234"
]
```

Response:
```json
{
  "Message": {
    "Version": 42,
    "To": "f01234",
    "From": "f01234",
    "Nonce": 42,
    "Value": "0",
    "GasLimit": 9,
    "GasFeeCap": "0",
    "GasPremium": "0",
    "Method": 1,
    "Params": "Ynl0ZSBhcnJheQ==",
    "CID": {
      "/": "bafy2bzacebbpdegvr3i4cosewthysg5xkxpqfn2wfcz6mv2hmoktwbdxkax4s"
    }
  },
  "ValidNonce": true
}
```

### MsigCancelTxnHash
MsigCancel cancels a previously-proposed multisig message
It takes the following params: <multisig address>, <proposed transaction ID>, <recipient address>, <value to transfer>,
<sender address of the cancel msg>, <method to call in the proposed message>, <params to include in the proposed message>


Perms: sign

Inputs:
```json
[
  "f01234",
  42,
  "f01234",
  "0",
  "f01234",
  42,
  "Ynl0ZSBhcnJheQ=="
]
```

Response:
```json
{
  "Message": {
    "Version": 42,
    "To": "f01234",
    "From": "f01234",
    "Nonce": 42,
    "Value": "0",
    "GasLimit": 9,
    "GasFeeCap": "0",
    "GasPremium": "0",
    "Method": 1,
    "Params": "Ynl0ZSBhcnJheQ==",
    "CID": {
      "/": "bafy2bzacebbpdegvr3i4cosewthysg5xkxpqfn2wfcz6mv2hmoktwbdxkax4s"
    }
  },
  "ValidNonce": true
}
```

### MsigCreate
MsigCreate creates a multisig wallet
It takes the following params: <required number of senders>, <approving addresses>, <unlock duration>
<initial balance>, <sender address of the create msg>, <gas price>


Perms: sign

Inputs:
```json
[
  42,
  [
    "f01234"
  ],
  10101,
  "0",
  "f01234",
  "0"
]
```

Response:
```json
{
  "Message": {
    "Version": 42,
    "To": "f01234",
    "From": "f01234",
    "Nonce": 42,
    "Value": "0",
    "GasLimit": 9,
    "GasFeeCap": "0",
    "GasPremium": "0",
    "Method": 1,
    "Params": "Ynl0ZSBhcnJheQ==",
    "CID": {
      "/": "bafy2bzacebbpdegvr3i4cosewthysg5xkxpqfn2wfcz6mv2hmoktwbdxkax4s"
    }
  },
  "ValidNonce": true
}
```

### MsigGetAvailableBalance
MsigGetAvailableBalance returns the portion of a multisig's balance that can be withdrawn or spent


Perms: read

Inputs:
```json
[
  "f01234",
  [
    {
      "/": "bafy2bzacea3wsdh6y3a36tb3skempjoxqpuyompjbmfeyf34fi3uy6uue42v4"
    },
    {
      "/": "bafy2bzacebp3shtrn43k7g3unredz7fxn4gj533d3o43tqn2p2ipxxhrvchve"
    }
  ]
]
```

Response: `"0"`

### MsigGetPending
MsigGetPending returns pending transactions for the given multisig
wallet. Once pending transactions are fully approved, they will no longer
appear here.


Perms: read

Inputs:
```json
[
  "f01234",
  [
    {
      "/": "bafy2bzacea3wsdh6y3a36tb3skempjoxqpuyompjbmfeyf34fi3uy6uue42v4"
    },
    {
      "/": "bafy2bzacebp3shtrn43k7g3unredz7fxn4gj533d3o43tqn2p2ipxxhrvchve"
    }
  ]
]
```

Response:
```json
[
  {
    "ID": 9,
    "To": "f01234",
    "Value": "0",
    "Method": 1,
    "Params": "Ynl0ZSBhcnJheQ==",
    "Approved": [
      "f01234"
    ]
  }
]
```

### MsigGetVested
MsigGetVested returns the amount of FIL that vested in a multisig in a certain period.
It takes the following params: <multisig address>, <start epoch>, <end epoch>


Perms: read

Inputs:
```json
[
  "f01234",
  [
    {
      "/": "bafy2bzacea3wsdh6y3a36tb3skempjoxqpuyompjbmfeyf34fi3uy6uue42v4"
    },
    {
      "/": "bafy2bzacebp3shtrn43k7g3unredz7fxn4gj533d3o43tqn2p2ipxxhrvchve"
    }
  ],
  [
    {
      "/": "bafy2bzacea3wsdh6y3a36tb3skempjoxqpuyompjbmfeyf34fi3uy6uue42v4"
    },
    {
      "/": "bafy2bzacebp3shtrn43k7g3unredz7fxn4gj533d3o43tqn2p2ipxxhrvchve"
    }
  ]
]
```

Response: `"0"`

### MsigGetVestingSchedule
MsigGetVestingSchedule returns the vesting details of a given multisig.


Perms: read

Inputs:
```json
[
  "f01234",
  [
    {
      "/": "bafy2bzacea3wsdh6y3a36tb3skempjoxqpuyompjbmfeyf34fi3uy6uue42v4"
    },
    {
      "/": "bafy2bzacebp3shtrn43k7g3unredz7fxn4gj533d3o43tqn2p2ipxxhrvchve"
    }
  ]
]
```

Response:
```json
{
  "InitialBalance": "0",
  "StartEpoch": 10101,
  "UnlockDuration": 10101
}
```

### MsigPropose
MsigPropose proposes a multisig message
It takes the following params: <multisig address>, <recipient address>, <value to transfer>,
<sender address of the propose msg>, <method to call in the proposed message>, <params to include in the proposed message>


Perms: sign

Inputs:
```json
[
  "f01234",
  "f01234",
  "0",
  "f01234",
  42,
  "Ynl0ZSBhcnJheQ=="
]
```

Response:
```json
{
  "Message": {
    "Version": 42,
    "To": "f01234",
    "From": "f01234",
    "Nonce": 42,
    "Value": "0",
    "GasLimit": 9,
    "GasFeeCap": "0",
    "GasPremium": "0",
    "Method": 1,
    "Params": "Ynl0ZSBhcnJheQ==",
    "CID": {
      "/": "bafy2bzacebbpdegvr3i4cosewthysg5xkxpqfn2wfcz6mv2hmoktwbdxkax4s"
    }
  },
  "ValidNonce": true
}
```

### MsigRemoveSigner
MsigRemoveSigner proposes the removal of a signer from the multisig.
It accepts the multisig to make the change on, the proposer address to
send the message from, the address to be removed, and a boolean
indicating whether or not the signing threshold should be lowered by one
along with the address removal.


Perms: sign

Inputs:
```json
[
  "f01234",
  "f01234",
  "f01234",
  true
]
```

Response:
```json
{
  "Message": {
    "Version": 42,
    "To": "f01234",
    "From": "f01234",
    "Nonce": 42,
    "Value": "0",
    "GasLimit": 9,
    "GasFeeCap": "0",
    "GasPremium": "0",
    "Method": 1,
    "Params": "Ynl0ZSBhcnJheQ==",
    "CID": {
      "/": "bafy2bzacebbpdegvr3i4cosewthysg5xkxpqfn2wfcz6mv2hmoktwbdxkax4s"
    }
  },
  "ValidNonce": true
}
```

### MsigSwapApprove
MsigSwapApprove approves a previously proposed SwapSigner
It takes the following params: <multisig address>, <sender address of the approve msg>, <proposed message ID>,
<proposer address>, <old signer>, <new signer>


Perms: sign

Inputs:
```json
[
  "f01234",
  "f01234",
  42,
  "f01234",
  "f01234",
  "f01234"
]
```

Response:
```json
{
  "Message": {
    "Version": 42,
    "To": "f01234",
    "From": "f01234",
    "Nonce": 42,
    "Value": "0",
    "GasLimit": 9,
    "GasFeeCap": "0",
    "GasPremium": "0",
    "Method": 1,
    "Params": "Ynl0ZSBhcnJheQ==",
    "CID": {
      "/": "bafy2bzacebbpdegvr3i4cosewthysg5xkxpqfn2wfcz6mv2hmoktwbdxkax4s"
    }
  },
  "ValidNonce": true
}
```

### MsigSwapCancel
MsigSwapCancel cancels a previously proposed SwapSigner message
It takes the following params: <multisig address>, <sender address of the cancel msg>, <proposed message ID>,
<old signer>, <new signer>


Perms: sign

Inputs:
```json
[
  "f01234",
  "f01234",
  42,
  "f01234",
  "f01234"
]
```

Response:
```json
{
  "Message": {
    "Version": 42,
    "To": "f01234",
    "From": "f01234",
    "Nonce": 42,
    "Value": "0",
    "GasLimit": 9,
    "GasFeeCap": "0",
    "GasPremium": "0",
    "Method": 1,
    "Params": "Ynl0ZSBhcnJheQ==",
    "CID": {
      "/": "bafy2bzacebbpdegvr3i4cosewthysg5xkxpqfn2wfcz6mv2hmoktwbdxkax4s"
    }
  },
  "ValidNonce": true
}
```

### MsigSwapPropose
MsigSwapPropose proposes swapping 2 signers in the multisig
It takes the following params: <multisig address>, <sender address of the propose msg>,
<old signer>, <new signer>


Perms: sign

Inputs:
```json
[
  "f01234",
  "f01234",
  "f01234",
  "f01234"
]
```

Response:
```json
{
  "Message": {
    "Version": 42,
    "To": "f01234",
    "From": "f01234",
    "Nonce": 42,
    "Value": "0",
    "GasLimit": 9,
    "GasFeeCap": "0",
    "GasPremium": "0",
    "Method": 1,
    "Params": "Ynl0ZSBhcnJheQ==",
    "CID": {
      "/": "bafy2bzacebbpdegvr3i4cosewthysg5xkxpqfn2wfcz6mv2hmoktwbdxkax4s"
    }
  },
  "ValidNonce": true
}
```

## Net


### NetAddrsListen


Perms: read

Inputs: `null`

Response:
```json
{
  "ID": "12D3KooWGzxzKZYveHXtpG6AsrUJBcWxHBFS2HsEoGTxrMLvKXtf",
  "Addrs": [
    "/ip4/52.36.61.156/tcp/1347/p2p/12D3KooWFETiESTf1v4PGUvtnxMAcEFMzLZbJGg4tjWfGEimYior"
  ]
}
```

### NetAgentVersion


Perms: read

Inputs:
```json
[
  "12D3KooWGzxzKZYveHXtpG6AsrUJBcWxHBFS2HsEoGTxrMLvKXtf"
]
```

Response: `"string value"`

### NetAutoNatStatus


Perms: read

Inputs: `null`

Response:
```json
{
  "Reachability": 1,
  "PublicAddr": "string value"
}
```

### NetBandwidthStats


Perms: read

Inputs: `null`

Response:
```json
{
  "TotalIn": 9,
  "TotalOut": 9,
  "RateIn": 12.3,
  "RateOut": 12.3
}
```

### NetBandwidthStatsByPeer


Perms: read

Inputs: `null`

Response:
```json
{
  "12D3KooWSXmXLJmBR1M7i9RW9GQPNUhZSzXKzxDHWtAgNuJAbyEJ": {
    "TotalIn": 174000,
    "TotalOut": 12500,
    "RateIn": 100,
    "RateOut": 50
  }
}
```

### NetBandwidthStatsByProtocol


Perms: read

Inputs: `null`

Response:
```json
{
  "/fil/hello/1.0.0": {
    "TotalIn": 174000,
    "TotalOut": 12500,
    "RateIn": 100,
    "RateOut": 50
  }
}
```

### NetBlockAdd


Perms: admin

Inputs:
```json
[
  {
    "Peers": [
      "12D3KooWGzxzKZYveHXtpG6AsrUJBcWxHBFS2HsEoGTxrMLvKXtf"
    ],
    "IPAddrs": [
      "string value"
    ],
    "IPSubnets": [
      "string value"
    ]
  }
]
```

Response: `{}`

### NetBlockList


Perms: read

Inputs: `null`

Response:
```json
{
  "Peers": [
    "12D3KooWGzxzKZYveHXtpG6AsrUJBcWxHBFS2HsEoGTxrMLvKXtf"
  ],
  "IPAddrs": [
    "string value"
  ],
  "IPSubnets": [
    "string value"
  ]
}
```

### NetBlockRemove


Perms: admin

Inputs:
```json
[
  {
    "Peers": [
      "12D3KooWGzxzKZYveHXtpG6AsrUJBcWxHBFS2HsEoGTxrMLvKXtf"
    ],
    "IPAddrs": [
      "string value"
    ],
    "IPSubnets": [
      "string value"
    ]
  }
]
```

Response: `{}`

### NetConnect


Perms: write

Inputs:
```json
[
  {
    "ID": "12D3KooWGzxzKZYveHXtpG6AsrUJBcWxHBFS2HsEoGTxrMLvKXtf",
    "Addrs": [
      "/ip4/52.36.61.156/tcp/1347/p2p/12D3KooWFETiESTf1v4PGUvtnxMAcEFMzLZbJGg4tjWfGEimYior"
    ]
  }
]
```

Response: `{}`

### NetConnectedness


Perms: read

Inputs:
```json
[
  "12D3KooWGzxzKZYveHXtpG6AsrUJBcWxHBFS2HsEoGTxrMLvKXtf"
]
```

Response: `1`

### NetDisconnect


Perms: write

Inputs:
```json
[
  "12D3KooWGzxzKZYveHXtpG6AsrUJBcWxHBFS2HsEoGTxrMLvKXtf"
]
```

Response: `{}`

### NetFindPeer


Perms: read

Inputs:
```json
[
  "12D3KooWGzxzKZYveHXtpG6AsrUJBcWxHBFS2HsEoGTxrMLvKXtf"
]
```

Response:
```json
{
  "ID": "12D3KooWGzxzKZYveHXtpG6AsrUJBcWxHBFS2HsEoGTxrMLvKXtf",
  "Addrs": [
    "/ip4/52.36.61.156/tcp/1347/p2p/12D3KooWFETiESTf1v4PGUvtnxMAcEFMzLZbJGg4tjWfGEimYior"
  ]
}
```

### NetLimit


Perms: read

Inputs:
```json
[
  "string value"
]
```

Response:
```json
{
  "Memory": 123,
  "Streams": 3,
  "StreamsInbound": 1,
  "StreamsOutbound": 2,
  "Conns": 4,
  "ConnsInbound": 3,
  "ConnsOutbound": 4,
  "FD": 5
}
```

### NetListening


Perms: read

Inputs: `null`

Response: `true`

### NetPeerInfo


Perms: read

Inputs:
```json
[
  "12D3KooWGzxzKZYveHXtpG6AsrUJBcWxHBFS2HsEoGTxrMLvKXtf"
]
```

Response:
```json
{
  "ID": "12D3KooWGzxzKZYveHXtpG6AsrUJBcWxHBFS2HsEoGTxrMLvKXtf",
  "Agent": "string value",
  "Addrs": [
    "string value"
  ],
  "Protocols": [
    "string value"
  ],
  "ConnMgrMeta": {
    "FirstSeen": "0001-01-01T00:00:00Z",
    "Value": 123,
    "Tags": {
      "name": 42
    },
    "Conns": {
      "name": "2021-03-08T22:52:18Z"
    }
  }
}
```

### NetPeers


Perms: read

Inputs: `null`

Response:
```json
[
  {
    "ID": "12D3KooWGzxzKZYveHXtpG6AsrUJBcWxHBFS2HsEoGTxrMLvKXtf",
    "Addrs": [
      "/ip4/52.36.61.156/tcp/1347/p2p/12D3KooWFETiESTf1v4PGUvtnxMAcEFMzLZbJGg4tjWfGEimYior"
    ]
  }
]
```

### NetPing


Perms: read

Inputs:
```json
[
  "12D3KooWGzxzKZYveHXtpG6AsrUJBcWxHBFS2HsEoGTxrMLvKXtf"
]
```

Response: `60000000000`

### NetProtectAdd


Perms: admin

Inputs:
```json
[
  [
    "12D3KooWGzxzKZYveHXtpG6AsrUJBcWxHBFS2HsEoGTxrMLvKXtf"
  ]
]
```

Response: `{}`

### NetProtectList


Perms: read

Inputs: `null`

Response:
```json
[
  "12D3KooWGzxzKZYveHXtpG6AsrUJBcWxHBFS2HsEoGTxrMLvKXtf"
]
```

### NetProtectRemove


Perms: admin

Inputs:
```json
[
  [
    "12D3KooWGzxzKZYveHXtpG6AsrUJBcWxHBFS2HsEoGTxrMLvKXtf"
  ]
]
```

Response: `{}`

### NetPubsubScores


Perms: read

Inputs: `null`

Response:
```json
[
  {
    "ID": "12D3KooWGzxzKZYveHXtpG6AsrUJBcWxHBFS2HsEoGTxrMLvKXtf",
    "Score": {
      "Score": 12.3,
      "Topics": {
        "/blocks": {
          "TimeInMesh": 60000000000,
          "FirstMessageDeliveries": 122,
          "MeshMessageDeliveries": 1234,
          "InvalidMessageDeliveries": 3
        }
      },
      "AppSpecificScore": 12.3,
      "IPColocationFactor": 12.3,
      "BehaviourPenalty": 12.3
    }
  }
]
```

### NetSetLimit


Perms: admin

Inputs:
```json
[
  "string value",
  {
    "Memory": 123,
    "Streams": 3,
    "StreamsInbound": 1,
    "StreamsOutbound": 2,
    "Conns": 4,
    "ConnsInbound": 3,
    "ConnsOutbound": 4,
    "FD": 5
  }
]
```

Response: `{}`

### NetStat


Perms: read

Inputs:
```json
[
  "string value"
]
```

Response:
```json
{
  "System": {
    "NumStreamsInbound": 123,
    "NumStreamsOutbound": 123,
    "NumConnsInbound": 123,
    "NumConnsOutbound": 123,
    "NumFD": 123,
    "Memory": 9
  },
  "Transient": {
    "NumStreamsInbound": 123,
    "NumStreamsOutbound": 123,
    "NumConnsInbound": 123,
    "NumConnsOutbound": 123,
    "NumFD": 123,
    "Memory": 9
  },
  "Services": {
    "abc": {
      "NumStreamsInbound": 1,
      "NumStreamsOutbound": 2,
      "NumConnsInbound": 3,
      "NumConnsOutbound": 4,
      "NumFD": 5,
      "Memory": 123
    }
  },
  "Protocols": {
    "abc": {
      "NumStreamsInbound": 1,
      "NumStreamsOutbound": 2,
      "NumConnsInbound": 3,
      "NumConnsOutbound": 4,
      "NumFD": 5,
      "Memory": 123
    }
  },
  "Peers": {
    "abc": {
      "NumStreamsInbound": 1,
      "NumStreamsOutbound": 2,
      "NumConnsInbound": 3,
      "NumConnsOutbound": 4,
      "NumFD": 5,
      "Memory": 123
    }
  }
}
```

### NetVersion


Perms: read

Inputs: `null`

Response: `"string value"`

## Node
These methods are general node management and status commands


### NodeStatus
There are not yet any comments for this method.

Perms: read

Inputs:
```json
[
  true
]
```

Response:
```json
{
  "SyncStatus": {
    "Epoch": 42,
    "Behind": 42
  },
  "PeerStatus": {
    "PeersToPublishMsgs": 123,
    "PeersToPublishBlocks": 123
  },
  "ChainStatus": {
    "BlocksPerTipsetLast100": 12.3,
    "BlocksPerTipsetLastFinality": 12.3
  }
}
```

## Paych
The Paych methods are for interacting with and managing payment channels


### PaychAllocateLane


Perms: sign

Inputs:
```json
[
  "f01234"
]
```

Response: `42`

### PaychAvailableFunds


Perms: sign

Inputs:
```json
[
  "f01234"
]
```

Response:
```json
{
  "Channel": "\u003cempty\u003e",
  "From": "f01234",
  "To": "f01234",
  "ConfirmedAmt": "0",
  "PendingAmt": "0",
  "NonReservedAmt": "0",
  "PendingAvailableAmt": "0",
  "PendingWaitSentinel": {
    "/": "bafy2bzacea3wsdh6y3a36tb3skempjoxqpuyompjbmfeyf34fi3uy6uue42v4"
  },
  "QueuedAmt": "0",
  "VoucherReedeemedAmt": "0"
}
```

### PaychAvailableFundsByFromTo


Perms: sign

Inputs:
```json
[
  "f01234",
  "f01234"
]
```

Response:
```json
{
  "Channel": "\u003cempty\u003e",
  "From": "f01234",
  "To": "f01234",
  "ConfirmedAmt": "0",
  "PendingAmt": "0",
  "NonReservedAmt": "0",
  "PendingAvailableAmt": "0",
  "PendingWaitSentinel": {
    "/": "bafy2bzacea3wsdh6y3a36tb3skempjoxqpuyompjbmfeyf34fi3uy6uue42v4"
  },
  "QueuedAmt": "0",
  "VoucherReedeemedAmt": "0"
}
```

### PaychCollect


Perms: sign

Inputs:
```json
[
  "f01234"
]
```

Response:
```json
{
  "/": "bafy2bzacea3wsdh6y3a36tb3skempjoxqpuyompjbmfeyf34fi3uy6uue42v4"
}
```

### PaychFund
PaychFund gets or creates a payment channel between address pair.
The specified amount will be added to the channel through on-chain send for future use


Perms: sign

Inputs:
```json
[
  "f01234",
  "f01234",
  "0"
]
```

Response:
```json
{
  "Channel": "f01234",
  "WaitSentinel": {
    "/": "bafy2bzacea3wsdh6y3a36tb3skempjoxqpuyompjbmfeyf34fi3uy6uue42v4"
  }
}
```

### PaychGet
PaychGet gets or creates a payment channel between address pair
 The specified amount will be reserved for use. If there aren't enough non-reserved funds
   available, funds will be added through an on-chain message.
 - When opts.OffChain is true, this call will not cause any messages to be sent to the chain (no automatic
   channel creation/funds adding). If the operation can't be performed without sending a message an error will be
   returned. Note that even when this option is specified, this call can be blocked by previous operations on the
   channel waiting for on-chain operations.


Perms: sign

Inputs:
```json
[
  "f01234",
  "f01234",
  "0",
  {
    "OffChain": true
  }
]
```

Response:
```json
{
  "Channel": "f01234",
  "WaitSentinel": {
    "/": "bafy2bzacea3wsdh6y3a36tb3skempjoxqpuyompjbmfeyf34fi3uy6uue42v4"
  }
}
```

### PaychGetWaitReady


Perms: sign

Inputs:
```json
[
  {
    "/": "bafy2bzacea3wsdh6y3a36tb3skempjoxqpuyompjbmfeyf34fi3uy6uue42v4"
  }
]
```

Response: `"f01234"`

### PaychList


Perms: read

Inputs: `null`

Response:
```json
[
  "f01234"
]
```

### PaychNewPayment


Perms: sign

Inputs:
```json
[
  "f01234",
  "f01234",
  [
    {
      "Amount": "0",
      "TimeLockMin": 10101,
      "TimeLockMax": 10101,
      "MinSettle": 10101,
      "Extra": {
        "Actor": "f01234",
        "Method": 1,
        "Data": "Ynl0ZSBhcnJheQ=="
      }
    }
  ]
]
```

Response:
```json
{
  "Channel": "f01234",
  "WaitSentinel": {
    "/": "bafy2bzacea3wsdh6y3a36tb3skempjoxqpuyompjbmfeyf34fi3uy6uue42v4"
  },
  "Vouchers": [
    {
      "ChannelAddr": "f01234",
      "TimeLockMin": 10101,
      "TimeLockMax": 10101,
      "SecretHash": "Ynl0ZSBhcnJheQ==",
      "Extra": {
        "Actor": "f01234",
        "Method": 1,
        "Data": "Ynl0ZSBhcnJheQ=="
      },
      "Lane": 42,
      "Nonce": 42,
      "Amount": "0",
      "MinSettleHeight": 10101,
      "Merges": [
        {
          "Lane": 42,
          "Nonce": 42
        }
      ],
      "Signature": {
        "Type": 2,
        "Data": "Ynl0ZSBhcnJheQ=="
      }
    }
  ]
}
```

### PaychSettle


Perms: sign

Inputs:
```json
[
  "f01234"
]
```

Response:
```json
{
  "/": "bafy2bzacea3wsdh6y3a36tb3skempjoxqpuyompjbmfeyf34fi3uy6uue42v4"
}
```

### PaychStatus


Perms: read

Inputs:
```json
[
  "f01234"
]
```

Response:
```json
{
  "ControlAddr": "f01234",
  "Direction": 1
}
```

### PaychVoucherAdd


Perms: write

Inputs:
```json
[
  "f01234",
  {
    "ChannelAddr": "f01234",
    "TimeLockMin": 10101,
    "TimeLockMax": 10101,
    "SecretHash": "Ynl0ZSBhcnJheQ==",
    "Extra": {
      "Actor": "f01234",
      "Method": 1,
      "Data": "Ynl0ZSBhcnJheQ=="
    },
    "Lane": 42,
    "Nonce": 42,
    "Amount": "0",
    "MinSettleHeight": 10101,
    "Merges": [
      {
        "Lane": 42,
        "Nonce": 42
      }
    ],
    "Signature": {
      "Type": 2,
      "Data": "Ynl0ZSBhcnJheQ=="
    }
  },
  "Ynl0ZSBhcnJheQ==",
  "0"
]
```

Response: `"0"`

### PaychVoucherCheckSpendable


Perms: read

Inputs:
```json
[
  "f01234",
  {
    "ChannelAddr": "f01234",
    "TimeLockMin": 10101,
    "TimeLockMax": 10101,
    "SecretHash": "Ynl0ZSBhcnJheQ==",
    "Extra": {
      "Actor": "f01234",
      "Method": 1,
      "Data": "Ynl0ZSBhcnJheQ=="
    },
    "Lane": 42,
    "Nonce": 42,
    "Amount": "0",
    "MinSettleHeight": 10101,
    "Merges": [
      {
        "Lane": 42,
        "Nonce": 42
      }
    ],
    "Signature": {
      "Type": 2,
      "Data": "Ynl0ZSBhcnJheQ=="
    }
  },
  "Ynl0ZSBhcnJheQ==",
  "Ynl0ZSBhcnJheQ=="
]
```

Response: `true`

### PaychVoucherCheckValid


Perms: read

Inputs:
```json
[
  "f01234",
  {
    "ChannelAddr": "f01234",
    "TimeLockMin": 10101,
    "TimeLockMax": 10101,
    "SecretHash": "Ynl0ZSBhcnJheQ==",
    "Extra": {
      "Actor": "f01234",
      "Method": 1,
      "Data": "Ynl0ZSBhcnJheQ=="
    },
    "Lane": 42,
    "Nonce": 42,
    "Amount": "0",
    "MinSettleHeight": 10101,
    "Merges": [
      {
        "Lane": 42,
        "Nonce": 42
      }
    ],
    "Signature": {
      "Type": 2,
      "Data": "Ynl0ZSBhcnJheQ=="
    }
  }
]
```

Response: `{}`

### PaychVoucherCreate


Perms: sign

Inputs:
```json
[
  "f01234",
  "0",
  42
]
```

Response:
```json
{
  "Voucher": {
    "ChannelAddr": "f01234",
    "TimeLockMin": 10101,
    "TimeLockMax": 10101,
    "SecretHash": "Ynl0ZSBhcnJheQ==",
    "Extra": {
      "Actor": "f01234",
      "Method": 1,
      "Data": "Ynl0ZSBhcnJheQ=="
    },
    "Lane": 42,
    "Nonce": 42,
    "Amount": "0",
    "MinSettleHeight": 10101,
    "Merges": [
      {
        "Lane": 42,
        "Nonce": 42
      }
    ],
    "Signature": {
      "Type": 2,
      "Data": "Ynl0ZSBhcnJheQ=="
    }
  },
  "Shortfall": "0"
}
```

### PaychVoucherList


Perms: write

Inputs:
```json
[
  "f01234"
]
```

Response:
```json
[
  {
    "ChannelAddr": "f01234",
    "TimeLockMin": 10101,
    "TimeLockMax": 10101,
    "SecretHash": "Ynl0ZSBhcnJheQ==",
    "Extra": {
      "Actor": "f01234",
      "Method": 1,
      "Data": "Ynl0ZSBhcnJheQ=="
    },
    "Lane": 42,
    "Nonce": 42,
    "Amount": "0",
    "MinSettleHeight": 10101,
    "Merges": [
      {
        "Lane": 42,
        "Nonce": 42
      }
    ],
    "Signature": {
      "Type": 2,
      "Data": "Ynl0ZSBhcnJheQ=="
    }
  }
]
```

### PaychVoucherSubmit


Perms: sign

Inputs:
```json
[
  "f01234",
  {
    "ChannelAddr": "f01234",
    "TimeLockMin": 10101,
    "TimeLockMax": 10101,
    "SecretHash": "Ynl0ZSBhcnJheQ==",
    "Extra": {
      "Actor": "f01234",
      "Method": 1,
      "Data": "Ynl0ZSBhcnJheQ=="
    },
    "Lane": 42,
    "Nonce": 42,
    "Amount": "0",
    "MinSettleHeight": 10101,
    "Merges": [
      {
        "Lane": 42,
        "Nonce": 42
      }
    ],
    "Signature": {
      "Type": 2,
      "Data": "Ynl0ZSBhcnJheQ=="
    }
  },
  "Ynl0ZSBhcnJheQ==",
  "Ynl0ZSBhcnJheQ=="
]
```

Response:
```json
{
  "/": "bafy2bzacea3wsdh6y3a36tb3skempjoxqpuyompjbmfeyf34fi3uy6uue42v4"
}
```

## Raft


### RaftLeader


Perms: read

Inputs: `null`

Response: `"12D3KooWGzxzKZYveHXtpG6AsrUJBcWxHBFS2HsEoGTxrMLvKXtf"`

### RaftState


Perms: read

Inputs: `null`

Response:
```json
{
  "NonceMap": {},
  "MsgUuids": {}
}
```

## Start


### StartTime


Perms: read

Inputs: `null`

Response: `"0001-01-01T00:00:00Z"`

## State
The State methods are used to query, inspect, and interact with chain state.
Most methods take a TipSetKey as a parameter. The state looked up is the parent state of the tipset.
A nil TipSetKey can be provided as a param, this will cause the heaviest tipset in the chain to be used.


### StateAccountKey
StateAccountKey returns the public key address of the given ID address for secp and bls accounts


Perms: read

Inputs:
```json
[
  "f01234",
  [
    {
      "/": "bafy2bzacea3wsdh6y3a36tb3skempjoxqpuyompjbmfeyf34fi3uy6uue42v4"
    },
    {
      "/": "bafy2bzacebp3shtrn43k7g3unredz7fxn4gj533d3o43tqn2p2ipxxhrvchve"
    }
  ]
]
```

Response: `"f01234"`

### StateActorCodeCIDs
StateActorCodeCIDs returns the CIDs of all the builtin actors for the given network version


Perms: read

Inputs:
```json
[
  18
]
```

Response: `{}`

### StateActorManifestCID
StateActorManifestCID returns the CID of the builtin actors manifest for the given network version


Perms: read

Inputs:
```json
[
  18
]
```

Response:
```json
{
  "/": "bafy2bzacea3wsdh6y3a36tb3skempjoxqpuyompjbmfeyf34fi3uy6uue42v4"
}
```

### StateAllMinerFaults
StateAllMinerFaults returns all non-expired Faults that occur within lookback epochs of the given tipset


Perms: read

Inputs:
```json
[
  10101,
  [
    {
      "/": "bafy2bzacea3wsdh6y3a36tb3skempjoxqpuyompjbmfeyf34fi3uy6uue42v4"
    },
    {
      "/": "bafy2bzacebp3shtrn43k7g3unredz7fxn4gj533d3o43tqn2p2ipxxhrvchve"
    }
  ]
]
```

Response:
```json
[
  {
    "Miner": "f01234",
    "Epoch": 10101
  }
]
```

### StateCall
StateCall runs the given message and returns its result without any persisted changes.

StateCall applies the message to the tipset's parent state. The
message is not applied on-top-of the messages in the passed-in
tipset.


Perms: read

Inputs:
```json
[
  {
    "Version": 42,
    "To": "f01234",
    "From": "f01234",
    "Nonce": 42,
    "Value": "0",
    "GasLimit": 9,
    "GasFeeCap": "0",
    "GasPremium": "0",
    "Method": 1,
    "Params": "Ynl0ZSBhcnJheQ==",
    "CID": {
      "/": "bafy2bzacebbpdegvr3i4cosewthysg5xkxpqfn2wfcz6mv2hmoktwbdxkax4s"
    }
  },
  [
    {
      "/": "bafy2bzacea3wsdh6y3a36tb3skempjoxqpuyompjbmfeyf34fi3uy6uue42v4"
    },
    {
      "/": "bafy2bzacebp3shtrn43k7g3unredz7fxn4gj533d3o43tqn2p2ipxxhrvchve"
    }
  ]
]
```

Response:
```json
{
  "MsgCid": {
    "/": "bafy2bzacea3wsdh6y3a36tb3skempjoxqpuyompjbmfeyf34fi3uy6uue42v4"
  },
  "Msg": {
    "Version": 42,
    "To": "f01234",
    "From": "f01234",
    "Nonce": 42,
    "Value": "0",
    "GasLimit": 9,
    "GasFeeCap": "0",
    "GasPremium": "0",
    "Method": 1,
    "Params": "Ynl0ZSBhcnJheQ==",
    "CID": {
      "/": "bafy2bzacebbpdegvr3i4cosewthysg5xkxpqfn2wfcz6mv2hmoktwbdxkax4s"
    }
  },
  "MsgRct": {
    "ExitCode": 0,
    "Return": "Ynl0ZSBhcnJheQ==",
    "GasUsed": 9,
    "EventsRoot": {
      "/": "bafy2bzacea3wsdh6y3a36tb3skempjoxqpuyompjbmfeyf34fi3uy6uue42v4"
    }
  },
  "GasCost": {
    "Message": {
      "/": "bafy2bzacea3wsdh6y3a36tb3skempjoxqpuyompjbmfeyf34fi3uy6uue42v4"
    },
    "GasUsed": "0",
    "BaseFeeBurn": "0",
    "OverEstimationBurn": "0",
    "MinerPenalty": "0",
    "MinerTip": "0",
    "Refund": "0",
    "TotalCost": "0"
  },
  "ExecutionTrace": {
    "Msg": {
      "Version": 42,
      "To": "f01234",
      "From": "f01234",
      "Nonce": 42,
      "Value": "0",
      "GasLimit": 9,
      "GasFeeCap": "0",
      "GasPremium": "0",
      "Method": 1,
      "Params": "Ynl0ZSBhcnJheQ==",
      "CID": {
        "/": "bafy2bzacebbpdegvr3i4cosewthysg5xkxpqfn2wfcz6mv2hmoktwbdxkax4s"
      }
    },
    "MsgRct": {
      "ExitCode": 0,
      "Return": "Ynl0ZSBhcnJheQ==",
      "GasUsed": 9,
      "EventsRoot": {
        "/": "bafy2bzacea3wsdh6y3a36tb3skempjoxqpuyompjbmfeyf34fi3uy6uue42v4"
      }
    },
    "Error": "string value",
    "Duration": 60000000000,
    "GasCharges": [
      {
        "Name": "string value",
        "loc": [
          {
            "File": "string value",
            "Line": 123,
            "Function": "string value"
          }
        ],
        "tg": 9,
        "cg": 9,
        "sg": 9,
        "vtg": 9,
        "vcg": 9,
        "vsg": 9,
        "tt": 60000000000,
        "ex": {}
      }
    ],
    "Subcalls": [
      {
        "Msg": {
          "Version": 42,
          "To": "f01234",
          "From": "f01234",
          "Nonce": 42,
          "Value": "0",
          "GasLimit": 9,
          "GasFeeCap": "0",
          "GasPremium": "0",
          "Method": 1,
          "Params": "Ynl0ZSBhcnJheQ==",
          "CID": {
            "/": "bafy2bzacebbpdegvr3i4cosewthysg5xkxpqfn2wfcz6mv2hmoktwbdxkax4s"
          }
        },
        "MsgRct": {
          "ExitCode": 0,
          "Return": "Ynl0ZSBhcnJheQ==",
          "GasUsed": 9,
          "EventsRoot": {
            "/": "bafy2bzacea3wsdh6y3a36tb3skempjoxqpuyompjbmfeyf34fi3uy6uue42v4"
          }
        },
        "Error": "string value",
        "Duration": 60000000000,
        "GasCharges": [
          {
            "Name": "string value",
            "loc": [
              {
                "File": "string value",
                "Line": 123,
                "Function": "string value"
              }
            ],
            "tg": 9,
            "cg": 9,
            "sg": 9,
            "vtg": 9,
            "vcg": 9,
            "vsg": 9,
            "tt": 60000000000,
            "ex": {}
          }
        ],
        "Subcalls": null
      }
    ]
  },
  "Error": "string value",
  "Duration": 60000000000
}
```

### StateChangedActors
StateChangedActors returns all the actors whose states change between the two given state CIDs
TODO: Should this take tipset keys instead?


Perms: read

Inputs:
```json
[
  {
    "/": "bafy2bzacea3wsdh6y3a36tb3skempjoxqpuyompjbmfeyf34fi3uy6uue42v4"
  },
  {
    "/": "bafy2bzacea3wsdh6y3a36tb3skempjoxqpuyompjbmfeyf34fi3uy6uue42v4"
  }
]
```

Response:
```json
{
  "t01236": {
    "Code": {
      "/": "bafy2bzacea3wsdh6y3a36tb3skempjoxqpuyompjbmfeyf34fi3uy6uue42v4"
    },
    "Head": {
      "/": "bafy2bzacea3wsdh6y3a36tb3skempjoxqpuyompjbmfeyf34fi3uy6uue42v4"
    },
    "Nonce": 42,
    "Balance": "0",
    "Address": "\u003cempty\u003e"
  }
}
```

### StateCirculatingSupply
StateCirculatingSupply returns the exact circulating supply of Filecoin at the given tipset.
This is not used anywhere in the protocol itself, and is only for external consumption.


Perms: read

Inputs:
```json
[
  [
    {
      "/": "bafy2bzacea3wsdh6y3a36tb3skempjoxqpuyompjbmfeyf34fi3uy6uue42v4"
    },
    {
      "/": "bafy2bzacebp3shtrn43k7g3unredz7fxn4gj533d3o43tqn2p2ipxxhrvchve"
    }
  ]
]
```

Response: `"0"`

### StateCompute
StateCompute is a flexible command that applies the given messages on the given tipset.
The messages are run as though the VM were at the provided height.

When called, StateCompute will:
- Load the provided tipset, or use the current chain head if not provided
- Compute the tipset state of the provided tipset on top of the parent state
  - (note that this step runs before vmheight is applied to the execution)
  - Execute state upgrade if any were scheduled at the epoch, or in null
    blocks preceding the tipset
  - Call the cron actor on null blocks preceding the tipset
  - For each block in the tipset
    - Apply messages in blocks in the specified
    - Award block reward by calling the reward actor
  - Call the cron actor for the current epoch
- If the specified vmheight is higher than the current epoch, apply any
  needed state upgrades to the state
- Apply the specified messages to the state

The vmheight parameter sets VM execution epoch, and can be used to simulate
message execution in different network versions. If the specified vmheight
epoch is higher than the epoch of the specified tipset, any state upgrades
until the vmheight will be executed on the state before applying messages
specified by the user.

Note that the initial tipset state computation is not affected by the
vmheight parameter - only the messages in the `apply` set are

If the caller wants to simply compute the state, vmheight should be set to
the epoch of the specified tipset.

Messages in the `apply` parameter must have the correct nonces, and gas
values set.


Perms: read

Inputs:
```json
[
  10101,
  [
    {
      "Version": 42,
      "To": "f01234",
      "From": "f01234",
      "Nonce": 42,
      "Value": "0",
      "GasLimit": 9,
      "GasFeeCap": "0",
      "GasPremium": "0",
      "Method": 1,
      "Params": "Ynl0ZSBhcnJheQ==",
      "CID": {
        "/": "bafy2bzacebbpdegvr3i4cosewthysg5xkxpqfn2wfcz6mv2hmoktwbdxkax4s"
      }
    }
  ],
  [
    {
      "/": "bafy2bzacea3wsdh6y3a36tb3skempjoxqpuyompjbmfeyf34fi3uy6uue42v4"
    },
    {
      "/": "bafy2bzacebp3shtrn43k7g3unredz7fxn4gj533d3o43tqn2p2ipxxhrvchve"
    }
  ]
]
```

Response:
```json
{
  "Root": {
    "/": "bafy2bzacea3wsdh6y3a36tb3skempjoxqpuyompjbmfeyf34fi3uy6uue42v4"
  },
  "Trace": [
    {
      "MsgCid": {
        "/": "bafy2bzacea3wsdh6y3a36tb3skempjoxqpuyompjbmfeyf34fi3uy6uue42v4"
      },
      "Msg": {
        "Version": 42,
        "To": "f01234",
        "From": "f01234",
        "Nonce": 42,
        "Value": "0",
        "GasLimit": 9,
        "GasFeeCap": "0",
        "GasPremium": "0",
        "Method": 1,
        "Params": "Ynl0ZSBhcnJheQ==",
        "CID": {
          "/": "bafy2bzacebbpdegvr3i4cosewthysg5xkxpqfn2wfcz6mv2hmoktwbdxkax4s"
        }
      },
      "MsgRct": {
        "ExitCode": 0,
        "Return": "Ynl0ZSBhcnJheQ==",
        "GasUsed": 9,
        "EventsRoot": {
          "/": "bafy2bzacea3wsdh6y3a36tb3skempjoxqpuyompjbmfeyf34fi3uy6uue42v4"
        }
      },
      "GasCost": {
        "Message": {
          "/": "bafy2bzacea3wsdh6y3a36tb3skempjoxqpuyompjbmfeyf34fi3uy6uue42v4"
        },
        "GasUsed": "0",
        "BaseFeeBurn": "0",
        "OverEstimationBurn": "0",
        "MinerPenalty": "0",
        "MinerTip": "0",
        "Refund": "0",
        "TotalCost": "0"
      },
      "ExecutionTrace": {
        "Msg": {
          "Version": 42,
          "To": "f01234",
          "From": "f01234",
          "Nonce": 42,
          "Value": "0",
          "GasLimit": 9,
          "GasFeeCap": "0",
          "GasPremium": "0",
          "Method": 1,
          "Params": "Ynl0ZSBhcnJheQ==",
          "CID": {
            "/": "bafy2bzacebbpdegvr3i4cosewthysg5xkxpqfn2wfcz6mv2hmoktwbdxkax4s"
          }
        },
        "MsgRct": {
          "ExitCode": 0,
          "Return": "Ynl0ZSBhcnJheQ==",
          "GasUsed": 9,
          "EventsRoot": {
            "/": "bafy2bzacea3wsdh6y3a36tb3skempjoxqpuyompjbmfeyf34fi3uy6uue42v4"
          }
        },
        "Error": "string value",
        "Duration": 60000000000,
        "GasCharges": [
          {
            "Name": "string value",
            "loc": [
              {
                "File": "string value",
                "Line": 123,
                "Function": "string value"
              }
            ],
            "tg": 9,
            "cg": 9,
            "sg": 9,
            "vtg": 9,
            "vcg": 9,
            "vsg": 9,
            "tt": 60000000000,
            "ex": {}
          }
        ],
        "Subcalls": [
          {
            "Msg": {
              "Version": 42,
              "To": "f01234",
              "From": "f01234",
              "Nonce": 42,
              "Value": "0",
              "GasLimit": 9,
              "GasFeeCap": "0",
              "GasPremium": "0",
              "Method": 1,
              "Params": "Ynl0ZSBhcnJheQ==",
              "CID": {
                "/": "bafy2bzacebbpdegvr3i4cosewthysg5xkxpqfn2wfcz6mv2hmoktwbdxkax4s"
              }
            },
            "MsgRct": {
              "ExitCode": 0,
              "Return": "Ynl0ZSBhcnJheQ==",
              "GasUsed": 9,
              "EventsRoot": {
                "/": "bafy2bzacea3wsdh6y3a36tb3skempjoxqpuyompjbmfeyf34fi3uy6uue42v4"
              }
            },
            "Error": "string value",
            "Duration": 60000000000,
            "GasCharges": [
              {
                "Name": "string value",
                "loc": [
                  {
                    "File": "string value",
                    "Line": 123,
                    "Function": "string value"
                  }
                ],
                "tg": 9,
                "cg": 9,
                "sg": 9,
                "vtg": 9,
                "vcg": 9,
                "vsg": 9,
                "tt": 60000000000,
                "ex": {}
              }
            ],
            "Subcalls": null
          }
        ]
      },
      "Error": "string value",
      "Duration": 60000000000
    }
  ]
}
```

### StateComputeDataCID
StateComputeDataCID computes DataCID from a set of on-chain deals


Perms: read

Inputs:
```json
[
  "f01234",
  8,
  [
    5432
  ],
  [
    {
      "/": "bafy2bzacea3wsdh6y3a36tb3skempjoxqpuyompjbmfeyf34fi3uy6uue42v4"
    },
    {
      "/": "bafy2bzacebp3shtrn43k7g3unredz7fxn4gj533d3o43tqn2p2ipxxhrvchve"
    }
  ]
]
```

Response:
```json
{
  "/": "bafy2bzacea3wsdh6y3a36tb3skempjoxqpuyompjbmfeyf34fi3uy6uue42v4"
}
```

### StateDealProviderCollateralBounds
StateDealProviderCollateralBounds returns the min and max collateral a storage provider
can issue. It takes the deal size and verified status as parameters.


Perms: read

Inputs:
```json
[
  1032,
  true,
  [
    {
      "/": "bafy2bzacea3wsdh6y3a36tb3skempjoxqpuyompjbmfeyf34fi3uy6uue42v4"
    },
    {
      "/": "bafy2bzacebp3shtrn43k7g3unredz7fxn4gj533d3o43tqn2p2ipxxhrvchve"
    }
  ]
]
```

Response:
```json
{
  "Min": "0",
  "Max": "0"
}
```

### StateDecodeParams
StateDecodeParams attempts to decode the provided params, based on the recipient actor address and method number.


Perms: read

Inputs:
```json
[
  "f01234",
  1,
  "Ynl0ZSBhcnJheQ==",
  [
    {
      "/": "bafy2bzacea3wsdh6y3a36tb3skempjoxqpuyompjbmfeyf34fi3uy6uue42v4"
    },
    {
      "/": "bafy2bzacebp3shtrn43k7g3unredz7fxn4gj533d3o43tqn2p2ipxxhrvchve"
    }
  ]
]
```

Response: `{}`

### StateEncodeParams
StateEncodeParams attempts to encode the provided json params to the binary from


Perms: read

Inputs:
```json
[
  {
    "/": "bafy2bzacea3wsdh6y3a36tb3skempjoxqpuyompjbmfeyf34fi3uy6uue42v4"
  },
  1,
  "json raw message"
]
```

Response: `"Ynl0ZSBhcnJheQ=="`

### StateGetActor
StateGetActor returns the indicated actor's nonce and balance.


Perms: read

Inputs:
```json
[
  "f01234",
  [
    {
      "/": "bafy2bzacea3wsdh6y3a36tb3skempjoxqpuyompjbmfeyf34fi3uy6uue42v4"
    },
    {
      "/": "bafy2bzacebp3shtrn43k7g3unredz7fxn4gj533d3o43tqn2p2ipxxhrvchve"
    }
  ]
]
```

Response:
```json
{
  "Code": {
    "/": "bafy2bzacea3wsdh6y3a36tb3skempjoxqpuyompjbmfeyf34fi3uy6uue42v4"
  },
  "Head": {
    "/": "bafy2bzacea3wsdh6y3a36tb3skempjoxqpuyompjbmfeyf34fi3uy6uue42v4"
  },
  "Nonce": 42,
  "Balance": "0",
  "Address": "\u003cempty\u003e"
}
```

### StateGetAllocation
StateGetAllocation returns the allocation for a given address and allocation ID.


Perms: read

Inputs:
```json
[
  "f01234",
  0,
  [
    {
      "/": "bafy2bzacea3wsdh6y3a36tb3skempjoxqpuyompjbmfeyf34fi3uy6uue42v4"
    },
    {
      "/": "bafy2bzacebp3shtrn43k7g3unredz7fxn4gj533d3o43tqn2p2ipxxhrvchve"
    }
  ]
]
```

Response:
```json
{
  "Client": 1000,
  "Provider": 1000,
  "Data": {
    "/": "bafy2bzacea3wsdh6y3a36tb3skempjoxqpuyompjbmfeyf34fi3uy6uue42v4"
  },
  "Size": 1032,
  "TermMin": 10101,
  "TermMax": 10101,
  "Expiration": 10101
}
```

### StateGetAllocationForPendingDeal
StateGetAllocationForPendingDeal returns the allocation for a given deal ID of a pending deal. Returns nil if
pending allocation is not found.


Perms: read

Inputs:
```json
[
  5432,
  [
    {
      "/": "bafy2bzacea3wsdh6y3a36tb3skempjoxqpuyompjbmfeyf34fi3uy6uue42v4"
    },
    {
      "/": "bafy2bzacebp3shtrn43k7g3unredz7fxn4gj533d3o43tqn2p2ipxxhrvchve"
    }
  ]
]
```

Response:
```json
{
  "Client": 1000,
  "Provider": 1000,
  "Data": {
    "/": "bafy2bzacea3wsdh6y3a36tb3skempjoxqpuyompjbmfeyf34fi3uy6uue42v4"
  },
  "Size": 1032,
  "TermMin": 10101,
  "TermMax": 10101,
  "Expiration": 10101
}
```

### StateGetAllocations
StateGetAllocations returns the all the allocations for a given client.


Perms: read

Inputs:
```json
[
  "f01234",
  [
    {
      "/": "bafy2bzacea3wsdh6y3a36tb3skempjoxqpuyompjbmfeyf34fi3uy6uue42v4"
    },
    {
      "/": "bafy2bzacebp3shtrn43k7g3unredz7fxn4gj533d3o43tqn2p2ipxxhrvchve"
    }
  ]
]
```

Response: `{}`

### StateGetBeaconEntry
StateGetBeaconEntry returns the beacon entry for the given filecoin epoch. If
the entry has not yet been produced, the call will block until the entry
becomes available


Perms: read

Inputs:
```json
[
  10101
]
```

Response:
```json
{
  "Round": 42,
  "Data": "Ynl0ZSBhcnJheQ=="
}
```

### StateGetClaim
StateGetClaim returns the claim for a given address and claim ID.


Perms: read

Inputs:
```json
[
  "f01234",
  0,
  [
    {
      "/": "bafy2bzacea3wsdh6y3a36tb3skempjoxqpuyompjbmfeyf34fi3uy6uue42v4"
    },
    {
      "/": "bafy2bzacebp3shtrn43k7g3unredz7fxn4gj533d3o43tqn2p2ipxxhrvchve"
    }
  ]
]
```

Response:
```json
{
  "Provider": 1000,
  "Client": 1000,
  "Data": {
    "/": "bafy2bzacea3wsdh6y3a36tb3skempjoxqpuyompjbmfeyf34fi3uy6uue42v4"
  },
  "Size": 1032,
  "TermMin": 10101,
  "TermMax": 10101,
  "TermStart": 10101,
  "Sector": 9
}
```

### StateGetClaims
StateGetClaims returns the all the claims for a given provider.


Perms: read

Inputs:
```json
[
  "f01234",
  [
    {
      "/": "bafy2bzacea3wsdh6y3a36tb3skempjoxqpuyompjbmfeyf34fi3uy6uue42v4"
    },
    {
      "/": "bafy2bzacebp3shtrn43k7g3unredz7fxn4gj533d3o43tqn2p2ipxxhrvchve"
    }
  ]
]
```

Response: `{}`

### StateGetNetworkParams
StateGetNetworkParams return current network params


Perms: read

Inputs: `null`

Response:
```json
{
  "NetworkName": "lotus",
  "BlockDelaySecs": 42,
  "ConsensusMinerMinPower": "0",
  "SupportedProofTypes": [
    8
  ],
  "PreCommitChallengeDelay": 10101,
  "ForkUpgradeParams": {
    "UpgradeSmokeHeight": 10101,
    "UpgradeBreezeHeight": 10101,
    "UpgradeIgnitionHeight": 10101,
    "UpgradeLiftoffHeight": 10101,
    "UpgradeAssemblyHeight": 10101,
    "UpgradeRefuelHeight": 10101,
    "UpgradeTapeHeight": 10101,
    "UpgradeKumquatHeight": 10101,
    "UpgradePriceListOopsHeight": 10101,
    "BreezeGasTampingDuration": 10101,
    "UpgradeCalicoHeight": 10101,
    "UpgradePersianHeight": 10101,
    "UpgradeOrangeHeight": 10101,
    "UpgradeClausHeight": 10101,
    "UpgradeTrustHeight": 10101,
    "UpgradeNorwegianHeight": 10101,
    "UpgradeTurboHeight": 10101,
    "UpgradeHyperdriveHeight": 10101,
    "UpgradeChocolateHeight": 10101,
    "UpgradeOhSnapHeight": 10101,
    "UpgradeSkyrHeight": 10101,
    "UpgradeSharkHeight": 10101,
    "UpgradeHyggeHeight": 10101
  }
}
```

### StateGetRandomnessFromBeacon
StateGetRandomnessFromBeacon is used to sample the beacon for randomness.


Perms: read

Inputs:
```json
[
  2,
  10101,
  "Ynl0ZSBhcnJheQ==",
  [
    {
      "/": "bafy2bzacea3wsdh6y3a36tb3skempjoxqpuyompjbmfeyf34fi3uy6uue42v4"
    },
    {
      "/": "bafy2bzacebp3shtrn43k7g3unredz7fxn4gj533d3o43tqn2p2ipxxhrvchve"
    }
  ]
]
```

Response: `"Bw=="`

### StateGetRandomnessFromTickets
StateGetRandomnessFromTickets is used to sample the chain for randomness.


Perms: read

Inputs:
```json
[
  2,
  10101,
  "Ynl0ZSBhcnJheQ==",
  [
    {
      "/": "bafy2bzacea3wsdh6y3a36tb3skempjoxqpuyompjbmfeyf34fi3uy6uue42v4"
    },
    {
      "/": "bafy2bzacebp3shtrn43k7g3unredz7fxn4gj533d3o43tqn2p2ipxxhrvchve"
    }
  ]
]
```

Response: `"Bw=="`

### StateListActors
StateListActors returns the addresses of every actor in the state


Perms: read

Inputs:
```json
[
  [
    {
      "/": "bafy2bzacea3wsdh6y3a36tb3skempjoxqpuyompjbmfeyf34fi3uy6uue42v4"
    },
    {
      "/": "bafy2bzacebp3shtrn43k7g3unredz7fxn4gj533d3o43tqn2p2ipxxhrvchve"
    }
  ]
]
```

Response:
```json
[
  "f01234"
]
```

### StateListMessages
StateListMessages looks back and returns all messages with a matching to or from address, stopping at the given height.


Perms: read

Inputs:
```json
[
  {
    "To": "f01234",
    "From": "f01234"
  },
  [
    {
      "/": "bafy2bzacea3wsdh6y3a36tb3skempjoxqpuyompjbmfeyf34fi3uy6uue42v4"
    },
    {
      "/": "bafy2bzacebp3shtrn43k7g3unredz7fxn4gj533d3o43tqn2p2ipxxhrvchve"
    }
  ],
  10101
]
```

Response:
```json
[
  {
    "/": "bafy2bzacea3wsdh6y3a36tb3skempjoxqpuyompjbmfeyf34fi3uy6uue42v4"
  }
]
```

### StateListMiners
StateListMiners returns the addresses of every miner that has claimed power in the Power Actor


Perms: read

Inputs:
```json
[
  [
    {
      "/": "bafy2bzacea3wsdh6y3a36tb3skempjoxqpuyompjbmfeyf34fi3uy6uue42v4"
    },
    {
      "/": "bafy2bzacebp3shtrn43k7g3unredz7fxn4gj533d3o43tqn2p2ipxxhrvchve"
    }
  ]
]
```

Response:
```json
[
  "f01234"
]
```

### StateLookupID
StateLookupID retrieves the ID address of the given address


Perms: read

Inputs:
```json
[
  "f01234",
  [
    {
      "/": "bafy2bzacea3wsdh6y3a36tb3skempjoxqpuyompjbmfeyf34fi3uy6uue42v4"
    },
    {
      "/": "bafy2bzacebp3shtrn43k7g3unredz7fxn4gj533d3o43tqn2p2ipxxhrvchve"
    }
  ]
]
```

Response: `"f01234"`

### StateLookupRobustAddress
StateLookupRobustAddress returns the public key address of the given ID address for non-account addresses (multisig, miners etc)


Perms: read

Inputs:
```json
[
  "f01234",
  [
    {
      "/": "bafy2bzacea3wsdh6y3a36tb3skempjoxqpuyompjbmfeyf34fi3uy6uue42v4"
    },
    {
      "/": "bafy2bzacebp3shtrn43k7g3unredz7fxn4gj533d3o43tqn2p2ipxxhrvchve"
    }
  ]
]
```

Response: `"f01234"`

### StateMarketBalance
StateMarketBalance looks up the Escrow and Locked balances of the given address in the Storage Market


Perms: read

Inputs:
```json
[
  "f01234",
  [
    {
      "/": "bafy2bzacea3wsdh6y3a36tb3skempjoxqpuyompjbmfeyf34fi3uy6uue42v4"
    },
    {
      "/": "bafy2bzacebp3shtrn43k7g3unredz7fxn4gj533d3o43tqn2p2ipxxhrvchve"
    }
  ]
]
```

Response:
```json
{
  "Escrow": "0",
  "Locked": "0"
}
```

### StateMarketDeals
StateMarketDeals returns information about every deal in the Storage Market


Perms: read

Inputs:
```json
[
  [
    {
      "/": "bafy2bzacea3wsdh6y3a36tb3skempjoxqpuyompjbmfeyf34fi3uy6uue42v4"
    },
    {
      "/": "bafy2bzacebp3shtrn43k7g3unredz7fxn4gj533d3o43tqn2p2ipxxhrvchve"
    }
  ]
]
```

Response:
```json
{
  "t026363": {
    "Proposal": {
      "PieceCID": {
        "/": "bafy2bzacea3wsdh6y3a36tb3skempjoxqpuyompjbmfeyf34fi3uy6uue42v4"
      },
      "PieceSize": 1032,
      "VerifiedDeal": true,
      "Client": "f01234",
      "Provider": "f01234",
      "Label": "",
      "StartEpoch": 10101,
      "EndEpoch": 10101,
      "StoragePricePerEpoch": "0",
      "ProviderCollateral": "0",
      "ClientCollateral": "0"
    },
    "State": {
      "SectorStartEpoch": 10101,
      "LastUpdatedEpoch": 10101,
      "SlashEpoch": 10101,
      "VerifiedClaim": 0
    }
  }
}
```

### StateMarketParticipants
StateMarketParticipants returns the Escrow and Locked balances of every participant in the Storage Market


Perms: read

Inputs:
```json
[
  [
    {
      "/": "bafy2bzacea3wsdh6y3a36tb3skempjoxqpuyompjbmfeyf34fi3uy6uue42v4"
    },
    {
      "/": "bafy2bzacebp3shtrn43k7g3unredz7fxn4gj533d3o43tqn2p2ipxxhrvchve"
    }
  ]
]
```

Response:
```json
{
  "t026363": {
    "Escrow": "0",
    "Locked": "0"
  }
}
```

### StateMarketStorageDeal
StateMarketStorageDeal returns information about the indicated deal


Perms: read

Inputs:
```json
[
  5432,
  [
    {
      "/": "bafy2bzacea3wsdh6y3a36tb3skempjoxqpuyompjbmfeyf34fi3uy6uue42v4"
    },
    {
      "/": "bafy2bzacebp3shtrn43k7g3unredz7fxn4gj533d3o43tqn2p2ipxxhrvchve"
    }
  ]
]
```

Response:
```json
{
  "Proposal": {
    "PieceCID": {
      "/": "bafy2bzacea3wsdh6y3a36tb3skempjoxqpuyompjbmfeyf34fi3uy6uue42v4"
    },
    "PieceSize": 1032,
    "VerifiedDeal": true,
    "Client": "f01234",
    "Provider": "f01234",
    "Label": "",
    "StartEpoch": 10101,
    "EndEpoch": 10101,
    "StoragePricePerEpoch": "0",
    "ProviderCollateral": "0",
    "ClientCollateral": "0"
  },
  "State": {
    "SectorStartEpoch": 10101,
    "LastUpdatedEpoch": 10101,
    "SlashEpoch": 10101,
    "VerifiedClaim": 0
  }
}
```

### StateMinerActiveSectors
StateMinerActiveSectors returns info about sectors that a given miner is actively proving.


Perms: read

Inputs:
```json
[
  "f01234",
  [
    {
      "/": "bafy2bzacea3wsdh6y3a36tb3skempjoxqpuyompjbmfeyf34fi3uy6uue42v4"
    },
    {
      "/": "bafy2bzacebp3shtrn43k7g3unredz7fxn4gj533d3o43tqn2p2ipxxhrvchve"
    }
  ]
]
```

Response:
```json
[
  {
    "SectorNumber": 9,
    "SealProof": 8,
    "SealedCID": {
      "/": "bafy2bzacea3wsdh6y3a36tb3skempjoxqpuyompjbmfeyf34fi3uy6uue42v4"
    },
    "DealIDs": [
      5432
    ],
    "Activation": 10101,
    "Expiration": 10101,
    "DealWeight": "0",
    "VerifiedDealWeight": "0",
    "InitialPledge": "0",
    "ExpectedDayReward": "0",
    "ExpectedStoragePledge": "0",
    "ReplacedSectorAge": 10101,
    "ReplacedDayReward": "0",
    "SectorKeyCID": {
      "/": "bafy2bzacea3wsdh6y3a36tb3skempjoxqpuyompjbmfeyf34fi3uy6uue42v4"
    },
    "SimpleQAPower": true
  }
]
```

### StateMinerAllocated
StateMinerAllocated returns a bitfield containing all sector numbers marked as allocated in miner state


Perms: read

Inputs:
```json
[
  "f01234",
  [
    {
      "/": "bafy2bzacea3wsdh6y3a36tb3skempjoxqpuyompjbmfeyf34fi3uy6uue42v4"
    },
    {
      "/": "bafy2bzacebp3shtrn43k7g3unredz7fxn4gj533d3o43tqn2p2ipxxhrvchve"
    }
  ]
]
```

Response:
```json
[
  0
]
```

### StateMinerAvailableBalance
StateMinerAvailableBalance returns the portion of a miner's balance that can be withdrawn or spent


Perms: read

Inputs:
```json
[
  "f01234",
  [
    {
      "/": "bafy2bzacea3wsdh6y3a36tb3skempjoxqpuyompjbmfeyf34fi3uy6uue42v4"
    },
    {
      "/": "bafy2bzacebp3shtrn43k7g3unredz7fxn4gj533d3o43tqn2p2ipxxhrvchve"
    }
  ]
]
```

Response: `"0"`

### StateMinerDeadlines
StateMinerDeadlines returns all the proving deadlines for the given miner


Perms: read

Inputs:
```json
[
  "f01234",
  [
    {
      "/": "bafy2bzacea3wsdh6y3a36tb3skempjoxqpuyompjbmfeyf34fi3uy6uue42v4"
    },
    {
      "/": "bafy2bzacebp3shtrn43k7g3unredz7fxn4gj533d3o43tqn2p2ipxxhrvchve"
    }
  ]
]
```

Response:
```json
[
  {
    "PostSubmissions": [
      5,
      1
    ],
    "DisputableProofCount": 42
  }
]
```

### StateMinerFaults
StateMinerFaults returns a bitfield indicating the faulty sectors of the given miner


Perms: read

Inputs:
```json
[
  "f01234",
  [
    {
      "/": "bafy2bzacea3wsdh6y3a36tb3skempjoxqpuyompjbmfeyf34fi3uy6uue42v4"
    },
    {
      "/": "bafy2bzacebp3shtrn43k7g3unredz7fxn4gj533d3o43tqn2p2ipxxhrvchve"
    }
  ]
]
```

Response:
```json
[
  5,
  1
]
```

### StateMinerInfo
StateMinerInfo returns info about the indicated miner


Perms: read

Inputs:
```json
[
  "f01234",
  [
    {
      "/": "bafy2bzacea3wsdh6y3a36tb3skempjoxqpuyompjbmfeyf34fi3uy6uue42v4"
    },
    {
      "/": "bafy2bzacebp3shtrn43k7g3unredz7fxn4gj533d3o43tqn2p2ipxxhrvchve"
    }
  ]
]
```

Response:
```json
{
  "Owner": "f01234",
  "Worker": "f01234",
  "NewWorker": "f01234",
  "ControlAddresses": [
    "f01234"
  ],
  "WorkerChangeEpoch": 10101,
  "PeerId": "12D3KooWGzxzKZYveHXtpG6AsrUJBcWxHBFS2HsEoGTxrMLvKXtf",
  "Multiaddrs": [
    "Ynl0ZSBhcnJheQ=="
  ],
  "WindowPoStProofType": 8,
  "SectorSize": 34359738368,
  "WindowPoStPartitionSectors": 42,
  "ConsensusFaultElapsed": 10101,
  "Beneficiary": "f01234",
  "BeneficiaryTerm": {
    "Quota": "0",
    "UsedQuota": "0",
    "Expiration": 10101
  },
  "PendingBeneficiaryTerm": {
    "NewBeneficiary": "f01234",
    "NewQuota": "0",
    "NewExpiration": 10101,
    "ApprovedByBeneficiary": true,
    "ApprovedByNominee": true
  }
}
```

### StateMinerInitialPledgeCollateral
StateMinerInitialPledgeCollateral returns the initial pledge collateral for the specified miner's sector


Perms: read

Inputs:
```json
[
  "f01234",
  {
    "SealProof": 8,
    "SectorNumber": 9,
    "SealedCID": {
      "/": "bafy2bzacea3wsdh6y3a36tb3skempjoxqpuyompjbmfeyf34fi3uy6uue42v4"
    },
    "SealRandEpoch": 10101,
    "DealIDs": [
      5432
    ],
    "Expiration": 10101,
    "UnsealedCid": {
      "/": "bafy2bzacea3wsdh6y3a36tb3skempjoxqpuyompjbmfeyf34fi3uy6uue42v4"
    }
  },
  [
    {
      "/": "bafy2bzacea3wsdh6y3a36tb3skempjoxqpuyompjbmfeyf34fi3uy6uue42v4"
    },
    {
      "/": "bafy2bzacebp3shtrn43k7g3unredz7fxn4gj533d3o43tqn2p2ipxxhrvchve"
    }
  ]
]
```

Response: `"0"`

### StateMinerPartitions
StateMinerPartitions returns all partitions in the specified deadline


Perms: read

Inputs:
```json
[
  "f01234",
  42,
  [
    {
      "/": "bafy2bzacea3wsdh6y3a36tb3skempjoxqpuyompjbmfeyf34fi3uy6uue42v4"
    },
    {
      "/": "bafy2bzacebp3shtrn43k7g3unredz7fxn4gj533d3o43tqn2p2ipxxhrvchve"
    }
  ]
]
```

Response:
```json
[
  {
    "AllSectors": [
      5,
      1
    ],
    "FaultySectors": [
      5,
      1
    ],
    "RecoveringSectors": [
      5,
      1
    ],
    "LiveSectors": [
      5,
      1
    ],
    "ActiveSectors": [
      5,
      1
    ]
  }
]
```

### StateMinerPower
StateMinerPower returns the power of the indicated miner


Perms: read

Inputs:
```json
[
  "f01234",
  [
    {
      "/": "bafy2bzacea3wsdh6y3a36tb3skempjoxqpuyompjbmfeyf34fi3uy6uue42v4"
    },
    {
      "/": "bafy2bzacebp3shtrn43k7g3unredz7fxn4gj533d3o43tqn2p2ipxxhrvchve"
    }
  ]
]
```

Response:
```json
{
  "MinerPower": {
    "RawBytePower": "0",
    "QualityAdjPower": "0"
  },
  "TotalPower": {
    "RawBytePower": "0",
    "QualityAdjPower": "0"
  },
  "HasMinPower": true
}
```

### StateMinerPreCommitDepositForPower
StateMinerInitialPledgeCollateral returns the precommit deposit for the specified miner's sector


Perms: read

Inputs:
```json
[
  "f01234",
  {
    "SealProof": 8,
    "SectorNumber": 9,
    "SealedCID": {
      "/": "bafy2bzacea3wsdh6y3a36tb3skempjoxqpuyompjbmfeyf34fi3uy6uue42v4"
    },
    "SealRandEpoch": 10101,
    "DealIDs": [
      5432
    ],
    "Expiration": 10101,
    "UnsealedCid": {
      "/": "bafy2bzacea3wsdh6y3a36tb3skempjoxqpuyompjbmfeyf34fi3uy6uue42v4"
    }
  },
  [
    {
      "/": "bafy2bzacea3wsdh6y3a36tb3skempjoxqpuyompjbmfeyf34fi3uy6uue42v4"
    },
    {
      "/": "bafy2bzacebp3shtrn43k7g3unredz7fxn4gj533d3o43tqn2p2ipxxhrvchve"
    }
  ]
]
```

Response: `"0"`

### StateMinerProvingDeadline
StateMinerProvingDeadline calculates the deadline at some epoch for a proving period
and returns the deadline-related calculations.


Perms: read

Inputs:
```json
[
  "f01234",
  [
    {
      "/": "bafy2bzacea3wsdh6y3a36tb3skempjoxqpuyompjbmfeyf34fi3uy6uue42v4"
    },
    {
      "/": "bafy2bzacebp3shtrn43k7g3unredz7fxn4gj533d3o43tqn2p2ipxxhrvchve"
    }
  ]
]
```

Response:
```json
{
  "CurrentEpoch": 10101,
  "PeriodStart": 10101,
  "Index": 42,
  "Open": 10101,
  "Close": 10101,
  "Challenge": 10101,
  "FaultCutoff": 10101,
  "WPoStPeriodDeadlines": 42,
  "WPoStProvingPeriod": 10101,
  "WPoStChallengeWindow": 10101,
  "WPoStChallengeLookback": 10101,
  "FaultDeclarationCutoff": 10101
}
```

### StateMinerRecoveries
StateMinerRecoveries returns a bitfield indicating the recovering sectors of the given miner


Perms: read

Inputs:
```json
[
  "f01234",
  [
    {
      "/": "bafy2bzacea3wsdh6y3a36tb3skempjoxqpuyompjbmfeyf34fi3uy6uue42v4"
    },
    {
      "/": "bafy2bzacebp3shtrn43k7g3unredz7fxn4gj533d3o43tqn2p2ipxxhrvchve"
    }
  ]
]
```

Response:
```json
[
  5,
  1
]
```

### StateMinerSectorAllocated
StateMinerSectorAllocated checks if a sector number is marked as allocated.


Perms: read

Inputs:
```json
[
  "f01234",
  9,
  [
    {
      "/": "bafy2bzacea3wsdh6y3a36tb3skempjoxqpuyompjbmfeyf34fi3uy6uue42v4"
    },
    {
      "/": "bafy2bzacebp3shtrn43k7g3unredz7fxn4gj533d3o43tqn2p2ipxxhrvchve"
    }
  ]
]
```

Response: `true`

### StateMinerSectorCount
StateMinerSectorCount returns the number of sectors in a miner's sector set and proving set


Perms: read

Inputs:
```json
[
  "f01234",
  [
    {
      "/": "bafy2bzacea3wsdh6y3a36tb3skempjoxqpuyompjbmfeyf34fi3uy6uue42v4"
    },
    {
      "/": "bafy2bzacebp3shtrn43k7g3unredz7fxn4gj533d3o43tqn2p2ipxxhrvchve"
    }
  ]
]
```

Response:
```json
{
  "Live": 42,
  "Active": 42,
  "Faulty": 42
}
```

### StateMinerSectors
StateMinerSectors returns info about the given miner's sectors. If the filter bitfield is nil, all sectors are included.


Perms: read

Inputs:
```json
[
  "f01234",
  [
    0
  ],
  [
    {
      "/": "bafy2bzacea3wsdh6y3a36tb3skempjoxqpuyompjbmfeyf34fi3uy6uue42v4"
    },
    {
      "/": "bafy2bzacebp3shtrn43k7g3unredz7fxn4gj533d3o43tqn2p2ipxxhrvchve"
    }
  ]
]
```

Response:
```json
[
  {
    "SectorNumber": 9,
    "SealProof": 8,
    "SealedCID": {
      "/": "bafy2bzacea3wsdh6y3a36tb3skempjoxqpuyompjbmfeyf34fi3uy6uue42v4"
    },
    "DealIDs": [
      5432
    ],
    "Activation": 10101,
    "Expiration": 10101,
    "DealWeight": "0",
    "VerifiedDealWeight": "0",
    "InitialPledge": "0",
    "ExpectedDayReward": "0",
    "ExpectedStoragePledge": "0",
    "ReplacedSectorAge": 10101,
    "ReplacedDayReward": "0",
    "SectorKeyCID": {
      "/": "bafy2bzacea3wsdh6y3a36tb3skempjoxqpuyompjbmfeyf34fi3uy6uue42v4"
    },
    "SimpleQAPower": true
  }
]
```

### StateNetworkName
StateNetworkName returns the name of the network the node is synced to


Perms: read

Inputs: `null`

Response: `"lotus"`

### StateNetworkVersion
StateNetworkVersion returns the network version at the given tipset


Perms: read

Inputs:
```json
[
  [
    {
      "/": "bafy2bzacea3wsdh6y3a36tb3skempjoxqpuyompjbmfeyf34fi3uy6uue42v4"
    },
    {
      "/": "bafy2bzacebp3shtrn43k7g3unredz7fxn4gj533d3o43tqn2p2ipxxhrvchve"
    }
  ]
]
```

Response: `18`

### StateReadState
StateReadState returns the indicated actor's state.


Perms: read

Inputs:
```json
[
  "f01234",
  [
    {
      "/": "bafy2bzacea3wsdh6y3a36tb3skempjoxqpuyompjbmfeyf34fi3uy6uue42v4"
    },
    {
      "/": "bafy2bzacebp3shtrn43k7g3unredz7fxn4gj533d3o43tqn2p2ipxxhrvchve"
    }
  ]
]
```

Response:
```json
{
  "Balance": "0",
  "Code": {
    "/": "bafy2bzacea3wsdh6y3a36tb3skempjoxqpuyompjbmfeyf34fi3uy6uue42v4"
  },
  "State": {}
}
```

### StateReplay
StateReplay replays a given message, assuming it was included in a block in the specified tipset.

If a tipset key is provided, and a replacing message is not found on chain,
the method will return an error saying that the message wasn't found

If no tipset key is provided, the appropriate tipset is looked up, and if
the message was gas-repriced, the on-chain message will be replayed - in
that case the returned InvocResult.MsgCid will not match the Cid param

If the caller wants to ensure that exactly the requested message was executed,
they MUST check that InvocResult.MsgCid is equal to the provided Cid.
Without this check both the requested and original message may appear as
successfully executed on-chain, which may look like a double-spend.

A replacing message is a message with a different CID, any of Gas values, and
different signature, but with all other parameters matching (source/destination,
nonce, params, etc.)


Perms: read

Inputs:
```json
[
  [
    {
      "/": "bafy2bzacea3wsdh6y3a36tb3skempjoxqpuyompjbmfeyf34fi3uy6uue42v4"
    },
    {
      "/": "bafy2bzacebp3shtrn43k7g3unredz7fxn4gj533d3o43tqn2p2ipxxhrvchve"
    }
  ],
  {
    "/": "bafy2bzacea3wsdh6y3a36tb3skempjoxqpuyompjbmfeyf34fi3uy6uue42v4"
  }
]
```

Response:
```json
{
  "MsgCid": {
    "/": "bafy2bzacea3wsdh6y3a36tb3skempjoxqpuyompjbmfeyf34fi3uy6uue42v4"
  },
  "Msg": {
    "Version": 42,
    "To": "f01234",
    "From": "f01234",
    "Nonce": 42,
    "Value": "0",
    "GasLimit": 9,
    "GasFeeCap": "0",
    "GasPremium": "0",
    "Method": 1,
    "Params": "Ynl0ZSBhcnJheQ==",
    "CID": {
      "/": "bafy2bzacebbpdegvr3i4cosewthysg5xkxpqfn2wfcz6mv2hmoktwbdxkax4s"
    }
  },
  "MsgRct": {
    "ExitCode": 0,
    "Return": "Ynl0ZSBhcnJheQ==",
    "GasUsed": 9,
    "EventsRoot": {
      "/": "bafy2bzacea3wsdh6y3a36tb3skempjoxqpuyompjbmfeyf34fi3uy6uue42v4"
    }
  },
  "GasCost": {
    "Message": {
      "/": "bafy2bzacea3wsdh6y3a36tb3skempjoxqpuyompjbmfeyf34fi3uy6uue42v4"
    },
    "GasUsed": "0",
    "BaseFeeBurn": "0",
    "OverEstimationBurn": "0",
    "MinerPenalty": "0",
    "MinerTip": "0",
    "Refund": "0",
    "TotalCost": "0"
  },
  "ExecutionTrace": {
    "Msg": {
      "Version": 42,
      "To": "f01234",
      "From": "f01234",
      "Nonce": 42,
      "Value": "0",
      "GasLimit": 9,
      "GasFeeCap": "0",
      "GasPremium": "0",
      "Method": 1,
      "Params": "Ynl0ZSBhcnJheQ==",
      "CID": {
        "/": "bafy2bzacebbpdegvr3i4cosewthysg5xkxpqfn2wfcz6mv2hmoktwbdxkax4s"
      }
    },
    "MsgRct": {
      "ExitCode": 0,
      "Return": "Ynl0ZSBhcnJheQ==",
      "GasUsed": 9,
      "EventsRoot": {
        "/": "bafy2bzacea3wsdh6y3a36tb3skempjoxqpuyompjbmfeyf34fi3uy6uue42v4"
      }
    },
    "Error": "string value",
    "Duration": 60000000000,
    "GasCharges": [
      {
        "Name": "string value",
        "loc": [
          {
            "File": "string value",
            "Line": 123,
            "Function": "string value"
          }
        ],
        "tg": 9,
        "cg": 9,
        "sg": 9,
        "vtg": 9,
        "vcg": 9,
        "vsg": 9,
        "tt": 60000000000,
        "ex": {}
      }
    ],
    "Subcalls": [
      {
        "Msg": {
          "Version": 42,
          "To": "f01234",
          "From": "f01234",
          "Nonce": 42,
          "Value": "0",
          "GasLimit": 9,
          "GasFeeCap": "0",
          "GasPremium": "0",
          "Method": 1,
          "Params": "Ynl0ZSBhcnJheQ==",
          "CID": {
            "/": "bafy2bzacebbpdegvr3i4cosewthysg5xkxpqfn2wfcz6mv2hmoktwbdxkax4s"
          }
        },
        "MsgRct": {
          "ExitCode": 0,
          "Return": "Ynl0ZSBhcnJheQ==",
          "GasUsed": 9,
          "EventsRoot": {
            "/": "bafy2bzacea3wsdh6y3a36tb3skempjoxqpuyompjbmfeyf34fi3uy6uue42v4"
          }
        },
        "Error": "string value",
        "Duration": 60000000000,
        "GasCharges": [
          {
            "Name": "string value",
            "loc": [
              {
                "File": "string value",
                "Line": 123,
                "Function": "string value"
              }
            ],
            "tg": 9,
            "cg": 9,
            "sg": 9,
            "vtg": 9,
            "vcg": 9,
            "vsg": 9,
            "tt": 60000000000,
            "ex": {}
          }
        ],
        "Subcalls": null
      }
    ]
  },
  "Error": "string value",
  "Duration": 60000000000
}
```

### StateSearchMsg
StateSearchMsg looks back up to limit epochs in the chain for a message, and returns its receipt and the tipset where it was executed

NOTE: If a replacing message is found on chain, this method will return
a MsgLookup for the replacing message - the MsgLookup.Message will be a different
CID than the one provided in the 'cid' param, MsgLookup.Receipt will contain the
result of the execution of the replacing message.

If the caller wants to ensure that exactly the requested message was executed,
they must check that MsgLookup.Message is equal to the provided 'cid', or set the
`allowReplaced` parameter to false. Without this check, and with `allowReplaced`
set to true, both the requested and original message may appear as
successfully executed on-chain, which may look like a double-spend.

A replacing message is a message with a different CID, any of Gas values, and
different signature, but with all other parameters matching (source/destination,
nonce, params, etc.)


Perms: read

Inputs:
```json
[
  [
    {
      "/": "bafy2bzacea3wsdh6y3a36tb3skempjoxqpuyompjbmfeyf34fi3uy6uue42v4"
    },
    {
      "/": "bafy2bzacebp3shtrn43k7g3unredz7fxn4gj533d3o43tqn2p2ipxxhrvchve"
    }
  ],
  {
    "/": "bafy2bzacea3wsdh6y3a36tb3skempjoxqpuyompjbmfeyf34fi3uy6uue42v4"
  },
  10101,
  true
]
```

Response:
```json
{
  "Message": {
    "/": "bafy2bzacea3wsdh6y3a36tb3skempjoxqpuyompjbmfeyf34fi3uy6uue42v4"
  },
  "Receipt": {
    "ExitCode": 0,
    "Return": "Ynl0ZSBhcnJheQ==",
    "GasUsed": 9,
    "EventsRoot": {
      "/": "bafy2bzacea3wsdh6y3a36tb3skempjoxqpuyompjbmfeyf34fi3uy6uue42v4"
    }
  },
  "ReturnDec": {},
  "TipSet": [
    {
      "/": "bafy2bzacea3wsdh6y3a36tb3skempjoxqpuyompjbmfeyf34fi3uy6uue42v4"
    },
    {
      "/": "bafy2bzacebp3shtrn43k7g3unredz7fxn4gj533d3o43tqn2p2ipxxhrvchve"
    }
  ],
  "Height": 10101
}
```

### StateSectorExpiration
StateSectorExpiration returns epoch at which given sector will expire


Perms: read

Inputs:
```json
[
  "f01234",
  9,
  [
    {
      "/": "bafy2bzacea3wsdh6y3a36tb3skempjoxqpuyompjbmfeyf34fi3uy6uue42v4"
    },
    {
      "/": "bafy2bzacebp3shtrn43k7g3unredz7fxn4gj533d3o43tqn2p2ipxxhrvchve"
    }
  ]
]
```

Response:
```json
{
  "OnTime": 10101,
  "Early": 10101
}
```

### StateSectorGetInfo
StateSectorGetInfo returns the on-chain info for the specified miner's sector. Returns null in case the sector info isn't found
NOTE: returned info.Expiration may not be accurate in some cases, use StateSectorExpiration to get accurate
expiration epoch


Perms: read

Inputs:
```json
[
  "f01234",
  9,
  [
    {
      "/": "bafy2bzacea3wsdh6y3a36tb3skempjoxqpuyompjbmfeyf34fi3uy6uue42v4"
    },
    {
      "/": "bafy2bzacebp3shtrn43k7g3unredz7fxn4gj533d3o43tqn2p2ipxxhrvchve"
    }
  ]
]
```

Response:
```json
{
  "SectorNumber": 9,
  "SealProof": 8,
  "SealedCID": {
    "/": "bafy2bzacea3wsdh6y3a36tb3skempjoxqpuyompjbmfeyf34fi3uy6uue42v4"
  },
  "DealIDs": [
    5432
  ],
  "Activation": 10101,
  "Expiration": 10101,
  "DealWeight": "0",
  "VerifiedDealWeight": "0",
  "InitialPledge": "0",
  "ExpectedDayReward": "0",
  "ExpectedStoragePledge": "0",
  "ReplacedSectorAge": 10101,
  "ReplacedDayReward": "0",
  "SectorKeyCID": {
    "/": "bafy2bzacea3wsdh6y3a36tb3skempjoxqpuyompjbmfeyf34fi3uy6uue42v4"
  },
  "SimpleQAPower": true
}
```

### StateSectorPartition
StateSectorPartition finds deadline/partition with the specified sector


Perms: read

Inputs:
```json
[
  "f01234",
  9,
  [
    {
      "/": "bafy2bzacea3wsdh6y3a36tb3skempjoxqpuyompjbmfeyf34fi3uy6uue42v4"
    },
    {
      "/": "bafy2bzacebp3shtrn43k7g3unredz7fxn4gj533d3o43tqn2p2ipxxhrvchve"
    }
  ]
]
```

Response:
```json
{
  "Deadline": 42,
  "Partition": 42
}
```

### StateSectorPreCommitInfo
StateSectorPreCommitInfo returns the PreCommit info for the specified miner's sector.
Returns nil and no error if the sector isn't precommitted.

Note that the sector number may be allocated while PreCommitInfo is nil. This means that either allocated sector
numbers were compacted, and the sector number was marked as allocated in order to reduce size of the allocated
sectors bitfield, or that the sector was precommitted, but the precommit has expired.


Perms: read

Inputs:
```json
[
  "f01234",
  9,
  [
    {
      "/": "bafy2bzacea3wsdh6y3a36tb3skempjoxqpuyompjbmfeyf34fi3uy6uue42v4"
    },
    {
      "/": "bafy2bzacebp3shtrn43k7g3unredz7fxn4gj533d3o43tqn2p2ipxxhrvchve"
    }
  ]
]
```

Response:
```json
{
  "Info": {
    "SealProof": 8,
    "SectorNumber": 9,
    "SealedCID": {
      "/": "bafy2bzacea3wsdh6y3a36tb3skempjoxqpuyompjbmfeyf34fi3uy6uue42v4"
    },
    "SealRandEpoch": 10101,
    "DealIDs": [
      5432
    ],
    "Expiration": 10101,
    "UnsealedCid": {
      "/": "bafy2bzacea3wsdh6y3a36tb3skempjoxqpuyompjbmfeyf34fi3uy6uue42v4"
    }
  },
  "PreCommitDeposit": "0",
  "PreCommitEpoch": 10101
}
```

### StateVMCirculatingSupplyInternal
StateVMCirculatingSupplyInternal returns an approximation of the circulating supply of Filecoin at the given tipset.
This is the value reported by the runtime interface to actors code.


Perms: read

Inputs:
```json
[
  [
    {
      "/": "bafy2bzacea3wsdh6y3a36tb3skempjoxqpuyompjbmfeyf34fi3uy6uue42v4"
    },
    {
      "/": "bafy2bzacebp3shtrn43k7g3unredz7fxn4gj533d3o43tqn2p2ipxxhrvchve"
    }
  ]
]
```

Response:
```json
{
  "FilVested": "0",
  "FilMined": "0",
  "FilBurnt": "0",
  "FilLocked": "0",
  "FilCirculating": "0",
  "FilReserveDisbursed": "0"
}
```

### StateVerifiedClientStatus
StateVerifiedClientStatus returns the data cap for the given address.
Returns nil if there is no entry in the data cap table for the
address.


Perms: read

Inputs:
```json
[
  "f01234",
  [
    {
      "/": "bafy2bzacea3wsdh6y3a36tb3skempjoxqpuyompjbmfeyf34fi3uy6uue42v4"
    },
    {
      "/": "bafy2bzacebp3shtrn43k7g3unredz7fxn4gj533d3o43tqn2p2ipxxhrvchve"
    }
  ]
]
```

Response: `"0"`

### StateVerifiedRegistryRootKey
StateVerifiedRegistryRootKey returns the address of the Verified Registry's root key


Perms: read

Inputs:
```json
[
  [
    {
      "/": "bafy2bzacea3wsdh6y3a36tb3skempjoxqpuyompjbmfeyf34fi3uy6uue42v4"
    },
    {
      "/": "bafy2bzacebp3shtrn43k7g3unredz7fxn4gj533d3o43tqn2p2ipxxhrvchve"
    }
  ]
]
```

Response: `"f01234"`

### StateVerifierStatus
StateVerifierStatus returns the data cap for the given address.
Returns nil if there is no entry in the data cap table for the
address.


Perms: read

Inputs:
```json
[
  "f01234",
  [
    {
      "/": "bafy2bzacea3wsdh6y3a36tb3skempjoxqpuyompjbmfeyf34fi3uy6uue42v4"
    },
    {
      "/": "bafy2bzacebp3shtrn43k7g3unredz7fxn4gj533d3o43tqn2p2ipxxhrvchve"
    }
  ]
]
```

Response: `"0"`

### StateWaitMsg
StateWaitMsg looks back up to limit epochs in the chain for a message.
If not found, it blocks until the message arrives on chain, and gets to the
indicated confidence depth.

NOTE: If a replacing message is found on chain, this method will return
a MsgLookup for the replacing message - the MsgLookup.Message will be a different
CID than the one provided in the 'cid' param, MsgLookup.Receipt will contain the
result of the execution of the replacing message.

If the caller wants to ensure that exactly the requested message was executed,
they must check that MsgLookup.Message is equal to the provided 'cid', or set the
`allowReplaced` parameter to false. Without this check, and with `allowReplaced`
set to true, both the requested and original message may appear as
successfully executed on-chain, which may look like a double-spend.

A replacing message is a message with a different CID, any of Gas values, and
different signature, but with all other parameters matching (source/destination,
nonce, params, etc.)


Perms: read

Inputs:
```json
[
  {
    "/": "bafy2bzacea3wsdh6y3a36tb3skempjoxqpuyompjbmfeyf34fi3uy6uue42v4"
  },
  42,
  10101,
  true
]
```

Response:
```json
{
  "Message": {
    "/": "bafy2bzacea3wsdh6y3a36tb3skempjoxqpuyompjbmfeyf34fi3uy6uue42v4"
  },
  "Receipt": {
    "ExitCode": 0,
    "Return": "Ynl0ZSBhcnJheQ==",
    "GasUsed": 9,
    "EventsRoot": {
      "/": "bafy2bzacea3wsdh6y3a36tb3skempjoxqpuyompjbmfeyf34fi3uy6uue42v4"
    }
  },
  "ReturnDec": {},
  "TipSet": [
    {
      "/": "bafy2bzacea3wsdh6y3a36tb3skempjoxqpuyompjbmfeyf34fi3uy6uue42v4"
    },
    {
      "/": "bafy2bzacebp3shtrn43k7g3unredz7fxn4gj533d3o43tqn2p2ipxxhrvchve"
    }
  ],
  "Height": 10101
}
```

## Sync
The Sync method group contains methods for interacting with and
observing the lotus sync service.


### SyncCheckBad
SyncCheckBad checks if a block was marked as bad, and if it was, returns
the reason.


Perms: read

Inputs:
```json
[
  {
    "/": "bafy2bzacea3wsdh6y3a36tb3skempjoxqpuyompjbmfeyf34fi3uy6uue42v4"
  }
]
```

Response: `"string value"`

### SyncCheckpoint
SyncCheckpoint marks a blocks as checkpointed, meaning that it won't ever fork away from it.


Perms: admin

Inputs:
```json
[
  [
    {
      "/": "bafy2bzacea3wsdh6y3a36tb3skempjoxqpuyompjbmfeyf34fi3uy6uue42v4"
    },
    {
      "/": "bafy2bzacebp3shtrn43k7g3unredz7fxn4gj533d3o43tqn2p2ipxxhrvchve"
    }
  ]
]
```

Response: `{}`

### SyncFetchTipSetFromPeer
SyncFetchTipSet fetches a tipSet from the specific peer (the same way the hello
protocol would do) and informs the syncer if it advances our view of the chain.


Perms: read

Inputs:
```json
[
  "12D3KooWGzxzKZYveHXtpG6AsrUJBcWxHBFS2HsEoGTxrMLvKXtf",
  [
    {
      "/": "bafy2bzacea3wsdh6y3a36tb3skempjoxqpuyompjbmfeyf34fi3uy6uue42v4"
    },
    {
      "/": "bafy2bzacebp3shtrn43k7g3unredz7fxn4gj533d3o43tqn2p2ipxxhrvchve"
    }
  ]
]
```

Response:
```json
{
  "Cids": null,
  "Blocks": null,
  "Height": 0
}
```

### SyncIncomingBlocks
SyncIncomingBlocks returns a channel streaming incoming, potentially not
yet synced block headers.


Perms: read

Inputs: `null`

Response:
```json
{
  "Miner": "f01234",
  "Ticket": {
    "VRFProof": "Ynl0ZSBhcnJheQ=="
  },
  "ElectionProof": {
    "WinCount": 9,
    "VRFProof": "Ynl0ZSBhcnJheQ=="
  },
  "BeaconEntries": [
    {
      "Round": 42,
      "Data": "Ynl0ZSBhcnJheQ=="
    }
  ],
  "WinPoStProof": [
    {
      "PoStProof": 8,
      "ProofBytes": "Ynl0ZSBhcnJheQ=="
    }
  ],
  "Parents": [
    {
      "/": "bafy2bzacea3wsdh6y3a36tb3skempjoxqpuyompjbmfeyf34fi3uy6uue42v4"
    }
  ],
  "ParentWeight": "0",
  "Height": 10101,
  "ParentStateRoot": {
    "/": "bafy2bzacea3wsdh6y3a36tb3skempjoxqpuyompjbmfeyf34fi3uy6uue42v4"
  },
  "ParentMessageReceipts": {
    "/": "bafy2bzacea3wsdh6y3a36tb3skempjoxqpuyompjbmfeyf34fi3uy6uue42v4"
  },
  "Messages": {
    "/": "bafy2bzacea3wsdh6y3a36tb3skempjoxqpuyompjbmfeyf34fi3uy6uue42v4"
  },
  "BLSAggregate": {
    "Type": 2,
    "Data": "Ynl0ZSBhcnJheQ=="
  },
  "Timestamp": 42,
  "BlockSig": {
    "Type": 2,
    "Data": "Ynl0ZSBhcnJheQ=="
  },
  "ForkSignaling": 42,
  "ParentBaseFee": "0"
}
```

### SyncMarkBad
SyncMarkBad marks a blocks as bad, meaning that it won't ever by synced.
Use with extreme caution.


Perms: admin

Inputs:
```json
[
  {
    "/": "bafy2bzacea3wsdh6y3a36tb3skempjoxqpuyompjbmfeyf34fi3uy6uue42v4"
  }
]
```

Response: `{}`

### SyncPurgeForRecovery
SyncPurgeForRecovery "forgets" all state after a Mir checkpoint to create
a clean slate from which the daemon can sync according to the
checkpoint provided by Mir. This functions moves the chain head to
the height pointed by the checkpoint.


Perms: write

Inputs:
```json
[
  10101
]
```

Response: `{}`

### SyncState
SyncState returns the current status of the lotus sync system.


Perms: read

Inputs: `null`

Response:
```json
{
  "ActiveSyncs": [
    {
      "WorkerID": 42,
      "Base": {
        "Cids": null,
        "Blocks": null,
        "Height": 0
      },
      "Target": {
        "Cids": null,
        "Blocks": null,
        "Height": 0
      },
      "Stage": 1,
      "Height": 10101,
      "Start": "0001-01-01T00:00:00Z",
      "End": "0001-01-01T00:00:00Z",
      "Message": "string value"
    }
  ],
  "VMApplied": 42
}
```

### SyncSubmitBlock
SyncSubmitBlock can be used to submit a newly created block to the.
network through this node


Perms: write

Inputs:
```json
[
  {
    "Header": {
      "Miner": "f01234",
      "Ticket": {
        "VRFProof": "Ynl0ZSBhcnJheQ=="
      },
      "ElectionProof": {
        "WinCount": 9,
        "VRFProof": "Ynl0ZSBhcnJheQ=="
      },
      "BeaconEntries": [
        {
          "Round": 42,
          "Data": "Ynl0ZSBhcnJheQ=="
        }
      ],
      "WinPoStProof": [
        {
          "PoStProof": 8,
          "ProofBytes": "Ynl0ZSBhcnJheQ=="
        }
      ],
      "Parents": [
        {
          "/": "bafy2bzacea3wsdh6y3a36tb3skempjoxqpuyompjbmfeyf34fi3uy6uue42v4"
        }
      ],
      "ParentWeight": "0",
      "Height": 10101,
      "ParentStateRoot": {
        "/": "bafy2bzacea3wsdh6y3a36tb3skempjoxqpuyompjbmfeyf34fi3uy6uue42v4"
      },
      "ParentMessageReceipts": {
        "/": "bafy2bzacea3wsdh6y3a36tb3skempjoxqpuyompjbmfeyf34fi3uy6uue42v4"
      },
      "Messages": {
        "/": "bafy2bzacea3wsdh6y3a36tb3skempjoxqpuyompjbmfeyf34fi3uy6uue42v4"
      },
      "BLSAggregate": {
        "Type": 2,
        "Data": "Ynl0ZSBhcnJheQ=="
      },
      "Timestamp": 42,
      "BlockSig": {
        "Type": 2,
        "Data": "Ynl0ZSBhcnJheQ=="
      },
      "ForkSignaling": 42,
      "ParentBaseFee": "0"
    },
    "BlsMessages": [
      {
        "/": "bafy2bzacea3wsdh6y3a36tb3skempjoxqpuyompjbmfeyf34fi3uy6uue42v4"
      }
    ],
    "SecpkMessages": [
      {
        "/": "bafy2bzacea3wsdh6y3a36tb3skempjoxqpuyompjbmfeyf34fi3uy6uue42v4"
      }
    ]
  }
]
```

Response: `{}`

### SyncUnmarkAllBad
SyncUnmarkAllBad purges bad block cache, making it possible to sync to chains previously marked as bad


Perms: admin

Inputs: `null`

Response: `{}`

### SyncUnmarkBad
SyncUnmarkBad unmarks a blocks as bad, making it possible to be validated and synced again.


Perms: admin

Inputs:
```json
[
  {
    "/": "bafy2bzacea3wsdh6y3a36tb3skempjoxqpuyompjbmfeyf34fi3uy6uue42v4"
  }
]
```

Response: `{}`

### SyncValidateTipset
SyncValidateTipset indicates whether the provided tipset is valid or not


Perms: read

Inputs:
```json
[
  [
    {
      "/": "bafy2bzacea3wsdh6y3a36tb3skempjoxqpuyompjbmfeyf34fi3uy6uue42v4"
    },
    {
      "/": "bafy2bzacebp3shtrn43k7g3unredz7fxn4gj533d3o43tqn2p2ipxxhrvchve"
    }
  ]
]
```

Response: `true`

## Wallet


### WalletBalance
WalletBalance returns the balance of the given address at the current head of the chain.


Perms: read

Inputs:
```json
[
  "f01234"
]
```

Response: `"0"`

### WalletDefaultAddress
WalletDefaultAddress returns the address marked as default in the wallet.


Perms: write

Inputs: `null`

Response: `"f01234"`

### WalletDelete
WalletDelete deletes an address from the wallet.


Perms: admin

Inputs:
```json
[
  "f01234"
]
```

Response: `{}`

### WalletExport
WalletExport returns the private key of an address in the wallet.


Perms: admin

Inputs:
```json
[
  "f01234"
]
```

Response:
```json
{
  "Type": "bls",
  "PrivateKey": "Ynl0ZSBhcnJheQ=="
}
```

### WalletHas
WalletHas indicates whether the given address is in the wallet.


Perms: write

Inputs:
```json
[
  "f01234"
]
```

Response: `true`

### WalletImport
WalletImport receives a KeyInfo, which includes a private key, and imports it into the wallet.


Perms: admin

Inputs:
```json
[
  {
    "Type": "bls",
    "PrivateKey": "Ynl0ZSBhcnJheQ=="
  }
]
```

Response: `"f01234"`

### WalletList
WalletList lists all the addresses in the wallet.


Perms: write

Inputs: `null`

Response:
```json
[
  "f01234"
]
```

### WalletNew
WalletNew creates a new address in the wallet with the given sigType.
Available key types: bls, secp256k1, secp256k1-ledger
Support for numerical types: 1 - secp256k1, 2 - BLS is deprecated


Perms: write

Inputs:
```json
[
  "bls"
]
```

Response: `"f01234"`

### WalletSetDefault
WalletSetDefault marks the given address as as the default one.


Perms: write

Inputs:
```json
[
  "f01234"
]
```

Response: `{}`

### WalletSign
WalletSign signs the given bytes using the given address.


Perms: sign

Inputs:
```json
[
  "f01234",
  "Ynl0ZSBhcnJheQ=="
]
```

Response:
```json
{
  "Type": 2,
  "Data": "Ynl0ZSBhcnJheQ=="
}
```

### WalletSignMessage
WalletSignMessage signs the given message using the given address.


Perms: sign

Inputs:
```json
[
  "f01234",
  {
    "Version": 42,
    "To": "f01234",
    "From": "f01234",
    "Nonce": 42,
    "Value": "0",
    "GasLimit": 9,
    "GasFeeCap": "0",
    "GasPremium": "0",
    "Method": 1,
    "Params": "Ynl0ZSBhcnJheQ==",
    "CID": {
      "/": "bafy2bzacebbpdegvr3i4cosewthysg5xkxpqfn2wfcz6mv2hmoktwbdxkax4s"
    }
  }
]
```

Response:
```json
{
  "Message": {
    "Version": 42,
    "To": "f01234",
    "From": "f01234",
    "Nonce": 42,
    "Value": "0",
    "GasLimit": 9,
    "GasFeeCap": "0",
    "GasPremium": "0",
    "Method": 1,
    "Params": "Ynl0ZSBhcnJheQ==",
    "CID": {
      "/": "bafy2bzacebbpdegvr3i4cosewthysg5xkxpqfn2wfcz6mv2hmoktwbdxkax4s"
    }
  },
  "Signature": {
    "Type": 2,
    "Data": "Ynl0ZSBhcnJheQ=="
  },
  "CID": {
    "/": "bafy2bzacebbpdegvr3i4cosewthysg5xkxpqfn2wfcz6mv2hmoktwbdxkax4s"
  }
}
```

### WalletValidateAddress
WalletValidateAddress validates whether a given string can be decoded as a well-formed address


Perms: read

Inputs:
```json
[
  "string value"
]
```

Response: `"f01234"`

### WalletVerify
WalletVerify takes an address, a signature, and some bytes, and indicates whether the signature is valid.
The address does not have to be in the wallet.


Perms: read

Inputs:
```json
[
  "f01234",
  "Ynl0ZSBhcnJheQ==",
  {
    "Type": 2,
    "Data": "Ynl0ZSBhcnJheQ=="
  }
]
```

Response: `true`

## Web3


### Web3ClientVersion
Returns the client version


Perms: read

Inputs: `null`

Response: `"string value"`
<|MERGE_RESOLUTION|>--- conflicted
+++ resolved
@@ -2623,735 +2623,6 @@
 Inputs:
 ```json
 [
-<<<<<<< HEAD
-  "f01234",
-  {
-    "/": "bafy2bzacea3wsdh6y3a36tb3skempjoxqpuyompjbmfeyf34fi3uy6uue42v4"
-  },
-  {
-    "/": "bafy2bzacea3wsdh6y3a36tb3skempjoxqpuyompjbmfeyf34fi3uy6uue42v4"
-  }
-=======
-  "0x37690cfec6c1bf4c3b9288c7a5d783e98731e90b0a4c177c2a374c7a9427355e",
-  "0x5"
->>>>>>> 7aa66631
-]
-```
-
-Response:
-```json
-{
-<<<<<<< HEAD
-  "Err": "string value",
-  "Root": {
-    "/": "bafy2bzacea3wsdh6y3a36tb3skempjoxqpuyompjbmfeyf34fi3uy6uue42v4"
-  },
-  "Piece": {
-    "/": "bafy2bzacea3wsdh6y3a36tb3skempjoxqpuyompjbmfeyf34fi3uy6uue42v4"
-  },
-  "Size": 42,
-  "MinPrice": "0",
-  "UnsealPrice": "0",
-  "PricePerByte": "0",
-  "PaymentInterval": 42,
-  "PaymentIntervalIncrease": 42,
-  "Miner": "f01234",
-  "MinerPeer": {
-    "Address": "f01234",
-    "ID": "12D3KooWGzxzKZYveHXtpG6AsrUJBcWxHBFS2HsEoGTxrMLvKXtf",
-    "PieceCID": {
-      "/": "bafy2bzacea3wsdh6y3a36tb3skempjoxqpuyompjbmfeyf34fi3uy6uue42v4"
-    }
-  }
-}
-```
-
-### ClientQueryAsk
-ClientQueryAsk returns a signed StorageAsk from the specified miner.
-
-
-Perms: read
-
-Inputs:
-```json
-[
-  "12D3KooWGzxzKZYveHXtpG6AsrUJBcWxHBFS2HsEoGTxrMLvKXtf",
-  "f01234"
-]
-```
-
-Response:
-```json
-{
-  "Response": {
-    "Price": "0",
-    "VerifiedPrice": "0",
-    "MinPieceSize": 1032,
-    "MaxPieceSize": 1032,
-    "Miner": "f01234",
-    "Timestamp": 10101,
-    "Expiry": 10101,
-    "SeqNo": 42
-  },
-  "DealProtocols": [
-    "string value"
-  ]
-}
-```
-
-### ClientRemoveImport
-ClientRemoveImport removes file import
-
-
-Perms: admin
-
-Inputs:
-```json
-[
-  50
-]
-```
-
-Response: `{}`
-
-### ClientRestartDataTransfer
-ClientRestartDataTransfer attempts to restart a data transfer with the given transfer ID and other peer
-
-
-Perms: write
-
-Inputs:
-```json
-[
-  3,
-  "12D3KooWGzxzKZYveHXtpG6AsrUJBcWxHBFS2HsEoGTxrMLvKXtf",
-  true
-]
-```
-
-Response: `{}`
-
-### ClientRetrieve
-ClientRetrieve initiates the retrieval of a file, as specified in the order.
-
-
-Perms: admin
-
-Inputs:
-```json
-[
-  {
-    "Root": {
-      "/": "bafy2bzacea3wsdh6y3a36tb3skempjoxqpuyompjbmfeyf34fi3uy6uue42v4"
-    },
-    "Piece": {
-      "/": "bafy2bzacea3wsdh6y3a36tb3skempjoxqpuyompjbmfeyf34fi3uy6uue42v4"
-    },
-    "DataSelector": "Links/21/Hash/Links/42/Hash",
-    "Size": 42,
-    "Total": "0",
-    "UnsealPrice": "0",
-    "PaymentInterval": 42,
-    "PaymentIntervalIncrease": 42,
-    "Client": "f01234",
-    "Miner": "f01234",
-    "MinerPeer": {
-      "Address": "f01234",
-      "ID": "12D3KooWGzxzKZYveHXtpG6AsrUJBcWxHBFS2HsEoGTxrMLvKXtf",
-      "PieceCID": {
-        "/": "bafy2bzacea3wsdh6y3a36tb3skempjoxqpuyompjbmfeyf34fi3uy6uue42v4"
-      }
-    },
-    "RemoteStore": "00000000-0000-0000-0000-000000000000"
-  }
-]
-```
-
-Response:
-```json
-{
-  "DealID": 5
-}
-```
-
-### ClientRetrieveTryRestartInsufficientFunds
-ClientRetrieveTryRestartInsufficientFunds attempts to restart stalled retrievals on a given payment channel
-which are stuck due to insufficient funds
-
-
-Perms: write
-
-Inputs:
-```json
-[
-  "f01234"
-]
-```
-
-Response: `{}`
-
-### ClientRetrieveWait
-ClientRetrieveWait waits for retrieval to be complete
-
-
-Perms: admin
-
-Inputs:
-```json
-[
-  5
-]
-```
-
-Response: `{}`
-
-### ClientStartDeal
-ClientStartDeal proposes a deal with a miner.
-
-
-Perms: admin
-
-Inputs:
-```json
-[
-  {
-    "Data": {
-      "TransferType": "string value",
-      "Root": {
-        "/": "bafy2bzacea3wsdh6y3a36tb3skempjoxqpuyompjbmfeyf34fi3uy6uue42v4"
-      },
-      "PieceCid": {
-        "/": "bafy2bzacea3wsdh6y3a36tb3skempjoxqpuyompjbmfeyf34fi3uy6uue42v4"
-      },
-      "PieceSize": 1024,
-      "RawBlockSize": 42
-    },
-    "Wallet": "f01234",
-    "Miner": "f01234",
-    "EpochPrice": "0",
-    "MinBlocksDuration": 42,
-    "ProviderCollateral": "0",
-    "DealStartEpoch": 10101,
-    "FastRetrieval": true,
-    "VerifiedDeal": true
-  }
-]
-```
-
-Response:
-```json
-{
-  "/": "bafy2bzacea3wsdh6y3a36tb3skempjoxqpuyompjbmfeyf34fi3uy6uue42v4"
-}
-```
-
-### ClientStatelessDeal
-ClientStatelessDeal fire-and-forget-proposes an offline deal to a miner without subsequent tracking.
-
-
-Perms: write
-
-Inputs:
-```json
-[
-  {
-    "Data": {
-      "TransferType": "string value",
-      "Root": {
-        "/": "bafy2bzacea3wsdh6y3a36tb3skempjoxqpuyompjbmfeyf34fi3uy6uue42v4"
-      },
-      "PieceCid": {
-        "/": "bafy2bzacea3wsdh6y3a36tb3skempjoxqpuyompjbmfeyf34fi3uy6uue42v4"
-      },
-      "PieceSize": 1024,
-      "RawBlockSize": 42
-    },
-    "Wallet": "f01234",
-    "Miner": "f01234",
-    "EpochPrice": "0",
-    "MinBlocksDuration": 42,
-    "ProviderCollateral": "0",
-    "DealStartEpoch": 10101,
-    "FastRetrieval": true,
-    "VerifiedDeal": true
-  }
-]
-```
-
-Response:
-```json
-{
-  "/": "bafy2bzacea3wsdh6y3a36tb3skempjoxqpuyompjbmfeyf34fi3uy6uue42v4"
-}
-```
-
-## Create
-
-
-### CreateBackup
-CreateBackup creates node backup onder the specified file name. The
-method requires that the lotus daemon is running with the
-LOTUS_BACKUP_BASE_PATH environment variable set to some path, and that
-the path specified when calling CreateBackup is within the base path
-
-
-Perms: admin
-
-Inputs:
-```json
-[
-  "string value"
-]
-```
-
-Response: `{}`
-
-## Eth
-These methods are used for Ethereum-compatible JSON-RPC calls
-
-EthAccounts will always return [] since we don't expect Lotus to manage private keys
-
-
-### EthAccounts
-There are not yet any comments for this method.
-
-Perms: read
-
-Inputs: `null`
-
-Response:
-```json
-[
-  "0x5cbeecf99d3fdb3f25e309cc264f240bb0664031"
-]
-```
-
-### EthBlockNumber
-EthBlockNumber returns the height of the latest (heaviest) TipSet
-
-
-Perms: read
-
-Inputs: `null`
-
-Response: `"0x5"`
-
-### EthCall
-
-
-Perms: read
-
-Inputs:
-```json
-[
-  {
-    "from": "0x5cbeecf99d3fdb3f25e309cc264f240bb0664031",
-    "to": "0x5cbeecf99d3fdb3f25e309cc264f240bb0664031",
-    "gas": "0x5",
-    "gasPrice": "0x0",
-    "value": "0x0",
-    "data": "0x07"
-  },
-  "string value"
-]
-```
-
-Response: `"0x07"`
-
-### EthChainId
-
-
-Perms: read
-
-Inputs: `null`
-
-Response: `"0x5"`
-
-### EthEstimateGas
-
-
-Perms: read
-
-Inputs:
-```json
-[
-  {
-    "from": "0x5cbeecf99d3fdb3f25e309cc264f240bb0664031",
-    "to": "0x5cbeecf99d3fdb3f25e309cc264f240bb0664031",
-    "gas": "0x5",
-    "gasPrice": "0x0",
-    "value": "0x0",
-    "data": "0x07"
-  }
-]
-```
-
-Response: `"0x5"`
-
-### EthFeeHistory
-
-
-Perms: read
-
-Inputs:
-```json
-[
-  "0x5",
-  "string value",
-  [
-    12.3
-  ]
-]
-```
-
-Response:
-```json
-{
-  "oldestBlock": 42,
-  "baseFeePerGas": [
-    "0x0"
-  ],
-  "gasUsedRatio": [
-    12.3
-  ],
-  "reward": []
-}
-```
-
-### EthGasPrice
-
-
-Perms: read
-
-Inputs: `null`
-
-Response: `"0x0"`
-
-### EthGetBalance
-
-
-Perms: read
-
-Inputs:
-```json
-[
-  "0x5cbeecf99d3fdb3f25e309cc264f240bb0664031",
-  "string value"
-]
-```
-
-Response: `"0x0"`
-
-### EthGetBlockByHash
-
-
-Perms: read
-
-Inputs:
-```json
-[
-  "0x37690cfec6c1bf4c3b9288c7a5d783e98731e90b0a4c177c2a374c7a9427355e",
-  true
-]
-```
-
-Response:
-```json
-{
-  "hash": "0x37690cfec6c1bf4c3b9288c7a5d783e98731e90b0a4c177c2a374c7a9427355e",
-  "parentHash": "0x37690cfec6c1bf4c3b9288c7a5d783e98731e90b0a4c177c2a374c7a9427355e",
-  "sha3Uncles": "0x37690cfec6c1bf4c3b9288c7a5d783e98731e90b0a4c177c2a374c7a9427355e",
-  "miner": "0x5cbeecf99d3fdb3f25e309cc264f240bb0664031",
-  "stateRoot": "0x37690cfec6c1bf4c3b9288c7a5d783e98731e90b0a4c177c2a374c7a9427355e",
-  "transactionsRoot": "0x37690cfec6c1bf4c3b9288c7a5d783e98731e90b0a4c177c2a374c7a9427355e",
-  "receiptsRoot": "0x37690cfec6c1bf4c3b9288c7a5d783e98731e90b0a4c177c2a374c7a9427355e",
-  "logsBloom": "0x07",
-  "difficulty": "0x5",
-  "totalDifficulty": "0x5",
-  "number": "0x5",
-  "gasLimit": "0x5",
-  "gasUsed": "0x5",
-  "timestamp": "0x5",
-  "extraData": "Ynl0ZSBhcnJheQ==",
-  "mixHash": "0x37690cfec6c1bf4c3b9288c7a5d783e98731e90b0a4c177c2a374c7a9427355e",
-  "nonce": "0x0707070707070707",
-  "baseFeePerGas": "0x0",
-  "size": "0x5",
-  "transactions": [
-    {}
-  ],
-  "uncles": [
-    "0x37690cfec6c1bf4c3b9288c7a5d783e98731e90b0a4c177c2a374c7a9427355e"
-  ]
-}
-```
-
-### EthGetBlockByNumber
-
-
-Perms: read
-
-Inputs:
-```json
-[
-  "string value",
-  true
-]
-```
-
-Response:
-```json
-{
-  "hash": "0x37690cfec6c1bf4c3b9288c7a5d783e98731e90b0a4c177c2a374c7a9427355e",
-  "parentHash": "0x37690cfec6c1bf4c3b9288c7a5d783e98731e90b0a4c177c2a374c7a9427355e",
-  "sha3Uncles": "0x37690cfec6c1bf4c3b9288c7a5d783e98731e90b0a4c177c2a374c7a9427355e",
-  "miner": "0x5cbeecf99d3fdb3f25e309cc264f240bb0664031",
-  "stateRoot": "0x37690cfec6c1bf4c3b9288c7a5d783e98731e90b0a4c177c2a374c7a9427355e",
-  "transactionsRoot": "0x37690cfec6c1bf4c3b9288c7a5d783e98731e90b0a4c177c2a374c7a9427355e",
-  "receiptsRoot": "0x37690cfec6c1bf4c3b9288c7a5d783e98731e90b0a4c177c2a374c7a9427355e",
-  "logsBloom": "0x07",
-  "difficulty": "0x5",
-  "totalDifficulty": "0x5",
-  "number": "0x5",
-  "gasLimit": "0x5",
-  "gasUsed": "0x5",
-  "timestamp": "0x5",
-  "extraData": "Ynl0ZSBhcnJheQ==",
-  "mixHash": "0x37690cfec6c1bf4c3b9288c7a5d783e98731e90b0a4c177c2a374c7a9427355e",
-  "nonce": "0x0707070707070707",
-  "baseFeePerGas": "0x0",
-  "size": "0x5",
-  "transactions": [
-    {}
-  ],
-  "uncles": [
-    "0x37690cfec6c1bf4c3b9288c7a5d783e98731e90b0a4c177c2a374c7a9427355e"
-  ]
-}
-```
-
-### EthGetBlockTransactionCountByHash
-EthGetBlockTransactionCountByHash returns the number of messages in the TipSet
-
-
-Perms: read
-
-Inputs:
-```json
-[
-  "0x37690cfec6c1bf4c3b9288c7a5d783e98731e90b0a4c177c2a374c7a9427355e"
-]
-```
-
-Response: `"0x5"`
-
-### EthGetBlockTransactionCountByNumber
-EthGetBlockTransactionCountByNumber returns the number of messages in the TipSet
-
-
-Perms: read
-
-Inputs:
-```json
-[
-  "0x5"
-]
-```
-
-Response: `"0x5"`
-
-### EthGetCode
-
-
-Perms: read
-
-Inputs:
-```json
-[
-  "0x5cbeecf99d3fdb3f25e309cc264f240bb0664031",
-  "string value"
-]
-```
-
-Response: `"0x07"`
-
-### EthGetFilterChanges
-Polling method for a filter, returns event logs which occurred since last poll.
-(requires write perm since timestamp of last filter execution will be written)
-
-
-Perms: write
-
-Inputs:
-```json
-[
-  [
-    55,
-    105,
-    12,
-    254,
-    198,
-    193,
-    191,
-    76,
-    59,
-    146,
-    136,
-    199,
-    165,
-    215,
-    131,
-    233,
-    135,
-    49,
-    233,
-    11,
-    10,
-    76,
-    23,
-    124,
-    42,
-    55,
-    76,
-    122,
-    148,
-    39,
-    53,
-    94
-  ]
-]
-```
-
-Response:
-```json
-[
-  {}
-]
-```
-
-### EthGetFilterLogs
-Returns event logs matching filter with given id.
-(requires write perm since timestamp of last filter execution will be written)
-
-
-Perms: write
-
-Inputs:
-```json
-[
-  [
-    55,
-    105,
-    12,
-    254,
-    198,
-    193,
-    191,
-    76,
-    59,
-    146,
-    136,
-    199,
-    165,
-    215,
-    131,
-    233,
-    135,
-    49,
-    233,
-    11,
-    10,
-    76,
-    23,
-    124,
-    42,
-    55,
-    76,
-    122,
-    148,
-    39,
-    53,
-    94
-  ]
-]
-```
-
-Response:
-```json
-[
-  {}
-]
-```
-
-### EthGetLogs
-Returns event logs matching given filter spec.
-
-
-Perms: read
-
-Inputs:
-```json
-[
-  {
-    "fromBlock": "2301220",
-    "address": [
-      "0x5cbeecf99d3fdb3f25e309cc264f240bb0664031"
-    ],
-    "topics": null
-  }
-]
-```
-
-Response:
-```json
-[
-  {}
-]
-```
-
-### EthGetMessageCidByTransactionHash
-
-
-Perms: read
-
-Inputs:
-```json
-[
-  "0x37690cfec6c1bf4c3b9288c7a5d783e98731e90b0a4c177c2a374c7a9427355e"
-]
-```
-
-Response:
-```json
-{
-  "/": "bafy2bzacea3wsdh6y3a36tb3skempjoxqpuyompjbmfeyf34fi3uy6uue42v4"
-}
-```
-
-### EthGetStorageAt
-
-
-Perms: read
-
-Inputs:
-```json
-[
-  "0x5cbeecf99d3fdb3f25e309cc264f240bb0664031",
-  "0x07",
-  "string value"
-]
-```
-
-Response: `"0x07"`
-
-### EthGetTransactionByBlockHashAndIndex
-
-
-Perms: read
-
-Inputs:
-```json
-[
   "0x37690cfec6c1bf4c3b9288c7a5d783e98731e90b0a4c177c2a374c7a9427355e",
   "0x5"
 ]
@@ -3431,8 +2702,6 @@
 Response:
 ```json
 {
-=======
->>>>>>> 7aa66631
   "chainId": "0x5",
   "nonce": "0x5",
   "hash": "0x37690cfec6c1bf4c3b9288c7a5d783e98731e90b0a4c177c2a374c7a9427355e",
@@ -3451,7 +2720,6 @@
   "r": "0x0",
   "s": "0x0"
 }
-<<<<<<< HEAD
 ```
 
 ### EthGetTransactionCount
@@ -3486,31 +2754,20 @@
 Response: `"0x37690cfec6c1bf4c3b9288c7a5d783e98731e90b0a4c177c2a374c7a9427355e"`
 
 ### EthGetTransactionReceipt
-=======
-```
-
-### EthGetTransactionByBlockNumberAndIndex
->>>>>>> 7aa66631
-
-
-Perms: read
-
-Inputs:
-```json
-[
-<<<<<<< HEAD
+
+
+Perms: read
+
+Inputs:
+```json
+[
   "0x37690cfec6c1bf4c3b9288c7a5d783e98731e90b0a4c177c2a374c7a9427355e"
-=======
-  "0x5",
-  "0x5"
->>>>>>> 7aa66631
-]
-```
-
-Response:
-```json
-{
-<<<<<<< HEAD
+]
+```
+
+Response:
+```json
+{
   "transactionHash": "0x37690cfec6c1bf4c3b9288c7a5d783e98731e90b0a4c177c2a374c7a9427355e",
   "transactionIndex": "0x5",
   "blockHash": "0x37690cfec6c1bf4c3b9288c7a5d783e98731e90b0a4c177c2a374c7a9427355e",
@@ -3544,357 +2801,66 @@
 ```
 
 ### EthMaxPriorityFeePerGas
-=======
-  "chainId": "0x5",
-  "nonce": "0x5",
-  "hash": "0x37690cfec6c1bf4c3b9288c7a5d783e98731e90b0a4c177c2a374c7a9427355e",
-  "blockHash": "0x37690cfec6c1bf4c3b9288c7a5d783e98731e90b0a4c177c2a374c7a9427355e",
-  "blockNumber": "0x5",
-  "transactionIndex": "0x5",
-  "from": "0x5cbeecf99d3fdb3f25e309cc264f240bb0664031",
-  "to": "0x5cbeecf99d3fdb3f25e309cc264f240bb0664031",
-  "value": "0x0",
-  "type": "0x5",
-  "input": "0x07",
-  "gas": "0x5",
-  "maxFeePerGas": "0x0",
-  "maxPriorityFeePerGas": "0x0",
-  "v": "0x0",
-  "r": "0x0",
-  "s": "0x0"
-}
-```
-
-### EthGetTransactionByHash
->>>>>>> 7aa66631
-
-
-Perms: read
-
-<<<<<<< HEAD
+
+
+Perms: read
+
 Inputs: `null`
 
 Response: `"0x0"`
 
 ### EthNewBlockFilter
 Installs a persistent filter to notify when a new block arrives.
-=======
-Inputs:
-```json
-[
-  "0x37690cfec6c1bf4c3b9288c7a5d783e98731e90b0a4c177c2a374c7a9427355e"
-]
-```
-
-Response:
-```json
-{
-  "chainId": "0x5",
-  "nonce": "0x5",
-  "hash": "0x37690cfec6c1bf4c3b9288c7a5d783e98731e90b0a4c177c2a374c7a9427355e",
-  "blockHash": "0x37690cfec6c1bf4c3b9288c7a5d783e98731e90b0a4c177c2a374c7a9427355e",
-  "blockNumber": "0x5",
-  "transactionIndex": "0x5",
-  "from": "0x5cbeecf99d3fdb3f25e309cc264f240bb0664031",
-  "to": "0x5cbeecf99d3fdb3f25e309cc264f240bb0664031",
-  "value": "0x0",
-  "type": "0x5",
-  "input": "0x07",
-  "gas": "0x5",
-  "maxFeePerGas": "0x0",
-  "maxPriorityFeePerGas": "0x0",
-  "v": "0x0",
-  "r": "0x0",
-  "s": "0x0"
-}
-```
-
-### EthGetTransactionCount
->>>>>>> 7aa66631
-
-
-Perms: read
+
+
+Perms: write
 
 Inputs: `null`
 
-Response:
-```json
-[
-<<<<<<< HEAD
-  55,
-  105,
-  12,
-  254,
-  198,
-  193,
-  191,
-  76,
-  59,
-  146,
-  136,
-  199,
-  165,
-  215,
-  131,
-  233,
-  135,
-  49,
-  233,
-  11,
-  10,
-  76,
-  23,
-  124,
-  42,
-  55,
-  76,
-  122,
-  148,
-  39,
-  53,
-  94
-]
-```
+Response: `"0x37690cfec6c1bf4c3b9288c7a5d783e98731e90b0a4c177c2a374c7a9427355e"`
 
 ### EthNewFilter
 Installs a persistent filter based on given filter spec.
 
 
 Perms: write
-=======
-  "0x5cbeecf99d3fdb3f25e309cc264f240bb0664031",
-  "string value"
-]
-```
-
-Response: `"0x5"`
-
-### EthGetTransactionHashByCid
-
-
-Perms: read
->>>>>>> 7aa66631
-
-Inputs:
-```json
-[
-  {
-<<<<<<< HEAD
+
+Inputs:
+```json
+[
+  {
     "fromBlock": "2301220",
     "address": [
       "0x5cbeecf99d3fdb3f25e309cc264f240bb0664031"
     ],
     "topics": null
-=======
-    "/": "bafy2bzacea3wsdh6y3a36tb3skempjoxqpuyompjbmfeyf34fi3uy6uue42v4"
->>>>>>> 7aa66631
   }
 ]
 ```
 
 Response: `"0x37690cfec6c1bf4c3b9288c7a5d783e98731e90b0a4c177c2a374c7a9427355e"`
-
-### EthGetTransactionReceipt
-
-
-Perms: read
-
-Inputs:
-```json
-[
-  "0x37690cfec6c1bf4c3b9288c7a5d783e98731e90b0a4c177c2a374c7a9427355e"
-]
-```
-
-Response:
-```json
-<<<<<<< HEAD
-[
-  55,
-  105,
-  12,
-  254,
-  198,
-  193,
-  191,
-  76,
-  59,
-  146,
-  136,
-  199,
-  165,
-  215,
-  131,
-  233,
-  135,
-  49,
-  233,
-  11,
-  10,
-  76,
-  23,
-  124,
-  42,
-  55,
-  76,
-  122,
-  148,
-  39,
-  53,
-  94
-]
-```
 
 ### EthNewPendingTransactionFilter
 Installs a persistent filter to notify when new messages arrive in the message pool.
-=======
-{
-  "transactionHash": "0x37690cfec6c1bf4c3b9288c7a5d783e98731e90b0a4c177c2a374c7a9427355e",
-  "transactionIndex": "0x5",
-  "blockHash": "0x37690cfec6c1bf4c3b9288c7a5d783e98731e90b0a4c177c2a374c7a9427355e",
-  "blockNumber": "0x5",
-  "from": "0x5cbeecf99d3fdb3f25e309cc264f240bb0664031",
-  "to": "0x5cbeecf99d3fdb3f25e309cc264f240bb0664031",
-  "root": "0x37690cfec6c1bf4c3b9288c7a5d783e98731e90b0a4c177c2a374c7a9427355e",
-  "status": "0x5",
-  "contractAddress": "0x5cbeecf99d3fdb3f25e309cc264f240bb0664031",
-  "cumulativeGasUsed": "0x5",
-  "gasUsed": "0x5",
-  "effectiveGasPrice": "0x0",
-  "logsBloom": "0x07",
-  "logs": [
-    {
-      "address": "0x5cbeecf99d3fdb3f25e309cc264f240bb0664031",
-      "data": "0x07",
-      "topics": [
-        "0x07"
-      ],
-      "removed": true,
-      "logIndex": "0x5",
-      "transactionIndex": "0x5",
-      "transactionHash": "0x37690cfec6c1bf4c3b9288c7a5d783e98731e90b0a4c177c2a374c7a9427355e",
-      "blockHash": "0x37690cfec6c1bf4c3b9288c7a5d783e98731e90b0a4c177c2a374c7a9427355e",
-      "blockNumber": "0x5"
-    }
-  ],
-  "type": "0x5"
-}
-```
-
-### EthMaxPriorityFeePerGas
-
-
-Perms: read
+
+
+Perms: write
 
 Inputs: `null`
 
-Response: `"0x0"`
-
-### EthNewBlockFilter
-Installs a persistent filter to notify when a new block arrives.
-
-
-Perms: write
+Response: `"0x37690cfec6c1bf4c3b9288c7a5d783e98731e90b0a4c177c2a374c7a9427355e"`
+
+### EthProtocolVersion
+
+
+Perms: read
 
 Inputs: `null`
 
-Response: `"0x37690cfec6c1bf4c3b9288c7a5d783e98731e90b0a4c177c2a374c7a9427355e"`
-
-### EthNewFilter
-Installs a persistent filter based on given filter spec.
->>>>>>> 7aa66631
-
-
-Perms: write
-
-Inputs: `null`
-
-Response:
-```json
-[
-<<<<<<< HEAD
-  55,
-  105,
-  12,
-  254,
-  198,
-  193,
-  191,
-  76,
-  59,
-  146,
-  136,
-  199,
-  165,
-  215,
-  131,
-  233,
-  135,
-  49,
-  233,
-  11,
-  10,
-  76,
-  23,
-  124,
-  42,
-  55,
-  76,
-  122,
-  148,
-  39,
-  53,
-  94
-]
-```
-
-### EthProtocolVersion
-
-=======
-  {
-    "fromBlock": "2301220",
-    "address": [
-      "0x5cbeecf99d3fdb3f25e309cc264f240bb0664031"
-    ],
-    "topics": null
-  }
-]
-```
-
-Response: `"0x37690cfec6c1bf4c3b9288c7a5d783e98731e90b0a4c177c2a374c7a9427355e"`
-
-### EthNewPendingTransactionFilter
-Installs a persistent filter to notify when new messages arrive in the message pool.
->>>>>>> 7aa66631
-
-Perms: read
-
-Inputs: `null`
-
 Response: `"0x5"`
 
 ### EthSendRawTransaction
 
-<<<<<<< HEAD
-=======
-Perms: write
-
-Inputs: `null`
-
-Response: `"0x37690cfec6c1bf4c3b9288c7a5d783e98731e90b0a4c177c2a374c7a9427355e"`
-
-### EthProtocolVersion
-
-
-Perms: read
-
-Inputs: `null`
-
-Response: `"0x5"`
-
-### EthSendRawTransaction
-
->>>>>>> 7aa66631
 
 Perms: read
 
@@ -3922,65 +2888,11 @@
 Inputs:
 ```json
 [
-<<<<<<< HEAD
-  "string value",
-  {
-    "topics": [
-      [
-        "0x37690cfec6c1bf4c3b9288c7a5d783e98731e90b0a4c177c2a374c7a9427355e"
-      ]
-    ]
-  }
-]
-```
-
-Response:
-```json
-{
-  "subscription": [
-    55,
-    105,
-    12,
-    254,
-    198,
-    193,
-    191,
-    76,
-    59,
-    146,
-    136,
-    199,
-    165,
-    215,
-    131,
-    233,
-    135,
-    49,
-    233,
-    11,
-    10,
-    76,
-    23,
-    124,
-    42,
-    55,
-    76,
-    122,
-    148,
-    39,
-    53,
-    94
-  ],
-  "result": {}
-}
-```
-=======
   "Bw=="
 ]
 ```
 
 Response: `"0x37690cfec6c1bf4c3b9288c7a5d783e98731e90b0a4c177c2a374c7a9427355e"`
->>>>>>> 7aa66631
 
 ### EthUninstallFilter
 Uninstalls a filter with given id.
@@ -3991,44 +2903,7 @@
 Inputs:
 ```json
 [
-<<<<<<< HEAD
-  [
-    55,
-    105,
-    12,
-    254,
-    198,
-    193,
-    191,
-    76,
-    59,
-    146,
-    136,
-    199,
-    165,
-    215,
-    131,
-    233,
-    135,
-    49,
-    233,
-    11,
-    10,
-    76,
-    23,
-    124,
-    42,
-    55,
-    76,
-    122,
-    148,
-    39,
-    53,
-    94
-  ]
-=======
   "0x37690cfec6c1bf4c3b9288c7a5d783e98731e90b0a4c177c2a374c7a9427355e"
->>>>>>> 7aa66631
 ]
 ```
 
@@ -4043,44 +2918,7 @@
 Inputs:
 ```json
 [
-<<<<<<< HEAD
-  [
-    55,
-    105,
-    12,
-    254,
-    198,
-    193,
-    191,
-    76,
-    59,
-    146,
-    136,
-    199,
-    165,
-    215,
-    131,
-    233,
-    135,
-    49,
-    233,
-    11,
-    10,
-    76,
-    23,
-    124,
-    42,
-    55,
-    76,
-    122,
-    148,
-    39,
-    53,
-    94
-  ]
-=======
   "0x37690cfec6c1bf4c3b9288c7a5d783e98731e90b0a4c177c2a374c7a9427355e"
->>>>>>> 7aa66631
 ]
 ```
 
