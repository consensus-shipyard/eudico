# Groups
* [](#)
  * [Closing](#Closing)
  * [Discover](#Discover)
  * [Session](#Session)
  * [Shutdown](#Shutdown)
  * [Version](#Version)
* [Auth](#Auth)
  * [AuthNew](#AuthNew)
  * [AuthVerify](#AuthVerify)
* [Chain](#Chain)
  * [ChainBlockstoreInfo](#ChainBlockstoreInfo)
  * [ChainCheckBlockstore](#ChainCheckBlockstore)
  * [ChainDeleteObj](#ChainDeleteObj)
  * [ChainExport](#ChainExport)
  * [ChainGetBlock](#ChainGetBlock)
  * [ChainGetBlockMessages](#ChainGetBlockMessages)
  * [ChainGetEvents](#ChainGetEvents)
  * [ChainGetGenesis](#ChainGetGenesis)
  * [ChainGetMessage](#ChainGetMessage)
  * [ChainGetMessagesInTipset](#ChainGetMessagesInTipset)
  * [ChainGetNode](#ChainGetNode)
  * [ChainGetParentMessages](#ChainGetParentMessages)
  * [ChainGetParentReceipts](#ChainGetParentReceipts)
  * [ChainGetPath](#ChainGetPath)
  * [ChainGetTipSet](#ChainGetTipSet)
  * [ChainGetTipSetAfterHeight](#ChainGetTipSetAfterHeight)
  * [ChainGetTipSetByHeight](#ChainGetTipSetByHeight)
  * [ChainHasObj](#ChainHasObj)
  * [ChainHead](#ChainHead)
  * [ChainNotify](#ChainNotify)
  * [ChainPrune](#ChainPrune)
  * [ChainPutObj](#ChainPutObj)
  * [ChainReadObj](#ChainReadObj)
  * [ChainSetHead](#ChainSetHead)
  * [ChainStatObj](#ChainStatObj)
  * [ChainTipSetWeight](#ChainTipSetWeight)
* [Client](#Client)
  * [ClientCalcCommP](#ClientCalcCommP)
  * [ClientCancelDataTransfer](#ClientCancelDataTransfer)
  * [ClientCancelRetrievalDeal](#ClientCancelRetrievalDeal)
  * [ClientDataTransferUpdates](#ClientDataTransferUpdates)
  * [ClientDealPieceCID](#ClientDealPieceCID)
  * [ClientDealSize](#ClientDealSize)
  * [ClientExport](#ClientExport)
  * [ClientFindData](#ClientFindData)
  * [ClientGenCar](#ClientGenCar)
  * [ClientGetDealInfo](#ClientGetDealInfo)
  * [ClientGetDealStatus](#ClientGetDealStatus)
  * [ClientGetDealUpdates](#ClientGetDealUpdates)
  * [ClientGetRetrievalUpdates](#ClientGetRetrievalUpdates)
  * [ClientHasLocal](#ClientHasLocal)
  * [ClientImport](#ClientImport)
  * [ClientListDataTransfers](#ClientListDataTransfers)
  * [ClientListDeals](#ClientListDeals)
  * [ClientListImports](#ClientListImports)
  * [ClientListRetrievals](#ClientListRetrievals)
  * [ClientMinerQueryOffer](#ClientMinerQueryOffer)
  * [ClientQueryAsk](#ClientQueryAsk)
  * [ClientRemoveImport](#ClientRemoveImport)
  * [ClientRestartDataTransfer](#ClientRestartDataTransfer)
  * [ClientRetrieve](#ClientRetrieve)
  * [ClientRetrieveTryRestartInsufficientFunds](#ClientRetrieveTryRestartInsufficientFunds)
  * [ClientRetrieveWait](#ClientRetrieveWait)
  * [ClientStartDeal](#ClientStartDeal)
  * [ClientStatelessDeal](#ClientStatelessDeal)
* [Create](#Create)
  * [CreateBackup](#CreateBackup)
* [Eth](#Eth)
  * [EthAccounts](#EthAccounts)
  * [EthBlockNumber](#EthBlockNumber)
  * [EthCall](#EthCall)
  * [EthChainId](#EthChainId)
  * [EthEstimateGas](#EthEstimateGas)
  * [EthFeeHistory](#EthFeeHistory)
  * [EthGasPrice](#EthGasPrice)
  * [EthGetBalance](#EthGetBalance)
  * [EthGetBlockByHash](#EthGetBlockByHash)
  * [EthGetBlockByNumber](#EthGetBlockByNumber)
  * [EthGetBlockTransactionCountByHash](#EthGetBlockTransactionCountByHash)
  * [EthGetBlockTransactionCountByNumber](#EthGetBlockTransactionCountByNumber)
  * [EthGetCode](#EthGetCode)
  * [EthGetFilterChanges](#EthGetFilterChanges)
  * [EthGetFilterLogs](#EthGetFilterLogs)
  * [EthGetLogs](#EthGetLogs)
  * [EthGetMessageCidByTransactionHash](#EthGetMessageCidByTransactionHash)
  * [EthGetStorageAt](#EthGetStorageAt)
  * [EthGetTransactionByBlockHashAndIndex](#EthGetTransactionByBlockHashAndIndex)
  * [EthGetTransactionByBlockNumberAndIndex](#EthGetTransactionByBlockNumberAndIndex)
  * [EthGetTransactionByHash](#EthGetTransactionByHash)
  * [EthGetTransactionCount](#EthGetTransactionCount)
  * [EthGetTransactionHashByCid](#EthGetTransactionHashByCid)
  * [EthGetTransactionReceipt](#EthGetTransactionReceipt)
  * [EthMaxPriorityFeePerGas](#EthMaxPriorityFeePerGas)
  * [EthNewBlockFilter](#EthNewBlockFilter)
  * [EthNewFilter](#EthNewFilter)
  * [EthNewPendingTransactionFilter](#EthNewPendingTransactionFilter)
  * [EthProtocolVersion](#EthProtocolVersion)
  * [EthSendRawTransaction](#EthSendRawTransaction)
  * [EthSubscribe](#EthSubscribe)
  * [EthUninstallFilter](#EthUninstallFilter)
  * [EthUnsubscribe](#EthUnsubscribe)
* [Gas](#Gas)
  * [GasEstimateFeeCap](#GasEstimateFeeCap)
  * [GasEstimateGasLimit](#GasEstimateGasLimit)
  * [GasEstimateGasPremium](#GasEstimateGasPremium)
  * [GasEstimateMessageGas](#GasEstimateMessageGas)
* [I](#I)
  * [ID](#ID)
<<<<<<< HEAD
  * [IPCCreateSubnetGenesis](#IPCCreateSubnetGenesis)
* [Ipc](#Ipc)
  * [IpcAddSubnetActor](#IpcAddSubnetActor)
  * [IpcGetCheckpointTemplate](#IpcGetCheckpointTemplate)
  * [IpcGetPrevCheckpointForChild](#IpcGetPrevCheckpointForChild)
  * [IpcReadGatewayState](#IpcReadGatewayState)
  * [IpcReadSubnetActorState](#IpcReadSubnetActorState)
=======
  * [IPCAddSubnetActor](#IPCAddSubnetActor)
  * [IPCGetCheckpointTemplate](#IPCGetCheckpointTemplate)
  * [IPCGetPrevCheckpointForChild](#IPCGetPrevCheckpointForChild)
  * [IPCReadGatewayState](#IPCReadGatewayState)
  * [IPCReadSubnetActorState](#IPCReadSubnetActorState)
>>>>>>> 21086ca7
* [Log](#Log)
  * [LogAlerts](#LogAlerts)
  * [LogList](#LogList)
  * [LogSetLevel](#LogSetLevel)
* [Market](#Market)
  * [MarketAddBalance](#MarketAddBalance)
  * [MarketGetReserved](#MarketGetReserved)
  * [MarketReleaseFunds](#MarketReleaseFunds)
  * [MarketReserveFunds](#MarketReserveFunds)
  * [MarketWithdraw](#MarketWithdraw)
* [Miner](#Miner)
  * [MinerCreateBlock](#MinerCreateBlock)
  * [MinerGetBaseInfo](#MinerGetBaseInfo)
* [Mpool](#Mpool)
  * [MpoolBatchPush](#MpoolBatchPush)
  * [MpoolBatchPushMessage](#MpoolBatchPushMessage)
  * [MpoolBatchPushUntrusted](#MpoolBatchPushUntrusted)
  * [MpoolCheckMessages](#MpoolCheckMessages)
  * [MpoolCheckPendingMessages](#MpoolCheckPendingMessages)
  * [MpoolCheckReplaceMessages](#MpoolCheckReplaceMessages)
  * [MpoolClear](#MpoolClear)
  * [MpoolGetConfig](#MpoolGetConfig)
  * [MpoolGetNonce](#MpoolGetNonce)
  * [MpoolPending](#MpoolPending)
  * [MpoolPush](#MpoolPush)
  * [MpoolPushMessage](#MpoolPushMessage)
  * [MpoolPushUntrusted](#MpoolPushUntrusted)
  * [MpoolSelect](#MpoolSelect)
  * [MpoolSetConfig](#MpoolSetConfig)
  * [MpoolSub](#MpoolSub)
* [Msig](#Msig)
  * [MsigAddApprove](#MsigAddApprove)
  * [MsigAddCancel](#MsigAddCancel)
  * [MsigAddPropose](#MsigAddPropose)
  * [MsigApprove](#MsigApprove)
  * [MsigApproveTxnHash](#MsigApproveTxnHash)
  * [MsigCancel](#MsigCancel)
  * [MsigCancelTxnHash](#MsigCancelTxnHash)
  * [MsigCreate](#MsigCreate)
  * [MsigGetAvailableBalance](#MsigGetAvailableBalance)
  * [MsigGetPending](#MsigGetPending)
  * [MsigGetVested](#MsigGetVested)
  * [MsigGetVestingSchedule](#MsigGetVestingSchedule)
  * [MsigPropose](#MsigPropose)
  * [MsigRemoveSigner](#MsigRemoveSigner)
  * [MsigSwapApprove](#MsigSwapApprove)
  * [MsigSwapCancel](#MsigSwapCancel)
  * [MsigSwapPropose](#MsigSwapPropose)
* [Net](#Net)
  * [NetAddrsListen](#NetAddrsListen)
  * [NetAgentVersion](#NetAgentVersion)
  * [NetAutoNatStatus](#NetAutoNatStatus)
  * [NetBandwidthStats](#NetBandwidthStats)
  * [NetBandwidthStatsByPeer](#NetBandwidthStatsByPeer)
  * [NetBandwidthStatsByProtocol](#NetBandwidthStatsByProtocol)
  * [NetBlockAdd](#NetBlockAdd)
  * [NetBlockList](#NetBlockList)
  * [NetBlockRemove](#NetBlockRemove)
  * [NetConnect](#NetConnect)
  * [NetConnectedness](#NetConnectedness)
  * [NetDisconnect](#NetDisconnect)
  * [NetFindPeer](#NetFindPeer)
  * [NetLimit](#NetLimit)
  * [NetListening](#NetListening)
  * [NetPeerInfo](#NetPeerInfo)
  * [NetPeers](#NetPeers)
  * [NetPing](#NetPing)
  * [NetProtectAdd](#NetProtectAdd)
  * [NetProtectList](#NetProtectList)
  * [NetProtectRemove](#NetProtectRemove)
  * [NetPubsubScores](#NetPubsubScores)
  * [NetSetLimit](#NetSetLimit)
  * [NetStat](#NetStat)
  * [NetVersion](#NetVersion)
* [Node](#Node)
  * [NodeStatus](#NodeStatus)
* [Paych](#Paych)
  * [PaychAllocateLane](#PaychAllocateLane)
  * [PaychAvailableFunds](#PaychAvailableFunds)
  * [PaychAvailableFundsByFromTo](#PaychAvailableFundsByFromTo)
  * [PaychCollect](#PaychCollect)
  * [PaychFund](#PaychFund)
  * [PaychGet](#PaychGet)
  * [PaychGetWaitReady](#PaychGetWaitReady)
  * [PaychList](#PaychList)
  * [PaychNewPayment](#PaychNewPayment)
  * [PaychSettle](#PaychSettle)
  * [PaychStatus](#PaychStatus)
  * [PaychVoucherAdd](#PaychVoucherAdd)
  * [PaychVoucherCheckSpendable](#PaychVoucherCheckSpendable)
  * [PaychVoucherCheckValid](#PaychVoucherCheckValid)
  * [PaychVoucherCreate](#PaychVoucherCreate)
  * [PaychVoucherList](#PaychVoucherList)
  * [PaychVoucherSubmit](#PaychVoucherSubmit)
* [Raft](#Raft)
  * [RaftLeader](#RaftLeader)
  * [RaftState](#RaftState)
* [Start](#Start)
  * [StartTime](#StartTime)
* [State](#State)
  * [StateAccountKey](#StateAccountKey)
  * [StateActorCodeCIDs](#StateActorCodeCIDs)
  * [StateActorManifestCID](#StateActorManifestCID)
  * [StateAllMinerFaults](#StateAllMinerFaults)
  * [StateCall](#StateCall)
  * [StateChangedActors](#StateChangedActors)
  * [StateCirculatingSupply](#StateCirculatingSupply)
  * [StateCompute](#StateCompute)
  * [StateComputeDataCID](#StateComputeDataCID)
  * [StateDealProviderCollateralBounds](#StateDealProviderCollateralBounds)
  * [StateDecodeParams](#StateDecodeParams)
  * [StateEncodeParams](#StateEncodeParams)
  * [StateGetActor](#StateGetActor)
  * [StateGetAllocation](#StateGetAllocation)
  * [StateGetAllocationForPendingDeal](#StateGetAllocationForPendingDeal)
  * [StateGetAllocations](#StateGetAllocations)
  * [StateGetBeaconEntry](#StateGetBeaconEntry)
  * [StateGetClaim](#StateGetClaim)
  * [StateGetClaims](#StateGetClaims)
  * [StateGetNetworkParams](#StateGetNetworkParams)
  * [StateGetRandomnessFromBeacon](#StateGetRandomnessFromBeacon)
  * [StateGetRandomnessFromTickets](#StateGetRandomnessFromTickets)
  * [StateListActors](#StateListActors)
  * [StateListMessages](#StateListMessages)
  * [StateListMiners](#StateListMiners)
  * [StateLookupID](#StateLookupID)
  * [StateLookupRobustAddress](#StateLookupRobustAddress)
  * [StateMarketBalance](#StateMarketBalance)
  * [StateMarketDeals](#StateMarketDeals)
  * [StateMarketParticipants](#StateMarketParticipants)
  * [StateMarketStorageDeal](#StateMarketStorageDeal)
  * [StateMinerActiveSectors](#StateMinerActiveSectors)
  * [StateMinerAllocated](#StateMinerAllocated)
  * [StateMinerAvailableBalance](#StateMinerAvailableBalance)
  * [StateMinerDeadlines](#StateMinerDeadlines)
  * [StateMinerFaults](#StateMinerFaults)
  * [StateMinerInfo](#StateMinerInfo)
  * [StateMinerInitialPledgeCollateral](#StateMinerInitialPledgeCollateral)
  * [StateMinerPartitions](#StateMinerPartitions)
  * [StateMinerPower](#StateMinerPower)
  * [StateMinerPreCommitDepositForPower](#StateMinerPreCommitDepositForPower)
  * [StateMinerProvingDeadline](#StateMinerProvingDeadline)
  * [StateMinerRecoveries](#StateMinerRecoveries)
  * [StateMinerSectorAllocated](#StateMinerSectorAllocated)
  * [StateMinerSectorCount](#StateMinerSectorCount)
  * [StateMinerSectors](#StateMinerSectors)
  * [StateNetworkName](#StateNetworkName)
  * [StateNetworkVersion](#StateNetworkVersion)
  * [StateReadState](#StateReadState)
  * [StateReplay](#StateReplay)
  * [StateSearchMsg](#StateSearchMsg)
  * [StateSectorExpiration](#StateSectorExpiration)
  * [StateSectorGetInfo](#StateSectorGetInfo)
  * [StateSectorPartition](#StateSectorPartition)
  * [StateSectorPreCommitInfo](#StateSectorPreCommitInfo)
  * [StateVMCirculatingSupplyInternal](#StateVMCirculatingSupplyInternal)
  * [StateVerifiedClientStatus](#StateVerifiedClientStatus)
  * [StateVerifiedRegistryRootKey](#StateVerifiedRegistryRootKey)
  * [StateVerifierStatus](#StateVerifierStatus)
  * [StateWaitMsg](#StateWaitMsg)
* [Sync](#Sync)
  * [SyncCheckBad](#SyncCheckBad)
  * [SyncCheckpoint](#SyncCheckpoint)
  * [SyncFetchTipSetFromPeer](#SyncFetchTipSetFromPeer)
  * [SyncIncomingBlocks](#SyncIncomingBlocks)
  * [SyncMarkBad](#SyncMarkBad)
  * [SyncPurgeForRecovery](#SyncPurgeForRecovery)
  * [SyncState](#SyncState)
  * [SyncSubmitBlock](#SyncSubmitBlock)
  * [SyncUnmarkAllBad](#SyncUnmarkAllBad)
  * [SyncUnmarkBad](#SyncUnmarkBad)
  * [SyncValidateTipset](#SyncValidateTipset)
* [Wallet](#Wallet)
  * [WalletBalance](#WalletBalance)
  * [WalletDefaultAddress](#WalletDefaultAddress)
  * [WalletDelete](#WalletDelete)
  * [WalletExport](#WalletExport)
  * [WalletHas](#WalletHas)
  * [WalletImport](#WalletImport)
  * [WalletList](#WalletList)
  * [WalletNew](#WalletNew)
  * [WalletSetDefault](#WalletSetDefault)
  * [WalletSign](#WalletSign)
  * [WalletSignMessage](#WalletSignMessage)
  * [WalletValidateAddress](#WalletValidateAddress)
  * [WalletVerify](#WalletVerify)
* [Web3](#Web3)
  * [Web3ClientVersion](#Web3ClientVersion)
## 


### Closing


Perms: read

Inputs: `null`

Response: `{}`

### Discover


Perms: read

Inputs: `null`

Response:
```json
{
  "info": {
    "title": "Lotus RPC API",
    "version": "1.2.1/generated=2020-11-22T08:22:42-06:00"
  },
  "methods": [],
  "openrpc": "1.2.6"
}
```

### Session


Perms: read

Inputs: `null`

Response: `"07070707-0707-0707-0707-070707070707"`

### Shutdown


Perms: admin

Inputs: `null`

Response: `{}`

### Version


Perms: read

Inputs: `null`

Response:
```json
{
  "Version": "string value",
  "APIVersion": 131840,
  "BlockDelay": 42
}
```

## Auth


### AuthNew


Perms: admin

Inputs:
```json
[
  [
    "write"
  ]
]
```

Response: `"Ynl0ZSBhcnJheQ=="`

### AuthVerify


Perms: read

Inputs:
```json
[
  "string value"
]
```

Response:
```json
[
  "write"
]
```

## Chain
The Chain method group contains methods for interacting with the
blockchain, but that do not require any form of state computation.


### ChainBlockstoreInfo
ChainBlockstoreInfo returns some basic information about the blockstore


Perms: read

Inputs: `null`

Response:
```json
{
  "abc": 123
}
```

### ChainCheckBlockstore
ChainCheckBlockstore performs an (asynchronous) health check on the chain/state blockstore
if supported by the underlying implementation.


Perms: admin

Inputs: `null`

Response: `{}`

### ChainDeleteObj
ChainDeleteObj deletes node referenced by the given CID


Perms: admin

Inputs:
```json
[
  {
    "/": "bafy2bzacea3wsdh6y3a36tb3skempjoxqpuyompjbmfeyf34fi3uy6uue42v4"
  }
]
```

Response: `{}`

### ChainExport
ChainExport returns a stream of bytes with CAR dump of chain data.
The exported chain data includes the header chain from the given tipset
back to genesis, the entire genesis state, and the most recent 'nroots'
state trees.
If oldmsgskip is set, messages from before the requested roots are also not included.


Perms: read

Inputs:
```json
[
  10101,
  true,
  [
    {
      "/": "bafy2bzacea3wsdh6y3a36tb3skempjoxqpuyompjbmfeyf34fi3uy6uue42v4"
    },
    {
      "/": "bafy2bzacebp3shtrn43k7g3unredz7fxn4gj533d3o43tqn2p2ipxxhrvchve"
    }
  ]
]
```

Response: `"Ynl0ZSBhcnJheQ=="`

### ChainGetBlock
ChainGetBlock returns the block specified by the given CID.


Perms: read

Inputs:
```json
[
  {
    "/": "bafy2bzacea3wsdh6y3a36tb3skempjoxqpuyompjbmfeyf34fi3uy6uue42v4"
  }
]
```

Response:
```json
{
  "Miner": "f01234",
  "Ticket": {
    "VRFProof": "Ynl0ZSBhcnJheQ=="
  },
  "ElectionProof": {
    "WinCount": 9,
    "VRFProof": "Ynl0ZSBhcnJheQ=="
  },
  "BeaconEntries": [
    {
      "Round": 42,
      "Data": "Ynl0ZSBhcnJheQ=="
    }
  ],
  "WinPoStProof": [
    {
      "PoStProof": 8,
      "ProofBytes": "Ynl0ZSBhcnJheQ=="
    }
  ],
  "Parents": [
    {
      "/": "bafy2bzacea3wsdh6y3a36tb3skempjoxqpuyompjbmfeyf34fi3uy6uue42v4"
    }
  ],
  "ParentWeight": "0",
  "Height": 10101,
  "ParentStateRoot": {
    "/": "bafy2bzacea3wsdh6y3a36tb3skempjoxqpuyompjbmfeyf34fi3uy6uue42v4"
  },
  "ParentMessageReceipts": {
    "/": "bafy2bzacea3wsdh6y3a36tb3skempjoxqpuyompjbmfeyf34fi3uy6uue42v4"
  },
  "Messages": {
    "/": "bafy2bzacea3wsdh6y3a36tb3skempjoxqpuyompjbmfeyf34fi3uy6uue42v4"
  },
  "BLSAggregate": {
    "Type": 2,
    "Data": "Ynl0ZSBhcnJheQ=="
  },
  "Timestamp": 42,
  "BlockSig": {
    "Type": 2,
    "Data": "Ynl0ZSBhcnJheQ=="
  },
  "ForkSignaling": 42,
  "ParentBaseFee": "0"
}
```

### ChainGetBlockMessages
ChainGetBlockMessages returns messages stored in the specified block.

Note: If there are multiple blocks in a tipset, it's likely that some
messages will be duplicated. It's also possible for blocks in a tipset to have
different messages from the same sender at the same nonce. When that happens,
only the first message (in a block with lowest ticket) will be considered
for execution

NOTE: THIS METHOD SHOULD ONLY BE USED FOR GETTING MESSAGES IN A SPECIFIC BLOCK

DO NOT USE THIS METHOD TO GET MESSAGES INCLUDED IN A TIPSET
Use ChainGetParentMessages, which will perform correct message deduplication


Perms: read

Inputs:
```json
[
  {
    "/": "bafy2bzacea3wsdh6y3a36tb3skempjoxqpuyompjbmfeyf34fi3uy6uue42v4"
  }
]
```

Response:
```json
{
  "BlsMessages": [
    {
      "Version": 42,
      "To": "f01234",
      "From": "f01234",
      "Nonce": 42,
      "Value": "0",
      "GasLimit": 9,
      "GasFeeCap": "0",
      "GasPremium": "0",
      "Method": 1,
      "Params": "Ynl0ZSBhcnJheQ==",
      "CID": {
        "/": "bafy2bzacebbpdegvr3i4cosewthysg5xkxpqfn2wfcz6mv2hmoktwbdxkax4s"
      }
    }
  ],
  "SecpkMessages": [
    {
      "Message": {
        "Version": 42,
        "To": "f01234",
        "From": "f01234",
        "Nonce": 42,
        "Value": "0",
        "GasLimit": 9,
        "GasFeeCap": "0",
        "GasPremium": "0",
        "Method": 1,
        "Params": "Ynl0ZSBhcnJheQ==",
        "CID": {
          "/": "bafy2bzacebbpdegvr3i4cosewthysg5xkxpqfn2wfcz6mv2hmoktwbdxkax4s"
        }
      },
      "Signature": {
        "Type": 2,
        "Data": "Ynl0ZSBhcnJheQ=="
      },
      "CID": {
        "/": "bafy2bzacebbpdegvr3i4cosewthysg5xkxpqfn2wfcz6mv2hmoktwbdxkax4s"
      }
    }
  ],
  "Cids": [
    {
      "/": "bafy2bzacea3wsdh6y3a36tb3skempjoxqpuyompjbmfeyf34fi3uy6uue42v4"
    }
  ]
}
```

### ChainGetEvents
ChainGetEvents returns the events under an event AMT root CID.


Perms: read

Inputs:
```json
[
  {
    "/": "bafy2bzacea3wsdh6y3a36tb3skempjoxqpuyompjbmfeyf34fi3uy6uue42v4"
  }
]
```

Response:
```json
[
  {
    "Emitter": 1000,
    "Entries": [
      {
        "Flags": 7,
        "Key": "string value",
        "Codec": 42,
        "Value": "Ynl0ZSBhcnJheQ=="
      }
    ]
  }
]
```

### ChainGetGenesis
ChainGetGenesis returns the genesis tipset.


Perms: read

Inputs: `null`

Response:
```json
{
  "Cids": null,
  "Blocks": null,
  "Height": 0
}
```

### ChainGetMessage
ChainGetMessage reads a message referenced by the specified CID from the
chain blockstore.


Perms: read

Inputs:
```json
[
  {
    "/": "bafy2bzacea3wsdh6y3a36tb3skempjoxqpuyompjbmfeyf34fi3uy6uue42v4"
  }
]
```

Response:
```json
{
  "Version": 42,
  "To": "f01234",
  "From": "f01234",
  "Nonce": 42,
  "Value": "0",
  "GasLimit": 9,
  "GasFeeCap": "0",
  "GasPremium": "0",
  "Method": 1,
  "Params": "Ynl0ZSBhcnJheQ==",
  "CID": {
    "/": "bafy2bzacebbpdegvr3i4cosewthysg5xkxpqfn2wfcz6mv2hmoktwbdxkax4s"
  }
}
```

### ChainGetMessagesInTipset
ChainGetMessagesInTipset returns message stores in current tipset


Perms: read

Inputs:
```json
[
  [
    {
      "/": "bafy2bzacea3wsdh6y3a36tb3skempjoxqpuyompjbmfeyf34fi3uy6uue42v4"
    },
    {
      "/": "bafy2bzacebp3shtrn43k7g3unredz7fxn4gj533d3o43tqn2p2ipxxhrvchve"
    }
  ]
]
```

Response:
```json
[
  {
    "Cid": {
      "/": "bafy2bzacea3wsdh6y3a36tb3skempjoxqpuyompjbmfeyf34fi3uy6uue42v4"
    },
    "Message": {
      "Version": 42,
      "To": "f01234",
      "From": "f01234",
      "Nonce": 42,
      "Value": "0",
      "GasLimit": 9,
      "GasFeeCap": "0",
      "GasPremium": "0",
      "Method": 1,
      "Params": "Ynl0ZSBhcnJheQ==",
      "CID": {
        "/": "bafy2bzacebbpdegvr3i4cosewthysg5xkxpqfn2wfcz6mv2hmoktwbdxkax4s"
      }
    }
  }
]
```

### ChainGetNode


Perms: read

Inputs:
```json
[
  "string value"
]
```

Response:
```json
{
  "Cid": {
    "/": "bafy2bzacea3wsdh6y3a36tb3skempjoxqpuyompjbmfeyf34fi3uy6uue42v4"
  },
  "Obj": {}
}
```

### ChainGetParentMessages
ChainGetParentMessages returns messages stored in parent tipset of the
specified block.


Perms: read

Inputs:
```json
[
  {
    "/": "bafy2bzacea3wsdh6y3a36tb3skempjoxqpuyompjbmfeyf34fi3uy6uue42v4"
  }
]
```

Response:
```json
[
  {
    "Cid": {
      "/": "bafy2bzacea3wsdh6y3a36tb3skempjoxqpuyompjbmfeyf34fi3uy6uue42v4"
    },
    "Message": {
      "Version": 42,
      "To": "f01234",
      "From": "f01234",
      "Nonce": 42,
      "Value": "0",
      "GasLimit": 9,
      "GasFeeCap": "0",
      "GasPremium": "0",
      "Method": 1,
      "Params": "Ynl0ZSBhcnJheQ==",
      "CID": {
        "/": "bafy2bzacebbpdegvr3i4cosewthysg5xkxpqfn2wfcz6mv2hmoktwbdxkax4s"
      }
    }
  }
]
```

### ChainGetParentReceipts
ChainGetParentReceipts returns receipts for messages in parent tipset of
the specified block. The receipts in the list returned is one-to-one with the
messages returned by a call to ChainGetParentMessages with the same blockCid.


Perms: read

Inputs:
```json
[
  {
    "/": "bafy2bzacea3wsdh6y3a36tb3skempjoxqpuyompjbmfeyf34fi3uy6uue42v4"
  }
]
```

Response:
```json
[
  {
    "ExitCode": 0,
    "Return": "Ynl0ZSBhcnJheQ==",
    "GasUsed": 9,
    "EventsRoot": {
      "/": "bafy2bzacea3wsdh6y3a36tb3skempjoxqpuyompjbmfeyf34fi3uy6uue42v4"
    }
  }
]
```

### ChainGetPath
ChainGetPath returns a set of revert/apply operations needed to get from
one tipset to another, for example:
```
       to
        ^
from   tAA
  ^     ^
tBA    tAB
 ^---*--^
     ^
    tRR
```
Would return `[revert(tBA), apply(tAB), apply(tAA)]`


Perms: read

Inputs:
```json
[
  [
    {
      "/": "bafy2bzacea3wsdh6y3a36tb3skempjoxqpuyompjbmfeyf34fi3uy6uue42v4"
    },
    {
      "/": "bafy2bzacebp3shtrn43k7g3unredz7fxn4gj533d3o43tqn2p2ipxxhrvchve"
    }
  ],
  [
    {
      "/": "bafy2bzacea3wsdh6y3a36tb3skempjoxqpuyompjbmfeyf34fi3uy6uue42v4"
    },
    {
      "/": "bafy2bzacebp3shtrn43k7g3unredz7fxn4gj533d3o43tqn2p2ipxxhrvchve"
    }
  ]
]
```

Response:
```json
[
  {
    "Type": "string value",
    "Val": {
      "Cids": null,
      "Blocks": null,
      "Height": 0
    }
  }
]
```

### ChainGetTipSet
ChainGetTipSet returns the tipset specified by the given TipSetKey.


Perms: read

Inputs:
```json
[
  [
    {
      "/": "bafy2bzacea3wsdh6y3a36tb3skempjoxqpuyompjbmfeyf34fi3uy6uue42v4"
    },
    {
      "/": "bafy2bzacebp3shtrn43k7g3unredz7fxn4gj533d3o43tqn2p2ipxxhrvchve"
    }
  ]
]
```

Response:
```json
{
  "Cids": null,
  "Blocks": null,
  "Height": 0
}
```

### ChainGetTipSetAfterHeight
ChainGetTipSetAfterHeight looks back for a tipset at the specified epoch.
If there are no blocks at the specified epoch, the first non-nil tipset at a later epoch
will be returned.


Perms: read

Inputs:
```json
[
  10101,
  [
    {
      "/": "bafy2bzacea3wsdh6y3a36tb3skempjoxqpuyompjbmfeyf34fi3uy6uue42v4"
    },
    {
      "/": "bafy2bzacebp3shtrn43k7g3unredz7fxn4gj533d3o43tqn2p2ipxxhrvchve"
    }
  ]
]
```

Response:
```json
{
  "Cids": null,
  "Blocks": null,
  "Height": 0
}
```

### ChainGetTipSetByHeight
ChainGetTipSetByHeight looks back for a tipset at the specified epoch.
If there are no blocks at the specified epoch, a tipset at an earlier epoch
will be returned.


Perms: read

Inputs:
```json
[
  10101,
  [
    {
      "/": "bafy2bzacea3wsdh6y3a36tb3skempjoxqpuyompjbmfeyf34fi3uy6uue42v4"
    },
    {
      "/": "bafy2bzacebp3shtrn43k7g3unredz7fxn4gj533d3o43tqn2p2ipxxhrvchve"
    }
  ]
]
```

Response:
```json
{
  "Cids": null,
  "Blocks": null,
  "Height": 0
}
```

### ChainHasObj
ChainHasObj checks if a given CID exists in the chain blockstore.


Perms: read

Inputs:
```json
[
  {
    "/": "bafy2bzacea3wsdh6y3a36tb3skempjoxqpuyompjbmfeyf34fi3uy6uue42v4"
  }
]
```

Response: `true`

### ChainHead
ChainHead returns the current head of the chain.


Perms: read

Inputs: `null`

Response:
```json
{
  "Cids": null,
  "Blocks": null,
  "Height": 0
}
```

### ChainNotify
ChainNotify returns channel with chain head updates.
First message is guaranteed to be of len == 1, and type == 'current'.


Perms: read

Inputs: `null`

Response:
```json
[
  {
    "Type": "string value",
    "Val": {
      "Cids": null,
      "Blocks": null,
      "Height": 0
    }
  }
]
```

### ChainPrune
ChainPrune prunes the stored chain state and garbage collects; only supported if you
are using the splitstore


Perms: admin

Inputs:
```json
[
  {
    "MovingGC": true,
    "RetainState": 9
  }
]
```

Response: `{}`

### ChainPutObj
ChainPutObj puts a given object into the block store


Perms: admin

Inputs:
```json
[
  {}
]
```

Response: `{}`

### ChainReadObj
ChainReadObj reads ipld nodes referenced by the specified CID from chain
blockstore and returns raw bytes.


Perms: read

Inputs:
```json
[
  {
    "/": "bafy2bzacea3wsdh6y3a36tb3skempjoxqpuyompjbmfeyf34fi3uy6uue42v4"
  }
]
```

Response: `"Ynl0ZSBhcnJheQ=="`

### ChainSetHead
ChainSetHead forcefully sets current chain head. Use with caution.


Perms: admin

Inputs:
```json
[
  [
    {
      "/": "bafy2bzacea3wsdh6y3a36tb3skempjoxqpuyompjbmfeyf34fi3uy6uue42v4"
    },
    {
      "/": "bafy2bzacebp3shtrn43k7g3unredz7fxn4gj533d3o43tqn2p2ipxxhrvchve"
    }
  ]
]
```

Response: `{}`

### ChainStatObj
ChainStatObj returns statistics about the graph referenced by 'obj'.
If 'base' is also specified, then the returned stat will be a diff
between the two objects.


Perms: read

Inputs:
```json
[
  {
    "/": "bafy2bzacea3wsdh6y3a36tb3skempjoxqpuyompjbmfeyf34fi3uy6uue42v4"
  },
  {
    "/": "bafy2bzacea3wsdh6y3a36tb3skempjoxqpuyompjbmfeyf34fi3uy6uue42v4"
  }
]
```

Response:
```json
{
  "Size": 42,
  "Links": 42
}
```

### ChainTipSetWeight
ChainTipSetWeight computes weight for the specified tipset.


Perms: read

Inputs:
```json
[
  [
    {
      "/": "bafy2bzacea3wsdh6y3a36tb3skempjoxqpuyompjbmfeyf34fi3uy6uue42v4"
    },
    {
      "/": "bafy2bzacebp3shtrn43k7g3unredz7fxn4gj533d3o43tqn2p2ipxxhrvchve"
    }
  ]
]
```

Response: `"0"`

## Client
The Client methods all have to do with interacting with the storage and
retrieval markets as a client


### ClientCalcCommP
ClientCalcCommP calculates the CommP for a specified file


Perms: write

Inputs:
```json
[
  "string value"
]
```

Response:
```json
{
  "Root": {
    "/": "bafy2bzacea3wsdh6y3a36tb3skempjoxqpuyompjbmfeyf34fi3uy6uue42v4"
  },
  "Size": 1024
}
```

### ClientCancelDataTransfer
ClientCancelDataTransfer cancels a data transfer with the given transfer ID and other peer


Perms: write

Inputs:
```json
[
  3,
  "12D3KooWGzxzKZYveHXtpG6AsrUJBcWxHBFS2HsEoGTxrMLvKXtf",
  true
]
```

Response: `{}`

### ClientCancelRetrievalDeal
ClientCancelRetrievalDeal cancels an ongoing retrieval deal based on DealID


Perms: write

Inputs:
```json
[
  5
]
```

Response: `{}`

### ClientDataTransferUpdates


Perms: write

Inputs: `null`

Response:
```json
{
  "TransferID": 3,
  "Status": 1,
  "BaseCID": {
    "/": "bafy2bzacea3wsdh6y3a36tb3skempjoxqpuyompjbmfeyf34fi3uy6uue42v4"
  },
  "IsInitiator": true,
  "IsSender": true,
  "Voucher": "string value",
  "Message": "string value",
  "OtherPeer": "12D3KooWGzxzKZYveHXtpG6AsrUJBcWxHBFS2HsEoGTxrMLvKXtf",
  "Transferred": 42,
  "Stages": {
    "Stages": [
      {
        "Name": "string value",
        "Description": "string value",
        "CreatedTime": "0001-01-01T00:00:00Z",
        "UpdatedTime": "0001-01-01T00:00:00Z",
        "Logs": [
          {
            "Log": "string value",
            "UpdatedTime": "0001-01-01T00:00:00Z"
          }
        ]
      }
    ]
  }
}
```

### ClientDealPieceCID
ClientCalcCommP calculates the CommP and data size of the specified CID


Perms: read

Inputs:
```json
[
  {
    "/": "bafy2bzacea3wsdh6y3a36tb3skempjoxqpuyompjbmfeyf34fi3uy6uue42v4"
  }
]
```

Response:
```json
{
  "PayloadSize": 9,
  "PieceSize": 1032,
  "PieceCID": {
    "/": "bafy2bzacea3wsdh6y3a36tb3skempjoxqpuyompjbmfeyf34fi3uy6uue42v4"
  }
}
```

### ClientDealSize
ClientDealSize calculates real deal data size


Perms: read

Inputs:
```json
[
  {
    "/": "bafy2bzacea3wsdh6y3a36tb3skempjoxqpuyompjbmfeyf34fi3uy6uue42v4"
  }
]
```

Response:
```json
{
  "PayloadSize": 9,
  "PieceSize": 1032
}
```

### ClientExport
ClientExport exports a file stored in the local filestore to a system file


Perms: admin

Inputs:
```json
[
  {
    "Root": {
      "/": "bafy2bzacea3wsdh6y3a36tb3skempjoxqpuyompjbmfeyf34fi3uy6uue42v4"
    },
    "DAGs": [
      {
        "DataSelector": "Links/21/Hash/Links/42/Hash",
        "ExportMerkleProof": true
      }
    ],
    "FromLocalCAR": "string value",
    "DealID": 5
  },
  {
    "Path": "string value",
    "IsCAR": true
  }
]
```

Response: `{}`

### ClientFindData
ClientFindData identifies peers that have a certain file, and returns QueryOffers (one per peer).


Perms: read

Inputs:
```json
[
  {
    "/": "bafy2bzacea3wsdh6y3a36tb3skempjoxqpuyompjbmfeyf34fi3uy6uue42v4"
  },
  {
    "/": "bafy2bzacea3wsdh6y3a36tb3skempjoxqpuyompjbmfeyf34fi3uy6uue42v4"
  }
]
```

Response:
```json
[
  {
    "Err": "string value",
    "Root": {
      "/": "bafy2bzacea3wsdh6y3a36tb3skempjoxqpuyompjbmfeyf34fi3uy6uue42v4"
    },
    "Piece": {
      "/": "bafy2bzacea3wsdh6y3a36tb3skempjoxqpuyompjbmfeyf34fi3uy6uue42v4"
    },
    "Size": 42,
    "MinPrice": "0",
    "UnsealPrice": "0",
    "PricePerByte": "0",
    "PaymentInterval": 42,
    "PaymentIntervalIncrease": 42,
    "Miner": "f01234",
    "MinerPeer": {
      "Address": "f01234",
      "ID": "12D3KooWGzxzKZYveHXtpG6AsrUJBcWxHBFS2HsEoGTxrMLvKXtf",
      "PieceCID": {
        "/": "bafy2bzacea3wsdh6y3a36tb3skempjoxqpuyompjbmfeyf34fi3uy6uue42v4"
      }
    }
  }
]
```

### ClientGenCar
ClientGenCar generates a CAR file for the specified file.


Perms: write

Inputs:
```json
[
  {
    "Path": "string value",
    "IsCAR": true
  },
  "string value"
]
```

Response: `{}`

### ClientGetDealInfo
ClientGetDealInfo returns the latest information about a given deal.


Perms: read

Inputs:
```json
[
  {
    "/": "bafy2bzacea3wsdh6y3a36tb3skempjoxqpuyompjbmfeyf34fi3uy6uue42v4"
  }
]
```

Response:
```json
{
  "ProposalCid": {
    "/": "bafy2bzacea3wsdh6y3a36tb3skempjoxqpuyompjbmfeyf34fi3uy6uue42v4"
  },
  "State": 42,
  "Message": "string value",
  "DealStages": {
    "Stages": [
      {
        "Name": "string value",
        "Description": "string value",
        "ExpectedDuration": "string value",
        "CreatedTime": "0001-01-01T00:00:00Z",
        "UpdatedTime": "0001-01-01T00:00:00Z",
        "Logs": [
          {
            "Log": "string value",
            "UpdatedTime": "0001-01-01T00:00:00Z"
          }
        ]
      }
    ]
  },
  "Provider": "f01234",
  "DataRef": {
    "TransferType": "string value",
    "Root": {
      "/": "bafy2bzacea3wsdh6y3a36tb3skempjoxqpuyompjbmfeyf34fi3uy6uue42v4"
    },
    "PieceCid": {
      "/": "bafy2bzacea3wsdh6y3a36tb3skempjoxqpuyompjbmfeyf34fi3uy6uue42v4"
    },
    "PieceSize": 1024,
    "RawBlockSize": 42
  },
  "PieceCID": {
    "/": "bafy2bzacea3wsdh6y3a36tb3skempjoxqpuyompjbmfeyf34fi3uy6uue42v4"
  },
  "Size": 42,
  "PricePerEpoch": "0",
  "Duration": 42,
  "DealID": 5432,
  "CreationTime": "0001-01-01T00:00:00Z",
  "Verified": true,
  "TransferChannelID": {
    "Initiator": "12D3KooWGzxzKZYveHXtpG6AsrUJBcWxHBFS2HsEoGTxrMLvKXtf",
    "Responder": "12D3KooWGzxzKZYveHXtpG6AsrUJBcWxHBFS2HsEoGTxrMLvKXtf",
    "ID": 3
  },
  "DataTransfer": {
    "TransferID": 3,
    "Status": 1,
    "BaseCID": {
      "/": "bafy2bzacea3wsdh6y3a36tb3skempjoxqpuyompjbmfeyf34fi3uy6uue42v4"
    },
    "IsInitiator": true,
    "IsSender": true,
    "Voucher": "string value",
    "Message": "string value",
    "OtherPeer": "12D3KooWGzxzKZYveHXtpG6AsrUJBcWxHBFS2HsEoGTxrMLvKXtf",
    "Transferred": 42,
    "Stages": {
      "Stages": [
        {
          "Name": "string value",
          "Description": "string value",
          "CreatedTime": "0001-01-01T00:00:00Z",
          "UpdatedTime": "0001-01-01T00:00:00Z",
          "Logs": [
            {
              "Log": "string value",
              "UpdatedTime": "0001-01-01T00:00:00Z"
            }
          ]
        }
      ]
    }
  }
}
```

### ClientGetDealStatus
ClientGetDealStatus returns status given a code


Perms: read

Inputs:
```json
[
  42
]
```

Response: `"string value"`

### ClientGetDealUpdates
ClientGetDealUpdates returns the status of updated deals


Perms: write

Inputs: `null`

Response:
```json
{
  "ProposalCid": {
    "/": "bafy2bzacea3wsdh6y3a36tb3skempjoxqpuyompjbmfeyf34fi3uy6uue42v4"
  },
  "State": 42,
  "Message": "string value",
  "DealStages": {
    "Stages": [
      {
        "Name": "string value",
        "Description": "string value",
        "ExpectedDuration": "string value",
        "CreatedTime": "0001-01-01T00:00:00Z",
        "UpdatedTime": "0001-01-01T00:00:00Z",
        "Logs": [
          {
            "Log": "string value",
            "UpdatedTime": "0001-01-01T00:00:00Z"
          }
        ]
      }
    ]
  },
  "Provider": "f01234",
  "DataRef": {
    "TransferType": "string value",
    "Root": {
      "/": "bafy2bzacea3wsdh6y3a36tb3skempjoxqpuyompjbmfeyf34fi3uy6uue42v4"
    },
    "PieceCid": {
      "/": "bafy2bzacea3wsdh6y3a36tb3skempjoxqpuyompjbmfeyf34fi3uy6uue42v4"
    },
    "PieceSize": 1024,
    "RawBlockSize": 42
  },
  "PieceCID": {
    "/": "bafy2bzacea3wsdh6y3a36tb3skempjoxqpuyompjbmfeyf34fi3uy6uue42v4"
  },
  "Size": 42,
  "PricePerEpoch": "0",
  "Duration": 42,
  "DealID": 5432,
  "CreationTime": "0001-01-01T00:00:00Z",
  "Verified": true,
  "TransferChannelID": {
    "Initiator": "12D3KooWGzxzKZYveHXtpG6AsrUJBcWxHBFS2HsEoGTxrMLvKXtf",
    "Responder": "12D3KooWGzxzKZYveHXtpG6AsrUJBcWxHBFS2HsEoGTxrMLvKXtf",
    "ID": 3
  },
  "DataTransfer": {
    "TransferID": 3,
    "Status": 1,
    "BaseCID": {
      "/": "bafy2bzacea3wsdh6y3a36tb3skempjoxqpuyompjbmfeyf34fi3uy6uue42v4"
    },
    "IsInitiator": true,
    "IsSender": true,
    "Voucher": "string value",
    "Message": "string value",
    "OtherPeer": "12D3KooWGzxzKZYveHXtpG6AsrUJBcWxHBFS2HsEoGTxrMLvKXtf",
    "Transferred": 42,
    "Stages": {
      "Stages": [
        {
          "Name": "string value",
          "Description": "string value",
          "CreatedTime": "0001-01-01T00:00:00Z",
          "UpdatedTime": "0001-01-01T00:00:00Z",
          "Logs": [
            {
              "Log": "string value",
              "UpdatedTime": "0001-01-01T00:00:00Z"
            }
          ]
        }
      ]
    }
  }
}
```

### ClientGetRetrievalUpdates
ClientGetRetrievalUpdates returns status of updated retrieval deals


Perms: write

Inputs: `null`

Response:
```json
{
  "PayloadCID": {
    "/": "bafy2bzacea3wsdh6y3a36tb3skempjoxqpuyompjbmfeyf34fi3uy6uue42v4"
  },
  "ID": 5,
  "PieceCID": {
    "/": "bafy2bzacea3wsdh6y3a36tb3skempjoxqpuyompjbmfeyf34fi3uy6uue42v4"
  },
  "PricePerByte": "0",
  "UnsealPrice": "0",
  "Status": 0,
  "Message": "string value",
  "Provider": "12D3KooWGzxzKZYveHXtpG6AsrUJBcWxHBFS2HsEoGTxrMLvKXtf",
  "BytesReceived": 42,
  "BytesPaidFor": 42,
  "TotalPaid": "0",
  "TransferChannelID": {
    "Initiator": "12D3KooWGzxzKZYveHXtpG6AsrUJBcWxHBFS2HsEoGTxrMLvKXtf",
    "Responder": "12D3KooWGzxzKZYveHXtpG6AsrUJBcWxHBFS2HsEoGTxrMLvKXtf",
    "ID": 3
  },
  "DataTransfer": {
    "TransferID": 3,
    "Status": 1,
    "BaseCID": {
      "/": "bafy2bzacea3wsdh6y3a36tb3skempjoxqpuyompjbmfeyf34fi3uy6uue42v4"
    },
    "IsInitiator": true,
    "IsSender": true,
    "Voucher": "string value",
    "Message": "string value",
    "OtherPeer": "12D3KooWGzxzKZYveHXtpG6AsrUJBcWxHBFS2HsEoGTxrMLvKXtf",
    "Transferred": 42,
    "Stages": {
      "Stages": [
        {
          "Name": "string value",
          "Description": "string value",
          "CreatedTime": "0001-01-01T00:00:00Z",
          "UpdatedTime": "0001-01-01T00:00:00Z",
          "Logs": [
            {
              "Log": "string value",
              "UpdatedTime": "0001-01-01T00:00:00Z"
            }
          ]
        }
      ]
    }
  },
  "Event": 5
}
```

### ClientHasLocal
ClientHasLocal indicates whether a certain CID is locally stored.


Perms: write

Inputs:
```json
[
  {
    "/": "bafy2bzacea3wsdh6y3a36tb3skempjoxqpuyompjbmfeyf34fi3uy6uue42v4"
  }
]
```

Response: `true`

### ClientImport
ClientImport imports file under the specified path into filestore.


Perms: admin

Inputs:
```json
[
  {
    "Path": "string value",
    "IsCAR": true
  }
]
```

Response:
```json
{
  "Root": {
    "/": "bafy2bzacea3wsdh6y3a36tb3skempjoxqpuyompjbmfeyf34fi3uy6uue42v4"
  },
  "ImportID": 50
}
```

### ClientListDataTransfers
ClientListTransfers returns the status of all ongoing transfers of data


Perms: write

Inputs: `null`

Response:
```json
[
  {
    "TransferID": 3,
    "Status": 1,
    "BaseCID": {
      "/": "bafy2bzacea3wsdh6y3a36tb3skempjoxqpuyompjbmfeyf34fi3uy6uue42v4"
    },
    "IsInitiator": true,
    "IsSender": true,
    "Voucher": "string value",
    "Message": "string value",
    "OtherPeer": "12D3KooWGzxzKZYveHXtpG6AsrUJBcWxHBFS2HsEoGTxrMLvKXtf",
    "Transferred": 42,
    "Stages": {
      "Stages": [
        {
          "Name": "string value",
          "Description": "string value",
          "CreatedTime": "0001-01-01T00:00:00Z",
          "UpdatedTime": "0001-01-01T00:00:00Z",
          "Logs": [
            {
              "Log": "string value",
              "UpdatedTime": "0001-01-01T00:00:00Z"
            }
          ]
        }
      ]
    }
  }
]
```

### ClientListDeals
ClientListDeals returns information about the deals made by the local client.


Perms: write

Inputs: `null`

Response:
```json
[
  {
    "ProposalCid": {
      "/": "bafy2bzacea3wsdh6y3a36tb3skempjoxqpuyompjbmfeyf34fi3uy6uue42v4"
    },
    "State": 42,
    "Message": "string value",
    "DealStages": {
      "Stages": [
        {
          "Name": "string value",
          "Description": "string value",
          "ExpectedDuration": "string value",
          "CreatedTime": "0001-01-01T00:00:00Z",
          "UpdatedTime": "0001-01-01T00:00:00Z",
          "Logs": [
            {
              "Log": "string value",
              "UpdatedTime": "0001-01-01T00:00:00Z"
            }
          ]
        }
      ]
    },
    "Provider": "f01234",
    "DataRef": {
      "TransferType": "string value",
      "Root": {
        "/": "bafy2bzacea3wsdh6y3a36tb3skempjoxqpuyompjbmfeyf34fi3uy6uue42v4"
      },
      "PieceCid": {
        "/": "bafy2bzacea3wsdh6y3a36tb3skempjoxqpuyompjbmfeyf34fi3uy6uue42v4"
      },
      "PieceSize": 1024,
      "RawBlockSize": 42
    },
    "PieceCID": {
      "/": "bafy2bzacea3wsdh6y3a36tb3skempjoxqpuyompjbmfeyf34fi3uy6uue42v4"
    },
    "Size": 42,
    "PricePerEpoch": "0",
    "Duration": 42,
    "DealID": 5432,
    "CreationTime": "0001-01-01T00:00:00Z",
    "Verified": true,
    "TransferChannelID": {
      "Initiator": "12D3KooWGzxzKZYveHXtpG6AsrUJBcWxHBFS2HsEoGTxrMLvKXtf",
      "Responder": "12D3KooWGzxzKZYveHXtpG6AsrUJBcWxHBFS2HsEoGTxrMLvKXtf",
      "ID": 3
    },
    "DataTransfer": {
      "TransferID": 3,
      "Status": 1,
      "BaseCID": {
        "/": "bafy2bzacea3wsdh6y3a36tb3skempjoxqpuyompjbmfeyf34fi3uy6uue42v4"
      },
      "IsInitiator": true,
      "IsSender": true,
      "Voucher": "string value",
      "Message": "string value",
      "OtherPeer": "12D3KooWGzxzKZYveHXtpG6AsrUJBcWxHBFS2HsEoGTxrMLvKXtf",
      "Transferred": 42,
      "Stages": {
        "Stages": [
          {
            "Name": "string value",
            "Description": "string value",
            "CreatedTime": "0001-01-01T00:00:00Z",
            "UpdatedTime": "0001-01-01T00:00:00Z",
            "Logs": [
              {
                "Log": "string value",
                "UpdatedTime": "0001-01-01T00:00:00Z"
              }
            ]
          }
        ]
      }
    }
  }
]
```

### ClientListImports
ClientListImports lists imported files and their root CIDs


Perms: write

Inputs: `null`

Response:
```json
[
  {
    "Key": 50,
    "Err": "string value",
    "Root": {
      "/": "bafy2bzacea3wsdh6y3a36tb3skempjoxqpuyompjbmfeyf34fi3uy6uue42v4"
    },
    "Source": "string value",
    "FilePath": "string value",
    "CARPath": "string value"
  }
]
```

### ClientListRetrievals
ClientListRetrievals returns information about retrievals made by the local client


Perms: write

Inputs: `null`

Response:
```json
[
  {
    "PayloadCID": {
      "/": "bafy2bzacea3wsdh6y3a36tb3skempjoxqpuyompjbmfeyf34fi3uy6uue42v4"
    },
    "ID": 5,
    "PieceCID": {
      "/": "bafy2bzacea3wsdh6y3a36tb3skempjoxqpuyompjbmfeyf34fi3uy6uue42v4"
    },
    "PricePerByte": "0",
    "UnsealPrice": "0",
    "Status": 0,
    "Message": "string value",
    "Provider": "12D3KooWGzxzKZYveHXtpG6AsrUJBcWxHBFS2HsEoGTxrMLvKXtf",
    "BytesReceived": 42,
    "BytesPaidFor": 42,
    "TotalPaid": "0",
    "TransferChannelID": {
      "Initiator": "12D3KooWGzxzKZYveHXtpG6AsrUJBcWxHBFS2HsEoGTxrMLvKXtf",
      "Responder": "12D3KooWGzxzKZYveHXtpG6AsrUJBcWxHBFS2HsEoGTxrMLvKXtf",
      "ID": 3
    },
    "DataTransfer": {
      "TransferID": 3,
      "Status": 1,
      "BaseCID": {
        "/": "bafy2bzacea3wsdh6y3a36tb3skempjoxqpuyompjbmfeyf34fi3uy6uue42v4"
      },
      "IsInitiator": true,
      "IsSender": true,
      "Voucher": "string value",
      "Message": "string value",
      "OtherPeer": "12D3KooWGzxzKZYveHXtpG6AsrUJBcWxHBFS2HsEoGTxrMLvKXtf",
      "Transferred": 42,
      "Stages": {
        "Stages": [
          {
            "Name": "string value",
            "Description": "string value",
            "CreatedTime": "0001-01-01T00:00:00Z",
            "UpdatedTime": "0001-01-01T00:00:00Z",
            "Logs": [
              {
                "Log": "string value",
                "UpdatedTime": "0001-01-01T00:00:00Z"
              }
            ]
          }
        ]
      }
    },
    "Event": 5
  }
]
```

### ClientMinerQueryOffer
ClientMinerQueryOffer returns a QueryOffer for the specific miner and file.


Perms: read

Inputs:
```json
[
  "f01234",
  {
    "/": "bafy2bzacea3wsdh6y3a36tb3skempjoxqpuyompjbmfeyf34fi3uy6uue42v4"
  },
  {
    "/": "bafy2bzacea3wsdh6y3a36tb3skempjoxqpuyompjbmfeyf34fi3uy6uue42v4"
  }
]
```

Response:
```json
{
  "Err": "string value",
  "Root": {
    "/": "bafy2bzacea3wsdh6y3a36tb3skempjoxqpuyompjbmfeyf34fi3uy6uue42v4"
  },
  "Piece": {
    "/": "bafy2bzacea3wsdh6y3a36tb3skempjoxqpuyompjbmfeyf34fi3uy6uue42v4"
  },
  "Size": 42,
  "MinPrice": "0",
  "UnsealPrice": "0",
  "PricePerByte": "0",
  "PaymentInterval": 42,
  "PaymentIntervalIncrease": 42,
  "Miner": "f01234",
  "MinerPeer": {
    "Address": "f01234",
    "ID": "12D3KooWGzxzKZYveHXtpG6AsrUJBcWxHBFS2HsEoGTxrMLvKXtf",
    "PieceCID": {
      "/": "bafy2bzacea3wsdh6y3a36tb3skempjoxqpuyompjbmfeyf34fi3uy6uue42v4"
    }
  }
}
```

### ClientQueryAsk
ClientQueryAsk returns a signed StorageAsk from the specified miner.


Perms: read

Inputs:
```json
[
  "12D3KooWGzxzKZYveHXtpG6AsrUJBcWxHBFS2HsEoGTxrMLvKXtf",
  "f01234"
]
```

Response:
```json
{
  "Response": {
    "Price": "0",
    "VerifiedPrice": "0",
    "MinPieceSize": 1032,
    "MaxPieceSize": 1032,
    "Miner": "f01234",
    "Timestamp": 10101,
    "Expiry": 10101,
    "SeqNo": 42
  },
  "DealProtocols": [
    "string value"
  ]
}
```

### ClientRemoveImport
ClientRemoveImport removes file import


Perms: admin

Inputs:
```json
[
  50
]
```

Response: `{}`

### ClientRestartDataTransfer
ClientRestartDataTransfer attempts to restart a data transfer with the given transfer ID and other peer


Perms: write

Inputs:
```json
[
  3,
  "12D3KooWGzxzKZYveHXtpG6AsrUJBcWxHBFS2HsEoGTxrMLvKXtf",
  true
]
```

Response: `{}`

### ClientRetrieve
ClientRetrieve initiates the retrieval of a file, as specified in the order.


Perms: admin

Inputs:
```json
[
  {
    "Root": {
      "/": "bafy2bzacea3wsdh6y3a36tb3skempjoxqpuyompjbmfeyf34fi3uy6uue42v4"
    },
    "Piece": {
      "/": "bafy2bzacea3wsdh6y3a36tb3skempjoxqpuyompjbmfeyf34fi3uy6uue42v4"
    },
    "DataSelector": "Links/21/Hash/Links/42/Hash",
    "Size": 42,
    "Total": "0",
    "UnsealPrice": "0",
    "PaymentInterval": 42,
    "PaymentIntervalIncrease": 42,
    "Client": "f01234",
    "Miner": "f01234",
    "MinerPeer": {
      "Address": "f01234",
      "ID": "12D3KooWGzxzKZYveHXtpG6AsrUJBcWxHBFS2HsEoGTxrMLvKXtf",
      "PieceCID": {
        "/": "bafy2bzacea3wsdh6y3a36tb3skempjoxqpuyompjbmfeyf34fi3uy6uue42v4"
      }
    },
    "RemoteStore": "00000000-0000-0000-0000-000000000000"
  }
]
```

Response:
```json
{
  "DealID": 5
}
```

### ClientRetrieveTryRestartInsufficientFunds
ClientRetrieveTryRestartInsufficientFunds attempts to restart stalled retrievals on a given payment channel
which are stuck due to insufficient funds


Perms: write

Inputs:
```json
[
  "f01234"
]
```

Response: `{}`

### ClientRetrieveWait
ClientRetrieveWait waits for retrieval to be complete


Perms: admin

Inputs:
```json
[
  5
]
```

Response: `{}`

### ClientStartDeal
ClientStartDeal proposes a deal with a miner.


Perms: admin

Inputs:
```json
[
  {
    "Data": {
      "TransferType": "string value",
      "Root": {
        "/": "bafy2bzacea3wsdh6y3a36tb3skempjoxqpuyompjbmfeyf34fi3uy6uue42v4"
      },
      "PieceCid": {
        "/": "bafy2bzacea3wsdh6y3a36tb3skempjoxqpuyompjbmfeyf34fi3uy6uue42v4"
      },
      "PieceSize": 1024,
      "RawBlockSize": 42
    },
    "Wallet": "f01234",
    "Miner": "f01234",
    "EpochPrice": "0",
    "MinBlocksDuration": 42,
    "ProviderCollateral": "0",
    "DealStartEpoch": 10101,
    "FastRetrieval": true,
    "VerifiedDeal": true
  }
]
```

Response:
```json
{
  "/": "bafy2bzacea3wsdh6y3a36tb3skempjoxqpuyompjbmfeyf34fi3uy6uue42v4"
}
```

### ClientStatelessDeal
ClientStatelessDeal fire-and-forget-proposes an offline deal to a miner without subsequent tracking.


Perms: write

Inputs:
```json
[
  {
    "Data": {
      "TransferType": "string value",
      "Root": {
        "/": "bafy2bzacea3wsdh6y3a36tb3skempjoxqpuyompjbmfeyf34fi3uy6uue42v4"
      },
      "PieceCid": {
        "/": "bafy2bzacea3wsdh6y3a36tb3skempjoxqpuyompjbmfeyf34fi3uy6uue42v4"
      },
      "PieceSize": 1024,
      "RawBlockSize": 42
    },
    "Wallet": "f01234",
    "Miner": "f01234",
    "EpochPrice": "0",
    "MinBlocksDuration": 42,
    "ProviderCollateral": "0",
    "DealStartEpoch": 10101,
    "FastRetrieval": true,
    "VerifiedDeal": true
  }
]
```

Response:
```json
{
  "/": "bafy2bzacea3wsdh6y3a36tb3skempjoxqpuyompjbmfeyf34fi3uy6uue42v4"
}
```

## Create


### CreateBackup
CreateBackup creates node backup onder the specified file name. The
method requires that the lotus daemon is running with the
LOTUS_BACKUP_BASE_PATH environment variable set to some path, and that
the path specified when calling CreateBackup is within the base path


Perms: admin

Inputs:
```json
[
  "string value"
]
```

Response: `{}`

## Eth
These methods are used for Ethereum-compatible JSON-RPC calls

EthAccounts will always return [] since we don't expect Lotus to manage private keys


### EthAccounts
There are not yet any comments for this method.

Perms: read

Inputs: `null`

Response:
```json
[
  "0x5cbeecf99d3fdb3f25e309cc264f240bb0664031"
]
```

### EthBlockNumber
EthBlockNumber returns the height of the latest (heaviest) TipSet


Perms: read

Inputs: `null`

Response: `"0x5"`

### EthCall


Perms: read

Inputs:
```json
[
  {
    "from": "0x5cbeecf99d3fdb3f25e309cc264f240bb0664031",
    "to": "0x5cbeecf99d3fdb3f25e309cc264f240bb0664031",
    "gas": "0x5",
    "gasPrice": "0x0",
    "value": "0x0",
    "data": "0x07"
  },
  "string value"
]
```

Response: `"0x07"`

### EthChainId


Perms: read

Inputs: `null`

Response: `"0x5"`

### EthEstimateGas


Perms: read

Inputs:
```json
[
  {
    "from": "0x5cbeecf99d3fdb3f25e309cc264f240bb0664031",
    "to": "0x5cbeecf99d3fdb3f25e309cc264f240bb0664031",
    "gas": "0x5",
    "gasPrice": "0x0",
    "value": "0x0",
    "data": "0x07"
  }
]
```

Response: `"0x5"`

### EthFeeHistory


Perms: read

Inputs:
```json
[
  "Bw=="
]
```

Response:
```json
{
  "oldestBlock": "0x5",
  "baseFeePerGas": [
    "0x0"
  ],
  "gasUsedRatio": [
    12.3
  ],
  "reward": []
}
```

### EthGasPrice


Perms: read

Inputs: `null`

Response: `"0x0"`

### EthGetBalance


Perms: read

Inputs:
```json
[
  "0x5cbeecf99d3fdb3f25e309cc264f240bb0664031",
  "string value"
]
```

Response: `"0x0"`

### EthGetBlockByHash


Perms: read

Inputs:
```json
[
  "0x37690cfec6c1bf4c3b9288c7a5d783e98731e90b0a4c177c2a374c7a9427355e",
  true
]
```

Response:
```json
{
  "hash": "0x37690cfec6c1bf4c3b9288c7a5d783e98731e90b0a4c177c2a374c7a9427355e",
  "parentHash": "0x37690cfec6c1bf4c3b9288c7a5d783e98731e90b0a4c177c2a374c7a9427355e",
  "sha3Uncles": "0x37690cfec6c1bf4c3b9288c7a5d783e98731e90b0a4c177c2a374c7a9427355e",
  "miner": "0x5cbeecf99d3fdb3f25e309cc264f240bb0664031",
  "stateRoot": "0x37690cfec6c1bf4c3b9288c7a5d783e98731e90b0a4c177c2a374c7a9427355e",
  "transactionsRoot": "0x37690cfec6c1bf4c3b9288c7a5d783e98731e90b0a4c177c2a374c7a9427355e",
  "receiptsRoot": "0x37690cfec6c1bf4c3b9288c7a5d783e98731e90b0a4c177c2a374c7a9427355e",
  "logsBloom": "0x07",
  "difficulty": "0x5",
  "totalDifficulty": "0x5",
  "number": "0x5",
  "gasLimit": "0x5",
  "gasUsed": "0x5",
  "timestamp": "0x5",
  "extraData": "0x07",
  "mixHash": "0x37690cfec6c1bf4c3b9288c7a5d783e98731e90b0a4c177c2a374c7a9427355e",
  "nonce": "0x0707070707070707",
  "baseFeePerGas": "0x0",
  "size": "0x5",
  "transactions": [
    {}
  ],
  "uncles": [
    "0x37690cfec6c1bf4c3b9288c7a5d783e98731e90b0a4c177c2a374c7a9427355e"
  ]
}
```

### EthGetBlockByNumber


Perms: read

Inputs:
```json
[
  "string value",
  true
]
```

Response:
```json
{
  "hash": "0x37690cfec6c1bf4c3b9288c7a5d783e98731e90b0a4c177c2a374c7a9427355e",
  "parentHash": "0x37690cfec6c1bf4c3b9288c7a5d783e98731e90b0a4c177c2a374c7a9427355e",
  "sha3Uncles": "0x37690cfec6c1bf4c3b9288c7a5d783e98731e90b0a4c177c2a374c7a9427355e",
  "miner": "0x5cbeecf99d3fdb3f25e309cc264f240bb0664031",
  "stateRoot": "0x37690cfec6c1bf4c3b9288c7a5d783e98731e90b0a4c177c2a374c7a9427355e",
  "transactionsRoot": "0x37690cfec6c1bf4c3b9288c7a5d783e98731e90b0a4c177c2a374c7a9427355e",
  "receiptsRoot": "0x37690cfec6c1bf4c3b9288c7a5d783e98731e90b0a4c177c2a374c7a9427355e",
  "logsBloom": "0x07",
  "difficulty": "0x5",
  "totalDifficulty": "0x5",
  "number": "0x5",
  "gasLimit": "0x5",
  "gasUsed": "0x5",
  "timestamp": "0x5",
  "extraData": "0x07",
  "mixHash": "0x37690cfec6c1bf4c3b9288c7a5d783e98731e90b0a4c177c2a374c7a9427355e",
  "nonce": "0x0707070707070707",
  "baseFeePerGas": "0x0",
  "size": "0x5",
  "transactions": [
    {}
  ],
  "uncles": [
    "0x37690cfec6c1bf4c3b9288c7a5d783e98731e90b0a4c177c2a374c7a9427355e"
  ]
}
```

### EthGetBlockTransactionCountByHash
EthGetBlockTransactionCountByHash returns the number of messages in the TipSet


Perms: read

Inputs:
```json
[
  "0x37690cfec6c1bf4c3b9288c7a5d783e98731e90b0a4c177c2a374c7a9427355e"
]
```

Response: `"0x5"`

### EthGetBlockTransactionCountByNumber
EthGetBlockTransactionCountByNumber returns the number of messages in the TipSet


Perms: read

Inputs:
```json
[
  "0x5"
]
```

Response: `"0x5"`

### EthGetCode


Perms: read

Inputs:
```json
[
  "0x5cbeecf99d3fdb3f25e309cc264f240bb0664031",
  "string value"
]
```

Response: `"0x07"`

### EthGetFilterChanges
Polling method for a filter, returns event logs which occurred since last poll.
(requires write perm since timestamp of last filter execution will be written)


Perms: write

Inputs:
```json
[
  "0x37690cfec6c1bf4c3b9288c7a5d783e98731e90b0a4c177c2a374c7a9427355e"
]
```

Response:
```json
[
  {}
]
```

### EthGetFilterLogs
Returns event logs matching filter with given id.
(requires write perm since timestamp of last filter execution will be written)


Perms: write

Inputs:
```json
[
  "0x37690cfec6c1bf4c3b9288c7a5d783e98731e90b0a4c177c2a374c7a9427355e"
]
```

Response:
```json
[
  {}
]
```

### EthGetLogs
Returns event logs matching given filter spec.


Perms: read

Inputs:
```json
[
  {
    "fromBlock": "2301220",
    "address": [
      "0x5cbeecf99d3fdb3f25e309cc264f240bb0664031"
    ],
    "topics": null
  }
]
```

Response:
```json
[
  {}
]
```

### EthGetMessageCidByTransactionHash


Perms: read

Inputs:
```json
[
  "0x37690cfec6c1bf4c3b9288c7a5d783e98731e90b0a4c177c2a374c7a9427355e"
]
```

Response:
```json
{
  "/": "bafy2bzacea3wsdh6y3a36tb3skempjoxqpuyompjbmfeyf34fi3uy6uue42v4"
}
```

### EthGetStorageAt


Perms: read

Inputs:
```json
[
  "0x5cbeecf99d3fdb3f25e309cc264f240bb0664031",
  "0x07",
  "string value"
]
```

Response: `"0x07"`

### EthGetTransactionByBlockHashAndIndex


Perms: read

Inputs:
```json
[
  "0x37690cfec6c1bf4c3b9288c7a5d783e98731e90b0a4c177c2a374c7a9427355e",
  "0x5"
]
```

Response:
```json
{
  "chainId": "0x5",
  "nonce": "0x5",
  "hash": "0x37690cfec6c1bf4c3b9288c7a5d783e98731e90b0a4c177c2a374c7a9427355e",
  "blockHash": "0x37690cfec6c1bf4c3b9288c7a5d783e98731e90b0a4c177c2a374c7a9427355e",
  "blockNumber": "0x5",
  "transactionIndex": "0x5",
  "from": "0x5cbeecf99d3fdb3f25e309cc264f240bb0664031",
  "to": "0x5cbeecf99d3fdb3f25e309cc264f240bb0664031",
  "value": "0x0",
  "type": "0x5",
  "input": "0x07",
  "gas": "0x5",
  "maxFeePerGas": "0x0",
  "maxPriorityFeePerGas": "0x0",
  "accessList": [
    "0x37690cfec6c1bf4c3b9288c7a5d783e98731e90b0a4c177c2a374c7a9427355e"
  ],
  "yParity": "0x0",
  "r": "0x0",
  "s": "0x0"
}
```

### EthGetTransactionByBlockNumberAndIndex


Perms: read

Inputs:
```json
[
  "0x5",
  "0x5"
]
```

Response:
```json
{
  "chainId": "0x5",
  "nonce": "0x5",
  "hash": "0x37690cfec6c1bf4c3b9288c7a5d783e98731e90b0a4c177c2a374c7a9427355e",
  "blockHash": "0x37690cfec6c1bf4c3b9288c7a5d783e98731e90b0a4c177c2a374c7a9427355e",
  "blockNumber": "0x5",
  "transactionIndex": "0x5",
  "from": "0x5cbeecf99d3fdb3f25e309cc264f240bb0664031",
  "to": "0x5cbeecf99d3fdb3f25e309cc264f240bb0664031",
  "value": "0x0",
  "type": "0x5",
  "input": "0x07",
  "gas": "0x5",
  "maxFeePerGas": "0x0",
  "maxPriorityFeePerGas": "0x0",
  "accessList": [
    "0x37690cfec6c1bf4c3b9288c7a5d783e98731e90b0a4c177c2a374c7a9427355e"
  ],
  "yParity": "0x0",
  "r": "0x0",
  "s": "0x0"
}
```

### EthGetTransactionByHash


Perms: read

Inputs:
```json
[
  "0x37690cfec6c1bf4c3b9288c7a5d783e98731e90b0a4c177c2a374c7a9427355e"
]
```

Response:
```json
{
  "chainId": "0x5",
  "nonce": "0x5",
  "hash": "0x37690cfec6c1bf4c3b9288c7a5d783e98731e90b0a4c177c2a374c7a9427355e",
  "blockHash": "0x37690cfec6c1bf4c3b9288c7a5d783e98731e90b0a4c177c2a374c7a9427355e",
  "blockNumber": "0x5",
  "transactionIndex": "0x5",
  "from": "0x5cbeecf99d3fdb3f25e309cc264f240bb0664031",
  "to": "0x5cbeecf99d3fdb3f25e309cc264f240bb0664031",
  "value": "0x0",
  "type": "0x5",
  "input": "0x07",
  "gas": "0x5",
  "maxFeePerGas": "0x0",
  "maxPriorityFeePerGas": "0x0",
  "accessList": [
    "0x37690cfec6c1bf4c3b9288c7a5d783e98731e90b0a4c177c2a374c7a9427355e"
  ],
  "yParity": "0x0",
  "r": "0x0",
  "s": "0x0"
}
```

### EthGetTransactionCount


Perms: read

Inputs:
```json
[
  "0x5cbeecf99d3fdb3f25e309cc264f240bb0664031",
  "string value"
]
```

Response: `"0x5"`

### EthGetTransactionHashByCid


Perms: read

Inputs:
```json
[
  {
    "/": "bafy2bzacea3wsdh6y3a36tb3skempjoxqpuyompjbmfeyf34fi3uy6uue42v4"
  }
]
```

Response: `"0x37690cfec6c1bf4c3b9288c7a5d783e98731e90b0a4c177c2a374c7a9427355e"`

### EthGetTransactionReceipt


Perms: read

Inputs:
```json
[
  "0x37690cfec6c1bf4c3b9288c7a5d783e98731e90b0a4c177c2a374c7a9427355e"
]
```

Response:
```json
{
  "transactionHash": "0x37690cfec6c1bf4c3b9288c7a5d783e98731e90b0a4c177c2a374c7a9427355e",
  "transactionIndex": "0x5",
  "blockHash": "0x37690cfec6c1bf4c3b9288c7a5d783e98731e90b0a4c177c2a374c7a9427355e",
  "blockNumber": "0x5",
  "from": "0x5cbeecf99d3fdb3f25e309cc264f240bb0664031",
  "to": "0x5cbeecf99d3fdb3f25e309cc264f240bb0664031",
  "root": "0x37690cfec6c1bf4c3b9288c7a5d783e98731e90b0a4c177c2a374c7a9427355e",
  "status": "0x5",
  "contractAddress": "0x5cbeecf99d3fdb3f25e309cc264f240bb0664031",
  "cumulativeGasUsed": "0x5",
  "gasUsed": "0x5",
  "effectiveGasPrice": "0x0",
  "logsBloom": "0x07",
  "logs": [
    {
      "address": "0x5cbeecf99d3fdb3f25e309cc264f240bb0664031",
      "data": "0x07",
      "topics": [
        "0x37690cfec6c1bf4c3b9288c7a5d783e98731e90b0a4c177c2a374c7a9427355e"
      ],
      "removed": true,
      "logIndex": "0x5",
      "transactionIndex": "0x5",
      "transactionHash": "0x37690cfec6c1bf4c3b9288c7a5d783e98731e90b0a4c177c2a374c7a9427355e",
      "blockHash": "0x37690cfec6c1bf4c3b9288c7a5d783e98731e90b0a4c177c2a374c7a9427355e",
      "blockNumber": "0x5"
    }
  ],
  "type": "0x5"
}
```

### EthMaxPriorityFeePerGas


Perms: read

Inputs: `null`

Response: `"0x0"`

### EthNewBlockFilter
Installs a persistent filter to notify when a new block arrives.


Perms: write

Inputs: `null`

Response: `"0x37690cfec6c1bf4c3b9288c7a5d783e98731e90b0a4c177c2a374c7a9427355e"`

### EthNewFilter
Installs a persistent filter based on given filter spec.


Perms: write

Inputs:
```json
[
  {
    "fromBlock": "2301220",
    "address": [
      "0x5cbeecf99d3fdb3f25e309cc264f240bb0664031"
    ],
    "topics": null
  }
]
```

Response: `"0x37690cfec6c1bf4c3b9288c7a5d783e98731e90b0a4c177c2a374c7a9427355e"`

### EthNewPendingTransactionFilter
Installs a persistent filter to notify when new messages arrive in the message pool.


Perms: write

Inputs: `null`

Response: `"0x37690cfec6c1bf4c3b9288c7a5d783e98731e90b0a4c177c2a374c7a9427355e"`

### EthProtocolVersion


Perms: read

Inputs: `null`

Response: `"0x5"`

### EthSendRawTransaction


Perms: read

Inputs:
```json
[
  "0x07"
]
```

Response: `"0x37690cfec6c1bf4c3b9288c7a5d783e98731e90b0a4c177c2a374c7a9427355e"`

### EthSubscribe
Subscribe to different event types using websockets
eventTypes is one or more of:
 - newHeads: notify when new blocks arrive.
 - pendingTransactions: notify when new messages arrive in the message pool.
 - logs: notify new event logs that match a criteria
params contains additional parameters used with the log event type
The client will receive a stream of EthSubscriptionResponse values until EthUnsubscribe is called.


Perms: write

Inputs:
```json
[
  "Bw=="
]
```

Response: `"0x37690cfec6c1bf4c3b9288c7a5d783e98731e90b0a4c177c2a374c7a9427355e"`

### EthUninstallFilter
Uninstalls a filter with given id.


Perms: write

Inputs:
```json
[
  "0x37690cfec6c1bf4c3b9288c7a5d783e98731e90b0a4c177c2a374c7a9427355e"
]
```

Response: `true`

### EthUnsubscribe
Unsubscribe from a websocket subscription


Perms: write

Inputs:
```json
[
  "0x37690cfec6c1bf4c3b9288c7a5d783e98731e90b0a4c177c2a374c7a9427355e"
]
```

Response: `true`

## Gas


### GasEstimateFeeCap
GasEstimateFeeCap estimates gas fee cap


Perms: read

Inputs:
```json
[
  {
    "Version": 42,
    "To": "f01234",
    "From": "f01234",
    "Nonce": 42,
    "Value": "0",
    "GasLimit": 9,
    "GasFeeCap": "0",
    "GasPremium": "0",
    "Method": 1,
    "Params": "Ynl0ZSBhcnJheQ==",
    "CID": {
      "/": "bafy2bzacebbpdegvr3i4cosewthysg5xkxpqfn2wfcz6mv2hmoktwbdxkax4s"
    }
  },
  9,
  [
    {
      "/": "bafy2bzacea3wsdh6y3a36tb3skempjoxqpuyompjbmfeyf34fi3uy6uue42v4"
    },
    {
      "/": "bafy2bzacebp3shtrn43k7g3unredz7fxn4gj533d3o43tqn2p2ipxxhrvchve"
    }
  ]
]
```

Response: `"0"`

### GasEstimateGasLimit
GasEstimateGasLimit estimates gas used by the message and returns it.
It fails if message fails to execute.


Perms: read

Inputs:
```json
[
  {
    "Version": 42,
    "To": "f01234",
    "From": "f01234",
    "Nonce": 42,
    "Value": "0",
    "GasLimit": 9,
    "GasFeeCap": "0",
    "GasPremium": "0",
    "Method": 1,
    "Params": "Ynl0ZSBhcnJheQ==",
    "CID": {
      "/": "bafy2bzacebbpdegvr3i4cosewthysg5xkxpqfn2wfcz6mv2hmoktwbdxkax4s"
    }
  },
  [
    {
      "/": "bafy2bzacea3wsdh6y3a36tb3skempjoxqpuyompjbmfeyf34fi3uy6uue42v4"
    },
    {
      "/": "bafy2bzacebp3shtrn43k7g3unredz7fxn4gj533d3o43tqn2p2ipxxhrvchve"
    }
  ]
]
```

Response: `9`

### GasEstimateGasPremium
GasEstimateGasPremium estimates what gas price should be used for a
message to have high likelihood of inclusion in `nblocksincl` epochs.


Perms: read

Inputs:
```json
[
  42,
  "f01234",
  9,
  [
    {
      "/": "bafy2bzacea3wsdh6y3a36tb3skempjoxqpuyompjbmfeyf34fi3uy6uue42v4"
    },
    {
      "/": "bafy2bzacebp3shtrn43k7g3unredz7fxn4gj533d3o43tqn2p2ipxxhrvchve"
    }
  ]
]
```

Response: `"0"`

### GasEstimateMessageGas
GasEstimateMessageGas estimates gas values for unset message gas fields


Perms: read

Inputs:
```json
[
  {
    "Version": 42,
    "To": "f01234",
    "From": "f01234",
    "Nonce": 42,
    "Value": "0",
    "GasLimit": 9,
    "GasFeeCap": "0",
    "GasPremium": "0",
    "Method": 1,
    "Params": "Ynl0ZSBhcnJheQ==",
    "CID": {
      "/": "bafy2bzacebbpdegvr3i4cosewthysg5xkxpqfn2wfcz6mv2hmoktwbdxkax4s"
    }
  },
  {
    "MaxFee": "0",
    "MsgUuid": "07070707-0707-0707-0707-070707070707"
  },
  [
    {
      "/": "bafy2bzacea3wsdh6y3a36tb3skempjoxqpuyompjbmfeyf34fi3uy6uue42v4"
    },
    {
      "/": "bafy2bzacebp3shtrn43k7g3unredz7fxn4gj533d3o43tqn2p2ipxxhrvchve"
    }
  ]
]
```

Response:
```json
{
  "Version": 42,
  "To": "f01234",
  "From": "f01234",
  "Nonce": 42,
  "Value": "0",
  "GasLimit": 9,
  "GasFeeCap": "0",
  "GasPremium": "0",
  "Method": 1,
  "Params": "Ynl0ZSBhcnJheQ==",
  "CID": {
    "/": "bafy2bzacebbpdegvr3i4cosewthysg5xkxpqfn2wfcz6mv2hmoktwbdxkax4s"
  }
}
```

## I


### ID


Perms: read

Inputs: `null`

Response: `"12D3KooWGzxzKZYveHXtpG6AsrUJBcWxHBFS2HsEoGTxrMLvKXtf"`

<<<<<<< HEAD
### IPCCreateSubnetGenesis


Perms: read

Inputs:
```json
[
  {
    "Parent": "string value",
    "Actor": "f01234"
  }
]
```

Response: `"Ynl0ZSBhcnJheQ=="`

## Ipc


### IpcAddSubnetActor
=======
### IPCAddSubnetActor
>>>>>>> 21086ca7
IPCAddSubnetActor deploys a new subnet actor.


Perms: write

Inputs:
```json
[
  "f01234",
  {
    "Parent": {
      "Parent": "string value",
      "Actor": "f01234"
    },
    "Name": "string value",
    "IPCGatewayAddr": 42,
    "Consensus": 0,
    "MinValidatorStake": "0",
    "MinValidators": 42,
    "FinalityThreshold": 10101,
    "CheckPeriod": 10101,
    "Genesis": "Ynl0ZSBhcnJheQ=="
  }
]
```

Response: `"f01234"`

<<<<<<< HEAD
### IpcGetCheckpointTemplate
=======
### IPCGetCheckpointTemplate
>>>>>>> 21086ca7


Perms: read

Inputs:
```json
[
  "f01234",
  10101
]
```

Response:
```json
{
  "Data": {
    "Source": {
      "Parent": "string value",
      "Actor": "f01234"
    },
    "TipSet": "Ynl0ZSBhcnJheQ==",
    "Epoch": 10101,
    "PrevCheck": {
      "/": "bafy2bzacea3wsdh6y3a36tb3skempjoxqpuyompjbmfeyf34fi3uy6uue42v4"
    },
    "Children": [
      {
        "Source": {
          "Parent": "string value",
          "Actor": "f01234"
        },
        "Checks": {
          "/": "bafy2bzacea3wsdh6y3a36tb3skempjoxqpuyompjbmfeyf34fi3uy6uue42v4"
        }
      }
    ],
    "CrossMsgs": [
      {
        "From": {
          "Parent": "string value",
          "Actor": "f01234"
        },
        "To": {
          "Parent": "string value",
          "Actor": "f01234"
        },
        "MsgsCID": {
          "/": "bafy2bzacea3wsdh6y3a36tb3skempjoxqpuyompjbmfeyf34fi3uy6uue42v4"
        },
        "Nonce": 42,
        "Value": "0"
      }
    ]
  },
  "Sig": "Ynl0ZSBhcnJheQ=="
}
```

<<<<<<< HEAD
### IpcGetPrevCheckpointForChild
=======
### IPCGetPrevCheckpointForChild
>>>>>>> 21086ca7


Perms: read

Inputs:
```json
[
  "f01234",
  {
    "Parent": "string value",
    "Actor": "f01234"
  }
]
```

Response:
```json
{
  "/": "bafy2bzacea3wsdh6y3a36tb3skempjoxqpuyompjbmfeyf34fi3uy6uue42v4"
}
```

<<<<<<< HEAD
### IpcReadGatewayState
=======
### IPCReadGatewayState
>>>>>>> 21086ca7


Perms: read

Inputs:
```json
[
  "f01234",
  [
    {
      "/": "bafy2bzacea3wsdh6y3a36tb3skempjoxqpuyompjbmfeyf34fi3uy6uue42v4"
    },
    {
      "/": "bafy2bzacebp3shtrn43k7g3unredz7fxn4gj533d3o43tqn2p2ipxxhrvchve"
    }
  ]
]
```

Response:
```json
{
  "NetworkName": {
    "Parent": "string value",
    "Actor": "f01234"
  },
  "TotalSubnets": 42,
  "MinStake": "0",
  "Subnets": {
    "/": "bafy2bzacea3wsdh6y3a36tb3skempjoxqpuyompjbmfeyf34fi3uy6uue42v4"
  },
  "CheckPeriod": 10101,
  "Checkpoints": {
    "/": "bafy2bzacea3wsdh6y3a36tb3skempjoxqpuyompjbmfeyf34fi3uy6uue42v4"
  },
  "CheckMsgRegistry": {
    "/": "bafy2bzacea3wsdh6y3a36tb3skempjoxqpuyompjbmfeyf34fi3uy6uue42v4"
  },
  "Postbox": {
    "/": "bafy2bzacea3wsdh6y3a36tb3skempjoxqpuyompjbmfeyf34fi3uy6uue42v4"
  },
  "Nonce": 42,
  "BottomupNonce": 42,
  "BottomupMsgMeta": {
    "/": "bafy2bzacea3wsdh6y3a36tb3skempjoxqpuyompjbmfeyf34fi3uy6uue42v4"
  },
  "AppliedBottomupNonce": 42,
  "AppliedTopdownNonce": 42
}
```

### IPCReadSubnetActorState


Perms: read

Inputs:
```json
[
  "f01234",
  [
    {
      "/": "bafy2bzacea3wsdh6y3a36tb3skempjoxqpuyompjbmfeyf34fi3uy6uue42v4"
    },
    {
      "/": "bafy2bzacebp3shtrn43k7g3unredz7fxn4gj533d3o43tqn2p2ipxxhrvchve"
    }
  ]
]
```

Response:
```json
{
  "Name": "string value",
  "ParentID": {
    "Parent": "string value",
    "Actor": "f01234"
  },
  "IPCGatewayAddr": "f01234",
  "Consensus": 0,
  "MinValidatorStake": "0",
  "TotalStake": "0",
  "Stake": {
    "/": "bafy2bzacea3wsdh6y3a36tb3skempjoxqpuyompjbmfeyf34fi3uy6uue42v4"
  },
  "Status": 0,
  "Genesis": "Ynl0ZSBhcnJheQ==",
  "FinalityThreshold": 10101,
  "CheckPeriod": 10101,
  "Checkpoints": {
    "/": "bafy2bzacea3wsdh6y3a36tb3skempjoxqpuyompjbmfeyf34fi3uy6uue42v4"
  },
  "WindowChecks": {
    "/": "bafy2bzacea3wsdh6y3a36tb3skempjoxqpuyompjbmfeyf34fi3uy6uue42v4"
  },
  "ValidatorSet": [
    {
      "Addr": "f01234",
      "NetAddr": "string value"
    }
  ],
  "MinValidators": 42
}
```

## Log


### LogAlerts


Perms: admin

Inputs: `null`

Response:
```json
[
  {
    "Type": {
      "System": "string value",
      "Subsystem": "string value"
    },
    "Active": true,
    "LastActive": {
      "Type": "string value",
      "Message": "json raw message",
      "Time": "0001-01-01T00:00:00Z"
    },
    "LastResolved": {
      "Type": "string value",
      "Message": "json raw message",
      "Time": "0001-01-01T00:00:00Z"
    }
  }
]
```

### LogList


Perms: write

Inputs: `null`

Response:
```json
[
  "string value"
]
```

### LogSetLevel


Perms: write

Inputs:
```json
[
  "string value",
  "string value"
]
```

Response: `{}`

## Market


### MarketAddBalance
MarketAddBalance adds funds to the market actor


Perms: sign

Inputs:
```json
[
  "f01234",
  "f01234",
  "0"
]
```

Response:
```json
{
  "/": "bafy2bzacea3wsdh6y3a36tb3skempjoxqpuyompjbmfeyf34fi3uy6uue42v4"
}
```

### MarketGetReserved
MarketGetReserved gets the amount of funds that are currently reserved for the address


Perms: sign

Inputs:
```json
[
  "f01234"
]
```

Response: `"0"`

### MarketReleaseFunds
MarketReleaseFunds releases funds reserved by MarketReserveFunds


Perms: sign

Inputs:
```json
[
  "f01234",
  "0"
]
```

Response: `{}`

### MarketReserveFunds
MarketReserveFunds reserves funds for a deal


Perms: sign

Inputs:
```json
[
  "f01234",
  "f01234",
  "0"
]
```

Response:
```json
{
  "/": "bafy2bzacea3wsdh6y3a36tb3skempjoxqpuyompjbmfeyf34fi3uy6uue42v4"
}
```

### MarketWithdraw
MarketWithdraw withdraws unlocked funds from the market actor


Perms: sign

Inputs:
```json
[
  "f01234",
  "f01234",
  "0"
]
```

Response:
```json
{
  "/": "bafy2bzacea3wsdh6y3a36tb3skempjoxqpuyompjbmfeyf34fi3uy6uue42v4"
}
```

## Miner


### MinerCreateBlock


Perms: write

Inputs:
```json
[
  {
    "Miner": "f01234",
    "Parents": [
      {
        "/": "bafy2bzacea3wsdh6y3a36tb3skempjoxqpuyompjbmfeyf34fi3uy6uue42v4"
      },
      {
        "/": "bafy2bzacebp3shtrn43k7g3unredz7fxn4gj533d3o43tqn2p2ipxxhrvchve"
      }
    ],
    "Ticket": {
      "VRFProof": "Ynl0ZSBhcnJheQ=="
    },
    "Eproof": {
      "WinCount": 9,
      "VRFProof": "Ynl0ZSBhcnJheQ=="
    },
    "BeaconValues": [
      {
        "Round": 42,
        "Data": "Ynl0ZSBhcnJheQ=="
      }
    ],
    "Messages": [
      {
        "Message": {
          "Version": 42,
          "To": "f01234",
          "From": "f01234",
          "Nonce": 42,
          "Value": "0",
          "GasLimit": 9,
          "GasFeeCap": "0",
          "GasPremium": "0",
          "Method": 1,
          "Params": "Ynl0ZSBhcnJheQ==",
          "CID": {
            "/": "bafy2bzacebbpdegvr3i4cosewthysg5xkxpqfn2wfcz6mv2hmoktwbdxkax4s"
          }
        },
        "Signature": {
          "Type": 2,
          "Data": "Ynl0ZSBhcnJheQ=="
        },
        "CID": {
          "/": "bafy2bzacebbpdegvr3i4cosewthysg5xkxpqfn2wfcz6mv2hmoktwbdxkax4s"
        }
      }
    ],
    "Epoch": 10101,
    "Timestamp": 42,
    "WinningPoStProof": [
      {
        "PoStProof": 8,
        "ProofBytes": "Ynl0ZSBhcnJheQ=="
      }
    ]
  }
]
```

Response:
```json
{
  "Header": {
    "Miner": "f01234",
    "Ticket": {
      "VRFProof": "Ynl0ZSBhcnJheQ=="
    },
    "ElectionProof": {
      "WinCount": 9,
      "VRFProof": "Ynl0ZSBhcnJheQ=="
    },
    "BeaconEntries": [
      {
        "Round": 42,
        "Data": "Ynl0ZSBhcnJheQ=="
      }
    ],
    "WinPoStProof": [
      {
        "PoStProof": 8,
        "ProofBytes": "Ynl0ZSBhcnJheQ=="
      }
    ],
    "Parents": [
      {
        "/": "bafy2bzacea3wsdh6y3a36tb3skempjoxqpuyompjbmfeyf34fi3uy6uue42v4"
      }
    ],
    "ParentWeight": "0",
    "Height": 10101,
    "ParentStateRoot": {
      "/": "bafy2bzacea3wsdh6y3a36tb3skempjoxqpuyompjbmfeyf34fi3uy6uue42v4"
    },
    "ParentMessageReceipts": {
      "/": "bafy2bzacea3wsdh6y3a36tb3skempjoxqpuyompjbmfeyf34fi3uy6uue42v4"
    },
    "Messages": {
      "/": "bafy2bzacea3wsdh6y3a36tb3skempjoxqpuyompjbmfeyf34fi3uy6uue42v4"
    },
    "BLSAggregate": {
      "Type": 2,
      "Data": "Ynl0ZSBhcnJheQ=="
    },
    "Timestamp": 42,
    "BlockSig": {
      "Type": 2,
      "Data": "Ynl0ZSBhcnJheQ=="
    },
    "ForkSignaling": 42,
    "ParentBaseFee": "0"
  },
  "BlsMessages": [
    {
      "/": "bafy2bzacea3wsdh6y3a36tb3skempjoxqpuyompjbmfeyf34fi3uy6uue42v4"
    }
  ],
  "SecpkMessages": [
    {
      "/": "bafy2bzacea3wsdh6y3a36tb3skempjoxqpuyompjbmfeyf34fi3uy6uue42v4"
    }
  ]
}
```

### MinerGetBaseInfo
There are not yet any comments for this method.

Perms: read

Inputs:
```json
[
  "f01234",
  10101,
  [
    {
      "/": "bafy2bzacea3wsdh6y3a36tb3skempjoxqpuyompjbmfeyf34fi3uy6uue42v4"
    },
    {
      "/": "bafy2bzacebp3shtrn43k7g3unredz7fxn4gj533d3o43tqn2p2ipxxhrvchve"
    }
  ]
]
```

Response:
```json
{
  "MinerPower": "0",
  "NetworkPower": "0",
  "Sectors": [
    {
      "SealProof": 8,
      "SectorNumber": 9,
      "SectorKey": {
        "/": "bafy2bzacea3wsdh6y3a36tb3skempjoxqpuyompjbmfeyf34fi3uy6uue42v4"
      },
      "SealedCID": {
        "/": "bafy2bzacea3wsdh6y3a36tb3skempjoxqpuyompjbmfeyf34fi3uy6uue42v4"
      }
    }
  ],
  "WorkerKey": "f01234",
  "SectorSize": 34359738368,
  "PrevBeaconEntry": {
    "Round": 42,
    "Data": "Ynl0ZSBhcnJheQ=="
  },
  "BeaconEntries": [
    {
      "Round": 42,
      "Data": "Ynl0ZSBhcnJheQ=="
    }
  ],
  "EligibleForMining": true
}
```

## Mpool
The Mpool methods are for interacting with the message pool. The message pool
manages all incoming and outgoing 'messages' going over the network.


### MpoolBatchPush
MpoolBatchPush batch pushes a signed message to mempool.


Perms: write

Inputs:
```json
[
  [
    {
      "Message": {
        "Version": 42,
        "To": "f01234",
        "From": "f01234",
        "Nonce": 42,
        "Value": "0",
        "GasLimit": 9,
        "GasFeeCap": "0",
        "GasPremium": "0",
        "Method": 1,
        "Params": "Ynl0ZSBhcnJheQ==",
        "CID": {
          "/": "bafy2bzacebbpdegvr3i4cosewthysg5xkxpqfn2wfcz6mv2hmoktwbdxkax4s"
        }
      },
      "Signature": {
        "Type": 2,
        "Data": "Ynl0ZSBhcnJheQ=="
      },
      "CID": {
        "/": "bafy2bzacebbpdegvr3i4cosewthysg5xkxpqfn2wfcz6mv2hmoktwbdxkax4s"
      }
    }
  ]
]
```

Response:
```json
[
  {
    "/": "bafy2bzacea3wsdh6y3a36tb3skempjoxqpuyompjbmfeyf34fi3uy6uue42v4"
  }
]
```

### MpoolBatchPushMessage
MpoolBatchPushMessage batch pushes a unsigned message to mempool.


Perms: sign

Inputs:
```json
[
  [
    {
      "Version": 42,
      "To": "f01234",
      "From": "f01234",
      "Nonce": 42,
      "Value": "0",
      "GasLimit": 9,
      "GasFeeCap": "0",
      "GasPremium": "0",
      "Method": 1,
      "Params": "Ynl0ZSBhcnJheQ==",
      "CID": {
        "/": "bafy2bzacebbpdegvr3i4cosewthysg5xkxpqfn2wfcz6mv2hmoktwbdxkax4s"
      }
    }
  ],
  {
    "MaxFee": "0",
    "MsgUuid": "07070707-0707-0707-0707-070707070707"
  }
]
```

Response:
```json
[
  {
    "Message": {
      "Version": 42,
      "To": "f01234",
      "From": "f01234",
      "Nonce": 42,
      "Value": "0",
      "GasLimit": 9,
      "GasFeeCap": "0",
      "GasPremium": "0",
      "Method": 1,
      "Params": "Ynl0ZSBhcnJheQ==",
      "CID": {
        "/": "bafy2bzacebbpdegvr3i4cosewthysg5xkxpqfn2wfcz6mv2hmoktwbdxkax4s"
      }
    },
    "Signature": {
      "Type": 2,
      "Data": "Ynl0ZSBhcnJheQ=="
    },
    "CID": {
      "/": "bafy2bzacebbpdegvr3i4cosewthysg5xkxpqfn2wfcz6mv2hmoktwbdxkax4s"
    }
  }
]
```

### MpoolBatchPushUntrusted
MpoolBatchPushUntrusted batch pushes a signed message to mempool from untrusted sources.


Perms: write

Inputs:
```json
[
  [
    {
      "Message": {
        "Version": 42,
        "To": "f01234",
        "From": "f01234",
        "Nonce": 42,
        "Value": "0",
        "GasLimit": 9,
        "GasFeeCap": "0",
        "GasPremium": "0",
        "Method": 1,
        "Params": "Ynl0ZSBhcnJheQ==",
        "CID": {
          "/": "bafy2bzacebbpdegvr3i4cosewthysg5xkxpqfn2wfcz6mv2hmoktwbdxkax4s"
        }
      },
      "Signature": {
        "Type": 2,
        "Data": "Ynl0ZSBhcnJheQ=="
      },
      "CID": {
        "/": "bafy2bzacebbpdegvr3i4cosewthysg5xkxpqfn2wfcz6mv2hmoktwbdxkax4s"
      }
    }
  ]
]
```

Response:
```json
[
  {
    "/": "bafy2bzacea3wsdh6y3a36tb3skempjoxqpuyompjbmfeyf34fi3uy6uue42v4"
  }
]
```

### MpoolCheckMessages
MpoolCheckMessages performs logical checks on a batch of messages


Perms: read

Inputs:
```json
[
  [
    {
      "Message": {
        "Version": 42,
        "To": "f01234",
        "From": "f01234",
        "Nonce": 42,
        "Value": "0",
        "GasLimit": 9,
        "GasFeeCap": "0",
        "GasPremium": "0",
        "Method": 1,
        "Params": "Ynl0ZSBhcnJheQ==",
        "CID": {
          "/": "bafy2bzacebbpdegvr3i4cosewthysg5xkxpqfn2wfcz6mv2hmoktwbdxkax4s"
        }
      },
      "ValidNonce": true
    }
  ]
]
```

Response:
```json
[
  [
    {
      "Cid": {
        "/": "bafy2bzacea3wsdh6y3a36tb3skempjoxqpuyompjbmfeyf34fi3uy6uue42v4"
      },
      "Code": 0,
      "OK": true,
      "Err": "string value",
      "Hint": {
        "abc": 123
      }
    }
  ]
]
```

### MpoolCheckPendingMessages
MpoolCheckPendingMessages performs logical checks for all pending messages from a given address


Perms: read

Inputs:
```json
[
  "f01234"
]
```

Response:
```json
[
  [
    {
      "Cid": {
        "/": "bafy2bzacea3wsdh6y3a36tb3skempjoxqpuyompjbmfeyf34fi3uy6uue42v4"
      },
      "Code": 0,
      "OK": true,
      "Err": "string value",
      "Hint": {
        "abc": 123
      }
    }
  ]
]
```

### MpoolCheckReplaceMessages
MpoolCheckReplaceMessages performs logical checks on pending messages with replacement


Perms: read

Inputs:
```json
[
  [
    {
      "Version": 42,
      "To": "f01234",
      "From": "f01234",
      "Nonce": 42,
      "Value": "0",
      "GasLimit": 9,
      "GasFeeCap": "0",
      "GasPremium": "0",
      "Method": 1,
      "Params": "Ynl0ZSBhcnJheQ==",
      "CID": {
        "/": "bafy2bzacebbpdegvr3i4cosewthysg5xkxpqfn2wfcz6mv2hmoktwbdxkax4s"
      }
    }
  ]
]
```

Response:
```json
[
  [
    {
      "Cid": {
        "/": "bafy2bzacea3wsdh6y3a36tb3skempjoxqpuyompjbmfeyf34fi3uy6uue42v4"
      },
      "Code": 0,
      "OK": true,
      "Err": "string value",
      "Hint": {
        "abc": 123
      }
    }
  ]
]
```

### MpoolClear
MpoolClear clears pending messages from the mpool


Perms: write

Inputs:
```json
[
  true
]
```

Response: `{}`

### MpoolGetConfig
MpoolGetConfig returns (a copy of) the current mpool config


Perms: read

Inputs: `null`

Response:
```json
{
  "PriorityAddrs": [
    "f01234"
  ],
  "SizeLimitHigh": 123,
  "SizeLimitLow": 123,
  "ReplaceByFeeRatio": 12.3,
  "PruneCooldown": 60000000000,
  "GasLimitOverestimation": 12.3
}
```

### MpoolGetNonce
MpoolGetNonce gets next nonce for the specified sender.
Note that this method may not be atomic. Use MpoolPushMessage instead.


Perms: read

Inputs:
```json
[
  "f01234"
]
```

Response: `42`

### MpoolPending
MpoolPending returns pending mempool messages.


Perms: read

Inputs:
```json
[
  [
    {
      "/": "bafy2bzacea3wsdh6y3a36tb3skempjoxqpuyompjbmfeyf34fi3uy6uue42v4"
    },
    {
      "/": "bafy2bzacebp3shtrn43k7g3unredz7fxn4gj533d3o43tqn2p2ipxxhrvchve"
    }
  ]
]
```

Response:
```json
[
  {
    "Message": {
      "Version": 42,
      "To": "f01234",
      "From": "f01234",
      "Nonce": 42,
      "Value": "0",
      "GasLimit": 9,
      "GasFeeCap": "0",
      "GasPremium": "0",
      "Method": 1,
      "Params": "Ynl0ZSBhcnJheQ==",
      "CID": {
        "/": "bafy2bzacebbpdegvr3i4cosewthysg5xkxpqfn2wfcz6mv2hmoktwbdxkax4s"
      }
    },
    "Signature": {
      "Type": 2,
      "Data": "Ynl0ZSBhcnJheQ=="
    },
    "CID": {
      "/": "bafy2bzacebbpdegvr3i4cosewthysg5xkxpqfn2wfcz6mv2hmoktwbdxkax4s"
    }
  }
]
```

### MpoolPush
MpoolPush pushes a signed message to mempool.


Perms: write

Inputs:
```json
[
  {
    "Message": {
      "Version": 42,
      "To": "f01234",
      "From": "f01234",
      "Nonce": 42,
      "Value": "0",
      "GasLimit": 9,
      "GasFeeCap": "0",
      "GasPremium": "0",
      "Method": 1,
      "Params": "Ynl0ZSBhcnJheQ==",
      "CID": {
        "/": "bafy2bzacebbpdegvr3i4cosewthysg5xkxpqfn2wfcz6mv2hmoktwbdxkax4s"
      }
    },
    "Signature": {
      "Type": 2,
      "Data": "Ynl0ZSBhcnJheQ=="
    },
    "CID": {
      "/": "bafy2bzacebbpdegvr3i4cosewthysg5xkxpqfn2wfcz6mv2hmoktwbdxkax4s"
    }
  }
]
```

Response:
```json
{
  "/": "bafy2bzacea3wsdh6y3a36tb3skempjoxqpuyompjbmfeyf34fi3uy6uue42v4"
}
```

### MpoolPushMessage
MpoolPushMessage atomically assigns a nonce, signs, and pushes a message
to mempool.
maxFee is only used when GasFeeCap/GasPremium fields aren't specified

When maxFee is set to 0, MpoolPushMessage will guess appropriate fee
based on current chain conditions


Perms: sign

Inputs:
```json
[
  {
    "Version": 42,
    "To": "f01234",
    "From": "f01234",
    "Nonce": 42,
    "Value": "0",
    "GasLimit": 9,
    "GasFeeCap": "0",
    "GasPremium": "0",
    "Method": 1,
    "Params": "Ynl0ZSBhcnJheQ==",
    "CID": {
      "/": "bafy2bzacebbpdegvr3i4cosewthysg5xkxpqfn2wfcz6mv2hmoktwbdxkax4s"
    }
  },
  {
    "MaxFee": "0",
    "MsgUuid": "07070707-0707-0707-0707-070707070707"
  }
]
```

Response:
```json
{
  "Message": {
    "Version": 42,
    "To": "f01234",
    "From": "f01234",
    "Nonce": 42,
    "Value": "0",
    "GasLimit": 9,
    "GasFeeCap": "0",
    "GasPremium": "0",
    "Method": 1,
    "Params": "Ynl0ZSBhcnJheQ==",
    "CID": {
      "/": "bafy2bzacebbpdegvr3i4cosewthysg5xkxpqfn2wfcz6mv2hmoktwbdxkax4s"
    }
  },
  "Signature": {
    "Type": 2,
    "Data": "Ynl0ZSBhcnJheQ=="
  },
  "CID": {
    "/": "bafy2bzacebbpdegvr3i4cosewthysg5xkxpqfn2wfcz6mv2hmoktwbdxkax4s"
  }
}
```

### MpoolPushUntrusted
MpoolPushUntrusted pushes a signed message to mempool from untrusted sources.


Perms: write

Inputs:
```json
[
  {
    "Message": {
      "Version": 42,
      "To": "f01234",
      "From": "f01234",
      "Nonce": 42,
      "Value": "0",
      "GasLimit": 9,
      "GasFeeCap": "0",
      "GasPremium": "0",
      "Method": 1,
      "Params": "Ynl0ZSBhcnJheQ==",
      "CID": {
        "/": "bafy2bzacebbpdegvr3i4cosewthysg5xkxpqfn2wfcz6mv2hmoktwbdxkax4s"
      }
    },
    "Signature": {
      "Type": 2,
      "Data": "Ynl0ZSBhcnJheQ=="
    },
    "CID": {
      "/": "bafy2bzacebbpdegvr3i4cosewthysg5xkxpqfn2wfcz6mv2hmoktwbdxkax4s"
    }
  }
]
```

Response:
```json
{
  "/": "bafy2bzacea3wsdh6y3a36tb3skempjoxqpuyompjbmfeyf34fi3uy6uue42v4"
}
```

### MpoolSelect
MpoolSelect returns a list of pending messages for inclusion in the next block


Perms: read

Inputs:
```json
[
  [
    {
      "/": "bafy2bzacea3wsdh6y3a36tb3skempjoxqpuyompjbmfeyf34fi3uy6uue42v4"
    },
    {
      "/": "bafy2bzacebp3shtrn43k7g3unredz7fxn4gj533d3o43tqn2p2ipxxhrvchve"
    }
  ],
  12.3
]
```

Response:
```json
[
  {
    "Message": {
      "Version": 42,
      "To": "f01234",
      "From": "f01234",
      "Nonce": 42,
      "Value": "0",
      "GasLimit": 9,
      "GasFeeCap": "0",
      "GasPremium": "0",
      "Method": 1,
      "Params": "Ynl0ZSBhcnJheQ==",
      "CID": {
        "/": "bafy2bzacebbpdegvr3i4cosewthysg5xkxpqfn2wfcz6mv2hmoktwbdxkax4s"
      }
    },
    "Signature": {
      "Type": 2,
      "Data": "Ynl0ZSBhcnJheQ=="
    },
    "CID": {
      "/": "bafy2bzacebbpdegvr3i4cosewthysg5xkxpqfn2wfcz6mv2hmoktwbdxkax4s"
    }
  }
]
```

### MpoolSetConfig
MpoolSetConfig sets the mpool config to (a copy of) the supplied config


Perms: admin

Inputs:
```json
[
  {
    "PriorityAddrs": [
      "f01234"
    ],
    "SizeLimitHigh": 123,
    "SizeLimitLow": 123,
    "ReplaceByFeeRatio": 12.3,
    "PruneCooldown": 60000000000,
    "GasLimitOverestimation": 12.3
  }
]
```

Response: `{}`

### MpoolSub


Perms: read

Inputs: `null`

Response:
```json
{
  "Type": 0,
  "Message": {
    "Message": {
      "Version": 42,
      "To": "f01234",
      "From": "f01234",
      "Nonce": 42,
      "Value": "0",
      "GasLimit": 9,
      "GasFeeCap": "0",
      "GasPremium": "0",
      "Method": 1,
      "Params": "Ynl0ZSBhcnJheQ==",
      "CID": {
        "/": "bafy2bzacebbpdegvr3i4cosewthysg5xkxpqfn2wfcz6mv2hmoktwbdxkax4s"
      }
    },
    "Signature": {
      "Type": 2,
      "Data": "Ynl0ZSBhcnJheQ=="
    },
    "CID": {
      "/": "bafy2bzacebbpdegvr3i4cosewthysg5xkxpqfn2wfcz6mv2hmoktwbdxkax4s"
    }
  }
}
```

## Msig
The Msig methods are used to interact with multisig wallets on the
filecoin network


### MsigAddApprove
MsigAddApprove approves a previously proposed AddSigner message
It takes the following params: <multisig address>, <sender address of the approve msg>, <proposed message ID>,
<proposer address>, <new signer>, <whether the number of required signers should be increased>


Perms: sign

Inputs:
```json
[
  "f01234",
  "f01234",
  42,
  "f01234",
  "f01234",
  true
]
```

Response:
```json
{
  "Message": {
    "Version": 42,
    "To": "f01234",
    "From": "f01234",
    "Nonce": 42,
    "Value": "0",
    "GasLimit": 9,
    "GasFeeCap": "0",
    "GasPremium": "0",
    "Method": 1,
    "Params": "Ynl0ZSBhcnJheQ==",
    "CID": {
      "/": "bafy2bzacebbpdegvr3i4cosewthysg5xkxpqfn2wfcz6mv2hmoktwbdxkax4s"
    }
  },
  "ValidNonce": true
}
```

### MsigAddCancel
MsigAddCancel cancels a previously proposed AddSigner message
It takes the following params: <multisig address>, <sender address of the cancel msg>, <proposed message ID>,
<new signer>, <whether the number of required signers should be increased>


Perms: sign

Inputs:
```json
[
  "f01234",
  "f01234",
  42,
  "f01234",
  true
]
```

Response:
```json
{
  "Message": {
    "Version": 42,
    "To": "f01234",
    "From": "f01234",
    "Nonce": 42,
    "Value": "0",
    "GasLimit": 9,
    "GasFeeCap": "0",
    "GasPremium": "0",
    "Method": 1,
    "Params": "Ynl0ZSBhcnJheQ==",
    "CID": {
      "/": "bafy2bzacebbpdegvr3i4cosewthysg5xkxpqfn2wfcz6mv2hmoktwbdxkax4s"
    }
  },
  "ValidNonce": true
}
```

### MsigAddPropose
MsigAddPropose proposes adding a signer in the multisig
It takes the following params: <multisig address>, <sender address of the propose msg>,
<new signer>, <whether the number of required signers should be increased>


Perms: sign

Inputs:
```json
[
  "f01234",
  "f01234",
  "f01234",
  true
]
```

Response:
```json
{
  "Message": {
    "Version": 42,
    "To": "f01234",
    "From": "f01234",
    "Nonce": 42,
    "Value": "0",
    "GasLimit": 9,
    "GasFeeCap": "0",
    "GasPremium": "0",
    "Method": 1,
    "Params": "Ynl0ZSBhcnJheQ==",
    "CID": {
      "/": "bafy2bzacebbpdegvr3i4cosewthysg5xkxpqfn2wfcz6mv2hmoktwbdxkax4s"
    }
  },
  "ValidNonce": true
}
```

### MsigApprove
MsigApprove approves a previously-proposed multisig message by transaction ID
It takes the following params: <multisig address>, <proposed transaction ID> <signer address>


Perms: sign

Inputs:
```json
[
  "f01234",
  42,
  "f01234"
]
```

Response:
```json
{
  "Message": {
    "Version": 42,
    "To": "f01234",
    "From": "f01234",
    "Nonce": 42,
    "Value": "0",
    "GasLimit": 9,
    "GasFeeCap": "0",
    "GasPremium": "0",
    "Method": 1,
    "Params": "Ynl0ZSBhcnJheQ==",
    "CID": {
      "/": "bafy2bzacebbpdegvr3i4cosewthysg5xkxpqfn2wfcz6mv2hmoktwbdxkax4s"
    }
  },
  "ValidNonce": true
}
```

### MsigApproveTxnHash
MsigApproveTxnHash approves a previously-proposed multisig message, specified
using both transaction ID and a hash of the parameters used in the
proposal. This method of approval can be used to ensure you only approve
exactly the transaction you think you are.
It takes the following params: <multisig address>, <proposed message ID>, <proposer address>, <recipient address>, <value to transfer>,
<sender address of the approve msg>, <method to call in the proposed message>, <params to include in the proposed message>


Perms: sign

Inputs:
```json
[
  "f01234",
  42,
  "f01234",
  "f01234",
  "0",
  "f01234",
  42,
  "Ynl0ZSBhcnJheQ=="
]
```

Response:
```json
{
  "Message": {
    "Version": 42,
    "To": "f01234",
    "From": "f01234",
    "Nonce": 42,
    "Value": "0",
    "GasLimit": 9,
    "GasFeeCap": "0",
    "GasPremium": "0",
    "Method": 1,
    "Params": "Ynl0ZSBhcnJheQ==",
    "CID": {
      "/": "bafy2bzacebbpdegvr3i4cosewthysg5xkxpqfn2wfcz6mv2hmoktwbdxkax4s"
    }
  },
  "ValidNonce": true
}
```

### MsigCancel
MsigCancel cancels a previously-proposed multisig message
It takes the following params: <multisig address>, <proposed transaction ID> <signer address>


Perms: sign

Inputs:
```json
[
  "f01234",
  42,
  "f01234"
]
```

Response:
```json
{
  "Message": {
    "Version": 42,
    "To": "f01234",
    "From": "f01234",
    "Nonce": 42,
    "Value": "0",
    "GasLimit": 9,
    "GasFeeCap": "0",
    "GasPremium": "0",
    "Method": 1,
    "Params": "Ynl0ZSBhcnJheQ==",
    "CID": {
      "/": "bafy2bzacebbpdegvr3i4cosewthysg5xkxpqfn2wfcz6mv2hmoktwbdxkax4s"
    }
  },
  "ValidNonce": true
}
```

### MsigCancelTxnHash
MsigCancel cancels a previously-proposed multisig message
It takes the following params: <multisig address>, <proposed transaction ID>, <recipient address>, <value to transfer>,
<sender address of the cancel msg>, <method to call in the proposed message>, <params to include in the proposed message>


Perms: sign

Inputs:
```json
[
  "f01234",
  42,
  "f01234",
  "0",
  "f01234",
  42,
  "Ynl0ZSBhcnJheQ=="
]
```

Response:
```json
{
  "Message": {
    "Version": 42,
    "To": "f01234",
    "From": "f01234",
    "Nonce": 42,
    "Value": "0",
    "GasLimit": 9,
    "GasFeeCap": "0",
    "GasPremium": "0",
    "Method": 1,
    "Params": "Ynl0ZSBhcnJheQ==",
    "CID": {
      "/": "bafy2bzacebbpdegvr3i4cosewthysg5xkxpqfn2wfcz6mv2hmoktwbdxkax4s"
    }
  },
  "ValidNonce": true
}
```

### MsigCreate
MsigCreate creates a multisig wallet
It takes the following params: <required number of senders>, <approving addresses>, <unlock duration>
<initial balance>, <sender address of the create msg>, <gas price>


Perms: sign

Inputs:
```json
[
  42,
  [
    "f01234"
  ],
  10101,
  "0",
  "f01234",
  "0"
]
```

Response:
```json
{
  "Message": {
    "Version": 42,
    "To": "f01234",
    "From": "f01234",
    "Nonce": 42,
    "Value": "0",
    "GasLimit": 9,
    "GasFeeCap": "0",
    "GasPremium": "0",
    "Method": 1,
    "Params": "Ynl0ZSBhcnJheQ==",
    "CID": {
      "/": "bafy2bzacebbpdegvr3i4cosewthysg5xkxpqfn2wfcz6mv2hmoktwbdxkax4s"
    }
  },
  "ValidNonce": true
}
```

### MsigGetAvailableBalance
MsigGetAvailableBalance returns the portion of a multisig's balance that can be withdrawn or spent


Perms: read

Inputs:
```json
[
  "f01234",
  [
    {
      "/": "bafy2bzacea3wsdh6y3a36tb3skempjoxqpuyompjbmfeyf34fi3uy6uue42v4"
    },
    {
      "/": "bafy2bzacebp3shtrn43k7g3unredz7fxn4gj533d3o43tqn2p2ipxxhrvchve"
    }
  ]
]
```

Response: `"0"`

### MsigGetPending
MsigGetPending returns pending transactions for the given multisig
wallet. Once pending transactions are fully approved, they will no longer
appear here.


Perms: read

Inputs:
```json
[
  "f01234",
  [
    {
      "/": "bafy2bzacea3wsdh6y3a36tb3skempjoxqpuyompjbmfeyf34fi3uy6uue42v4"
    },
    {
      "/": "bafy2bzacebp3shtrn43k7g3unredz7fxn4gj533d3o43tqn2p2ipxxhrvchve"
    }
  ]
]
```

Response:
```json
[
  {
    "ID": 9,
    "To": "f01234",
    "Value": "0",
    "Method": 1,
    "Params": "Ynl0ZSBhcnJheQ==",
    "Approved": [
      "f01234"
    ]
  }
]
```

### MsigGetVested
MsigGetVested returns the amount of FIL that vested in a multisig in a certain period.
It takes the following params: <multisig address>, <start epoch>, <end epoch>


Perms: read

Inputs:
```json
[
  "f01234",
  [
    {
      "/": "bafy2bzacea3wsdh6y3a36tb3skempjoxqpuyompjbmfeyf34fi3uy6uue42v4"
    },
    {
      "/": "bafy2bzacebp3shtrn43k7g3unredz7fxn4gj533d3o43tqn2p2ipxxhrvchve"
    }
  ],
  [
    {
      "/": "bafy2bzacea3wsdh6y3a36tb3skempjoxqpuyompjbmfeyf34fi3uy6uue42v4"
    },
    {
      "/": "bafy2bzacebp3shtrn43k7g3unredz7fxn4gj533d3o43tqn2p2ipxxhrvchve"
    }
  ]
]
```

Response: `"0"`

### MsigGetVestingSchedule
MsigGetVestingSchedule returns the vesting details of a given multisig.


Perms: read

Inputs:
```json
[
  "f01234",
  [
    {
      "/": "bafy2bzacea3wsdh6y3a36tb3skempjoxqpuyompjbmfeyf34fi3uy6uue42v4"
    },
    {
      "/": "bafy2bzacebp3shtrn43k7g3unredz7fxn4gj533d3o43tqn2p2ipxxhrvchve"
    }
  ]
]
```

Response:
```json
{
  "InitialBalance": "0",
  "StartEpoch": 10101,
  "UnlockDuration": 10101
}
```

### MsigPropose
MsigPropose proposes a multisig message
It takes the following params: <multisig address>, <recipient address>, <value to transfer>,
<sender address of the propose msg>, <method to call in the proposed message>, <params to include in the proposed message>


Perms: sign

Inputs:
```json
[
  "f01234",
  "f01234",
  "0",
  "f01234",
  42,
  "Ynl0ZSBhcnJheQ=="
]
```

Response:
```json
{
  "Message": {
    "Version": 42,
    "To": "f01234",
    "From": "f01234",
    "Nonce": 42,
    "Value": "0",
    "GasLimit": 9,
    "GasFeeCap": "0",
    "GasPremium": "0",
    "Method": 1,
    "Params": "Ynl0ZSBhcnJheQ==",
    "CID": {
      "/": "bafy2bzacebbpdegvr3i4cosewthysg5xkxpqfn2wfcz6mv2hmoktwbdxkax4s"
    }
  },
  "ValidNonce": true
}
```

### MsigRemoveSigner
MsigRemoveSigner proposes the removal of a signer from the multisig.
It accepts the multisig to make the change on, the proposer address to
send the message from, the address to be removed, and a boolean
indicating whether or not the signing threshold should be lowered by one
along with the address removal.


Perms: sign

Inputs:
```json
[
  "f01234",
  "f01234",
  "f01234",
  true
]
```

Response:
```json
{
  "Message": {
    "Version": 42,
    "To": "f01234",
    "From": "f01234",
    "Nonce": 42,
    "Value": "0",
    "GasLimit": 9,
    "GasFeeCap": "0",
    "GasPremium": "0",
    "Method": 1,
    "Params": "Ynl0ZSBhcnJheQ==",
    "CID": {
      "/": "bafy2bzacebbpdegvr3i4cosewthysg5xkxpqfn2wfcz6mv2hmoktwbdxkax4s"
    }
  },
  "ValidNonce": true
}
```

### MsigSwapApprove
MsigSwapApprove approves a previously proposed SwapSigner
It takes the following params: <multisig address>, <sender address of the approve msg>, <proposed message ID>,
<proposer address>, <old signer>, <new signer>


Perms: sign

Inputs:
```json
[
  "f01234",
  "f01234",
  42,
  "f01234",
  "f01234",
  "f01234"
]
```

Response:
```json
{
  "Message": {
    "Version": 42,
    "To": "f01234",
    "From": "f01234",
    "Nonce": 42,
    "Value": "0",
    "GasLimit": 9,
    "GasFeeCap": "0",
    "GasPremium": "0",
    "Method": 1,
    "Params": "Ynl0ZSBhcnJheQ==",
    "CID": {
      "/": "bafy2bzacebbpdegvr3i4cosewthysg5xkxpqfn2wfcz6mv2hmoktwbdxkax4s"
    }
  },
  "ValidNonce": true
}
```

### MsigSwapCancel
MsigSwapCancel cancels a previously proposed SwapSigner message
It takes the following params: <multisig address>, <sender address of the cancel msg>, <proposed message ID>,
<old signer>, <new signer>


Perms: sign

Inputs:
```json
[
  "f01234",
  "f01234",
  42,
  "f01234",
  "f01234"
]
```

Response:
```json
{
  "Message": {
    "Version": 42,
    "To": "f01234",
    "From": "f01234",
    "Nonce": 42,
    "Value": "0",
    "GasLimit": 9,
    "GasFeeCap": "0",
    "GasPremium": "0",
    "Method": 1,
    "Params": "Ynl0ZSBhcnJheQ==",
    "CID": {
      "/": "bafy2bzacebbpdegvr3i4cosewthysg5xkxpqfn2wfcz6mv2hmoktwbdxkax4s"
    }
  },
  "ValidNonce": true
}
```

### MsigSwapPropose
MsigSwapPropose proposes swapping 2 signers in the multisig
It takes the following params: <multisig address>, <sender address of the propose msg>,
<old signer>, <new signer>


Perms: sign

Inputs:
```json
[
  "f01234",
  "f01234",
  "f01234",
  "f01234"
]
```

Response:
```json
{
  "Message": {
    "Version": 42,
    "To": "f01234",
    "From": "f01234",
    "Nonce": 42,
    "Value": "0",
    "GasLimit": 9,
    "GasFeeCap": "0",
    "GasPremium": "0",
    "Method": 1,
    "Params": "Ynl0ZSBhcnJheQ==",
    "CID": {
      "/": "bafy2bzacebbpdegvr3i4cosewthysg5xkxpqfn2wfcz6mv2hmoktwbdxkax4s"
    }
  },
  "ValidNonce": true
}
```

## Net


### NetAddrsListen


Perms: read

Inputs: `null`

Response:
```json
{
  "ID": "12D3KooWGzxzKZYveHXtpG6AsrUJBcWxHBFS2HsEoGTxrMLvKXtf",
  "Addrs": [
    "/ip4/52.36.61.156/tcp/1347/p2p/12D3KooWFETiESTf1v4PGUvtnxMAcEFMzLZbJGg4tjWfGEimYior"
  ]
}
```

### NetAgentVersion


Perms: read

Inputs:
```json
[
  "12D3KooWGzxzKZYveHXtpG6AsrUJBcWxHBFS2HsEoGTxrMLvKXtf"
]
```

Response: `"string value"`

### NetAutoNatStatus


Perms: read

Inputs: `null`

Response:
```json
{
  "Reachability": 1,
  "PublicAddr": "string value"
}
```

### NetBandwidthStats


Perms: read

Inputs: `null`

Response:
```json
{
  "TotalIn": 9,
  "TotalOut": 9,
  "RateIn": 12.3,
  "RateOut": 12.3
}
```

### NetBandwidthStatsByPeer


Perms: read

Inputs: `null`

Response:
```json
{
  "12D3KooWSXmXLJmBR1M7i9RW9GQPNUhZSzXKzxDHWtAgNuJAbyEJ": {
    "TotalIn": 174000,
    "TotalOut": 12500,
    "RateIn": 100,
    "RateOut": 50
  }
}
```

### NetBandwidthStatsByProtocol


Perms: read

Inputs: `null`

Response:
```json
{
  "/fil/hello/1.0.0": {
    "TotalIn": 174000,
    "TotalOut": 12500,
    "RateIn": 100,
    "RateOut": 50
  }
}
```

### NetBlockAdd


Perms: admin

Inputs:
```json
[
  {
    "Peers": [
      "12D3KooWGzxzKZYveHXtpG6AsrUJBcWxHBFS2HsEoGTxrMLvKXtf"
    ],
    "IPAddrs": [
      "string value"
    ],
    "IPSubnets": [
      "string value"
    ]
  }
]
```

Response: `{}`

### NetBlockList


Perms: read

Inputs: `null`

Response:
```json
{
  "Peers": [
    "12D3KooWGzxzKZYveHXtpG6AsrUJBcWxHBFS2HsEoGTxrMLvKXtf"
  ],
  "IPAddrs": [
    "string value"
  ],
  "IPSubnets": [
    "string value"
  ]
}
```

### NetBlockRemove


Perms: admin

Inputs:
```json
[
  {
    "Peers": [
      "12D3KooWGzxzKZYveHXtpG6AsrUJBcWxHBFS2HsEoGTxrMLvKXtf"
    ],
    "IPAddrs": [
      "string value"
    ],
    "IPSubnets": [
      "string value"
    ]
  }
]
```

Response: `{}`

### NetConnect


Perms: write

Inputs:
```json
[
  {
    "ID": "12D3KooWGzxzKZYveHXtpG6AsrUJBcWxHBFS2HsEoGTxrMLvKXtf",
    "Addrs": [
      "/ip4/52.36.61.156/tcp/1347/p2p/12D3KooWFETiESTf1v4PGUvtnxMAcEFMzLZbJGg4tjWfGEimYior"
    ]
  }
]
```

Response: `{}`

### NetConnectedness


Perms: read

Inputs:
```json
[
  "12D3KooWGzxzKZYveHXtpG6AsrUJBcWxHBFS2HsEoGTxrMLvKXtf"
]
```

Response: `1`

### NetDisconnect


Perms: write

Inputs:
```json
[
  "12D3KooWGzxzKZYveHXtpG6AsrUJBcWxHBFS2HsEoGTxrMLvKXtf"
]
```

Response: `{}`

### NetFindPeer


Perms: read

Inputs:
```json
[
  "12D3KooWGzxzKZYveHXtpG6AsrUJBcWxHBFS2HsEoGTxrMLvKXtf"
]
```

Response:
```json
{
  "ID": "12D3KooWGzxzKZYveHXtpG6AsrUJBcWxHBFS2HsEoGTxrMLvKXtf",
  "Addrs": [
    "/ip4/52.36.61.156/tcp/1347/p2p/12D3KooWFETiESTf1v4PGUvtnxMAcEFMzLZbJGg4tjWfGEimYior"
  ]
}
```

### NetLimit


Perms: read

Inputs:
```json
[
  "string value"
]
```

Response:
```json
{
  "Memory": 123,
  "Streams": 3,
  "StreamsInbound": 1,
  "StreamsOutbound": 2,
  "Conns": 4,
  "ConnsInbound": 3,
  "ConnsOutbound": 4,
  "FD": 5
}
```

### NetListening


Perms: read

Inputs: `null`

Response: `true`

### NetPeerInfo


Perms: read

Inputs:
```json
[
  "12D3KooWGzxzKZYveHXtpG6AsrUJBcWxHBFS2HsEoGTxrMLvKXtf"
]
```

Response:
```json
{
  "ID": "12D3KooWGzxzKZYveHXtpG6AsrUJBcWxHBFS2HsEoGTxrMLvKXtf",
  "Agent": "string value",
  "Addrs": [
    "string value"
  ],
  "Protocols": [
    "string value"
  ],
  "ConnMgrMeta": {
    "FirstSeen": "0001-01-01T00:00:00Z",
    "Value": 123,
    "Tags": {
      "name": 42
    },
    "Conns": {
      "name": "2021-03-08T22:52:18Z"
    }
  }
}
```

### NetPeers


Perms: read

Inputs: `null`

Response:
```json
[
  {
    "ID": "12D3KooWGzxzKZYveHXtpG6AsrUJBcWxHBFS2HsEoGTxrMLvKXtf",
    "Addrs": [
      "/ip4/52.36.61.156/tcp/1347/p2p/12D3KooWFETiESTf1v4PGUvtnxMAcEFMzLZbJGg4tjWfGEimYior"
    ]
  }
]
```

### NetPing


Perms: read

Inputs:
```json
[
  "12D3KooWGzxzKZYveHXtpG6AsrUJBcWxHBFS2HsEoGTxrMLvKXtf"
]
```

Response: `60000000000`

### NetProtectAdd


Perms: admin

Inputs:
```json
[
  [
    "12D3KooWGzxzKZYveHXtpG6AsrUJBcWxHBFS2HsEoGTxrMLvKXtf"
  ]
]
```

Response: `{}`

### NetProtectList


Perms: read

Inputs: `null`

Response:
```json
[
  "12D3KooWGzxzKZYveHXtpG6AsrUJBcWxHBFS2HsEoGTxrMLvKXtf"
]
```

### NetProtectRemove


Perms: admin

Inputs:
```json
[
  [
    "12D3KooWGzxzKZYveHXtpG6AsrUJBcWxHBFS2HsEoGTxrMLvKXtf"
  ]
]
```

Response: `{}`

### NetPubsubScores


Perms: read

Inputs: `null`

Response:
```json
[
  {
    "ID": "12D3KooWGzxzKZYveHXtpG6AsrUJBcWxHBFS2HsEoGTxrMLvKXtf",
    "Score": {
      "Score": 12.3,
      "Topics": {
        "/blocks": {
          "TimeInMesh": 60000000000,
          "FirstMessageDeliveries": 122,
          "MeshMessageDeliveries": 1234,
          "InvalidMessageDeliveries": 3
        }
      },
      "AppSpecificScore": 12.3,
      "IPColocationFactor": 12.3,
      "BehaviourPenalty": 12.3
    }
  }
]
```

### NetSetLimit


Perms: admin

Inputs:
```json
[
  "string value",
  {
    "Memory": 123,
    "Streams": 3,
    "StreamsInbound": 1,
    "StreamsOutbound": 2,
    "Conns": 4,
    "ConnsInbound": 3,
    "ConnsOutbound": 4,
    "FD": 5
  }
]
```

Response: `{}`

### NetStat


Perms: read

Inputs:
```json
[
  "string value"
]
```

Response:
```json
{
  "System": {
    "NumStreamsInbound": 123,
    "NumStreamsOutbound": 123,
    "NumConnsInbound": 123,
    "NumConnsOutbound": 123,
    "NumFD": 123,
    "Memory": 9
  },
  "Transient": {
    "NumStreamsInbound": 123,
    "NumStreamsOutbound": 123,
    "NumConnsInbound": 123,
    "NumConnsOutbound": 123,
    "NumFD": 123,
    "Memory": 9
  },
  "Services": {
    "abc": {
      "NumStreamsInbound": 1,
      "NumStreamsOutbound": 2,
      "NumConnsInbound": 3,
      "NumConnsOutbound": 4,
      "NumFD": 5,
      "Memory": 123
    }
  },
  "Protocols": {
    "abc": {
      "NumStreamsInbound": 1,
      "NumStreamsOutbound": 2,
      "NumConnsInbound": 3,
      "NumConnsOutbound": 4,
      "NumFD": 5,
      "Memory": 123
    }
  },
  "Peers": {
    "abc": {
      "NumStreamsInbound": 1,
      "NumStreamsOutbound": 2,
      "NumConnsInbound": 3,
      "NumConnsOutbound": 4,
      "NumFD": 5,
      "Memory": 123
    }
  }
}
```

### NetVersion


Perms: read

Inputs: `null`

Response: `"string value"`

## Node
These methods are general node management and status commands


### NodeStatus
There are not yet any comments for this method.

Perms: read

Inputs:
```json
[
  true
]
```

Response:
```json
{
  "SyncStatus": {
    "Epoch": 42,
    "Behind": 42
  },
  "PeerStatus": {
    "PeersToPublishMsgs": 123,
    "PeersToPublishBlocks": 123
  },
  "ChainStatus": {
    "BlocksPerTipsetLast100": 12.3,
    "BlocksPerTipsetLastFinality": 12.3
  }
}
```

## Paych
The Paych methods are for interacting with and managing payment channels


### PaychAllocateLane


Perms: sign

Inputs:
```json
[
  "f01234"
]
```

Response: `42`

### PaychAvailableFunds


Perms: sign

Inputs:
```json
[
  "f01234"
]
```

Response:
```json
{
  "Channel": "\u003cempty\u003e",
  "From": "f01234",
  "To": "f01234",
  "ConfirmedAmt": "0",
  "PendingAmt": "0",
  "NonReservedAmt": "0",
  "PendingAvailableAmt": "0",
  "PendingWaitSentinel": {
    "/": "bafy2bzacea3wsdh6y3a36tb3skempjoxqpuyompjbmfeyf34fi3uy6uue42v4"
  },
  "QueuedAmt": "0",
  "VoucherReedeemedAmt": "0"
}
```

### PaychAvailableFundsByFromTo


Perms: sign

Inputs:
```json
[
  "f01234",
  "f01234"
]
```

Response:
```json
{
  "Channel": "\u003cempty\u003e",
  "From": "f01234",
  "To": "f01234",
  "ConfirmedAmt": "0",
  "PendingAmt": "0",
  "NonReservedAmt": "0",
  "PendingAvailableAmt": "0",
  "PendingWaitSentinel": {
    "/": "bafy2bzacea3wsdh6y3a36tb3skempjoxqpuyompjbmfeyf34fi3uy6uue42v4"
  },
  "QueuedAmt": "0",
  "VoucherReedeemedAmt": "0"
}
```

### PaychCollect


Perms: sign

Inputs:
```json
[
  "f01234"
]
```

Response:
```json
{
  "/": "bafy2bzacea3wsdh6y3a36tb3skempjoxqpuyompjbmfeyf34fi3uy6uue42v4"
}
```

### PaychFund
PaychFund gets or creates a payment channel between address pair.
The specified amount will be added to the channel through on-chain send for future use


Perms: sign

Inputs:
```json
[
  "f01234",
  "f01234",
  "0"
]
```

Response:
```json
{
  "Channel": "f01234",
  "WaitSentinel": {
    "/": "bafy2bzacea3wsdh6y3a36tb3skempjoxqpuyompjbmfeyf34fi3uy6uue42v4"
  }
}
```

### PaychGet
PaychGet gets or creates a payment channel between address pair
 The specified amount will be reserved for use. If there aren't enough non-reserved funds
   available, funds will be added through an on-chain message.
 - When opts.OffChain is true, this call will not cause any messages to be sent to the chain (no automatic
   channel creation/funds adding). If the operation can't be performed without sending a message an error will be
   returned. Note that even when this option is specified, this call can be blocked by previous operations on the
   channel waiting for on-chain operations.


Perms: sign

Inputs:
```json
[
  "f01234",
  "f01234",
  "0",
  {
    "OffChain": true
  }
]
```

Response:
```json
{
  "Channel": "f01234",
  "WaitSentinel": {
    "/": "bafy2bzacea3wsdh6y3a36tb3skempjoxqpuyompjbmfeyf34fi3uy6uue42v4"
  }
}
```

### PaychGetWaitReady


Perms: sign

Inputs:
```json
[
  {
    "/": "bafy2bzacea3wsdh6y3a36tb3skempjoxqpuyompjbmfeyf34fi3uy6uue42v4"
  }
]
```

Response: `"f01234"`

### PaychList


Perms: read

Inputs: `null`

Response:
```json
[
  "f01234"
]
```

### PaychNewPayment


Perms: sign

Inputs:
```json
[
  "f01234",
  "f01234",
  [
    {
      "Amount": "0",
      "TimeLockMin": 10101,
      "TimeLockMax": 10101,
      "MinSettle": 10101,
      "Extra": {
        "Actor": "f01234",
        "Method": 1,
        "Data": "Ynl0ZSBhcnJheQ=="
      }
    }
  ]
]
```

Response:
```json
{
  "Channel": "f01234",
  "WaitSentinel": {
    "/": "bafy2bzacea3wsdh6y3a36tb3skempjoxqpuyompjbmfeyf34fi3uy6uue42v4"
  },
  "Vouchers": [
    {
      "ChannelAddr": "f01234",
      "TimeLockMin": 10101,
      "TimeLockMax": 10101,
      "SecretHash": "Ynl0ZSBhcnJheQ==",
      "Extra": {
        "Actor": "f01234",
        "Method": 1,
        "Data": "Ynl0ZSBhcnJheQ=="
      },
      "Lane": 42,
      "Nonce": 42,
      "Amount": "0",
      "MinSettleHeight": 10101,
      "Merges": [
        {
          "Lane": 42,
          "Nonce": 42
        }
      ],
      "Signature": {
        "Type": 2,
        "Data": "Ynl0ZSBhcnJheQ=="
      }
    }
  ]
}
```

### PaychSettle


Perms: sign

Inputs:
```json
[
  "f01234"
]
```

Response:
```json
{
  "/": "bafy2bzacea3wsdh6y3a36tb3skempjoxqpuyompjbmfeyf34fi3uy6uue42v4"
}
```

### PaychStatus


Perms: read

Inputs:
```json
[
  "f01234"
]
```

Response:
```json
{
  "ControlAddr": "f01234",
  "Direction": 1
}
```

### PaychVoucherAdd


Perms: write

Inputs:
```json
[
  "f01234",
  {
    "ChannelAddr": "f01234",
    "TimeLockMin": 10101,
    "TimeLockMax": 10101,
    "SecretHash": "Ynl0ZSBhcnJheQ==",
    "Extra": {
      "Actor": "f01234",
      "Method": 1,
      "Data": "Ynl0ZSBhcnJheQ=="
    },
    "Lane": 42,
    "Nonce": 42,
    "Amount": "0",
    "MinSettleHeight": 10101,
    "Merges": [
      {
        "Lane": 42,
        "Nonce": 42
      }
    ],
    "Signature": {
      "Type": 2,
      "Data": "Ynl0ZSBhcnJheQ=="
    }
  },
  "Ynl0ZSBhcnJheQ==",
  "0"
]
```

Response: `"0"`

### PaychVoucherCheckSpendable


Perms: read

Inputs:
```json
[
  "f01234",
  {
    "ChannelAddr": "f01234",
    "TimeLockMin": 10101,
    "TimeLockMax": 10101,
    "SecretHash": "Ynl0ZSBhcnJheQ==",
    "Extra": {
      "Actor": "f01234",
      "Method": 1,
      "Data": "Ynl0ZSBhcnJheQ=="
    },
    "Lane": 42,
    "Nonce": 42,
    "Amount": "0",
    "MinSettleHeight": 10101,
    "Merges": [
      {
        "Lane": 42,
        "Nonce": 42
      }
    ],
    "Signature": {
      "Type": 2,
      "Data": "Ynl0ZSBhcnJheQ=="
    }
  },
  "Ynl0ZSBhcnJheQ==",
  "Ynl0ZSBhcnJheQ=="
]
```

Response: `true`

### PaychVoucherCheckValid


Perms: read

Inputs:
```json
[
  "f01234",
  {
    "ChannelAddr": "f01234",
    "TimeLockMin": 10101,
    "TimeLockMax": 10101,
    "SecretHash": "Ynl0ZSBhcnJheQ==",
    "Extra": {
      "Actor": "f01234",
      "Method": 1,
      "Data": "Ynl0ZSBhcnJheQ=="
    },
    "Lane": 42,
    "Nonce": 42,
    "Amount": "0",
    "MinSettleHeight": 10101,
    "Merges": [
      {
        "Lane": 42,
        "Nonce": 42
      }
    ],
    "Signature": {
      "Type": 2,
      "Data": "Ynl0ZSBhcnJheQ=="
    }
  }
]
```

Response: `{}`

### PaychVoucherCreate


Perms: sign

Inputs:
```json
[
  "f01234",
  "0",
  42
]
```

Response:
```json
{
  "Voucher": {
    "ChannelAddr": "f01234",
    "TimeLockMin": 10101,
    "TimeLockMax": 10101,
    "SecretHash": "Ynl0ZSBhcnJheQ==",
    "Extra": {
      "Actor": "f01234",
      "Method": 1,
      "Data": "Ynl0ZSBhcnJheQ=="
    },
    "Lane": 42,
    "Nonce": 42,
    "Amount": "0",
    "MinSettleHeight": 10101,
    "Merges": [
      {
        "Lane": 42,
        "Nonce": 42
      }
    ],
    "Signature": {
      "Type": 2,
      "Data": "Ynl0ZSBhcnJheQ=="
    }
  },
  "Shortfall": "0"
}
```

### PaychVoucherList


Perms: write

Inputs:
```json
[
  "f01234"
]
```

Response:
```json
[
  {
    "ChannelAddr": "f01234",
    "TimeLockMin": 10101,
    "TimeLockMax": 10101,
    "SecretHash": "Ynl0ZSBhcnJheQ==",
    "Extra": {
      "Actor": "f01234",
      "Method": 1,
      "Data": "Ynl0ZSBhcnJheQ=="
    },
    "Lane": 42,
    "Nonce": 42,
    "Amount": "0",
    "MinSettleHeight": 10101,
    "Merges": [
      {
        "Lane": 42,
        "Nonce": 42
      }
    ],
    "Signature": {
      "Type": 2,
      "Data": "Ynl0ZSBhcnJheQ=="
    }
  }
]
```

### PaychVoucherSubmit


Perms: sign

Inputs:
```json
[
  "f01234",
  {
    "ChannelAddr": "f01234",
    "TimeLockMin": 10101,
    "TimeLockMax": 10101,
    "SecretHash": "Ynl0ZSBhcnJheQ==",
    "Extra": {
      "Actor": "f01234",
      "Method": 1,
      "Data": "Ynl0ZSBhcnJheQ=="
    },
    "Lane": 42,
    "Nonce": 42,
    "Amount": "0",
    "MinSettleHeight": 10101,
    "Merges": [
      {
        "Lane": 42,
        "Nonce": 42
      }
    ],
    "Signature": {
      "Type": 2,
      "Data": "Ynl0ZSBhcnJheQ=="
    }
  },
  "Ynl0ZSBhcnJheQ==",
  "Ynl0ZSBhcnJheQ=="
]
```

Response:
```json
{
  "/": "bafy2bzacea3wsdh6y3a36tb3skempjoxqpuyompjbmfeyf34fi3uy6uue42v4"
}
```

## Raft


### RaftLeader


Perms: read

Inputs: `null`

Response: `"12D3KooWGzxzKZYveHXtpG6AsrUJBcWxHBFS2HsEoGTxrMLvKXtf"`

### RaftState


Perms: read

Inputs: `null`

Response:
```json
{
  "NonceMap": {},
  "MsgUuids": {}
}
```

## Start


### StartTime


Perms: read

Inputs: `null`

Response: `"0001-01-01T00:00:00Z"`

## State
The State methods are used to query, inspect, and interact with chain state.
Most methods take a TipSetKey as a parameter. The state looked up is the parent state of the tipset.
A nil TipSetKey can be provided as a param, this will cause the heaviest tipset in the chain to be used.


### StateAccountKey
StateAccountKey returns the public key address of the given ID address for secp and bls accounts


Perms: read

Inputs:
```json
[
  "f01234",
  [
    {
      "/": "bafy2bzacea3wsdh6y3a36tb3skempjoxqpuyompjbmfeyf34fi3uy6uue42v4"
    },
    {
      "/": "bafy2bzacebp3shtrn43k7g3unredz7fxn4gj533d3o43tqn2p2ipxxhrvchve"
    }
  ]
]
```

Response: `"f01234"`

### StateActorCodeCIDs
StateActorCodeCIDs returns the CIDs of all the builtin actors for the given network version


Perms: read

Inputs:
```json
[
  18
]
```

Response: `{}`

### StateActorManifestCID
StateActorManifestCID returns the CID of the builtin actors manifest for the given network version


Perms: read

Inputs:
```json
[
  18
]
```

Response:
```json
{
  "/": "bafy2bzacea3wsdh6y3a36tb3skempjoxqpuyompjbmfeyf34fi3uy6uue42v4"
}
```

### StateAllMinerFaults
StateAllMinerFaults returns all non-expired Faults that occur within lookback epochs of the given tipset


Perms: read

Inputs:
```json
[
  10101,
  [
    {
      "/": "bafy2bzacea3wsdh6y3a36tb3skempjoxqpuyompjbmfeyf34fi3uy6uue42v4"
    },
    {
      "/": "bafy2bzacebp3shtrn43k7g3unredz7fxn4gj533d3o43tqn2p2ipxxhrvchve"
    }
  ]
]
```

Response:
```json
[
  {
    "Miner": "f01234",
    "Epoch": 10101
  }
]
```

### StateCall
StateCall runs the given message and returns its result without any persisted changes.

StateCall applies the message to the tipset's parent state. The
message is not applied on-top-of the messages in the passed-in
tipset.


Perms: read

Inputs:
```json
[
  {
    "Version": 42,
    "To": "f01234",
    "From": "f01234",
    "Nonce": 42,
    "Value": "0",
    "GasLimit": 9,
    "GasFeeCap": "0",
    "GasPremium": "0",
    "Method": 1,
    "Params": "Ynl0ZSBhcnJheQ==",
    "CID": {
      "/": "bafy2bzacebbpdegvr3i4cosewthysg5xkxpqfn2wfcz6mv2hmoktwbdxkax4s"
    }
  },
  [
    {
      "/": "bafy2bzacea3wsdh6y3a36tb3skempjoxqpuyompjbmfeyf34fi3uy6uue42v4"
    },
    {
      "/": "bafy2bzacebp3shtrn43k7g3unredz7fxn4gj533d3o43tqn2p2ipxxhrvchve"
    }
  ]
]
```

Response:
```json
{
  "MsgCid": {
    "/": "bafy2bzacea3wsdh6y3a36tb3skempjoxqpuyompjbmfeyf34fi3uy6uue42v4"
  },
  "Msg": {
    "Version": 42,
    "To": "f01234",
    "From": "f01234",
    "Nonce": 42,
    "Value": "0",
    "GasLimit": 9,
    "GasFeeCap": "0",
    "GasPremium": "0",
    "Method": 1,
    "Params": "Ynl0ZSBhcnJheQ==",
    "CID": {
      "/": "bafy2bzacebbpdegvr3i4cosewthysg5xkxpqfn2wfcz6mv2hmoktwbdxkax4s"
    }
  },
  "MsgRct": {
    "ExitCode": 0,
    "Return": "Ynl0ZSBhcnJheQ==",
    "GasUsed": 9,
    "EventsRoot": {
      "/": "bafy2bzacea3wsdh6y3a36tb3skempjoxqpuyompjbmfeyf34fi3uy6uue42v4"
    }
  },
  "GasCost": {
    "Message": {
      "/": "bafy2bzacea3wsdh6y3a36tb3skempjoxqpuyompjbmfeyf34fi3uy6uue42v4"
    },
    "GasUsed": "0",
    "BaseFeeBurn": "0",
    "OverEstimationBurn": "0",
    "MinerPenalty": "0",
    "MinerTip": "0",
    "Refund": "0",
    "TotalCost": "0"
  },
  "ExecutionTrace": {
    "Msg": {
      "Version": 42,
      "To": "f01234",
      "From": "f01234",
      "Nonce": 42,
      "Value": "0",
      "GasLimit": 9,
      "GasFeeCap": "0",
      "GasPremium": "0",
      "Method": 1,
      "Params": "Ynl0ZSBhcnJheQ==",
      "CID": {
        "/": "bafy2bzacebbpdegvr3i4cosewthysg5xkxpqfn2wfcz6mv2hmoktwbdxkax4s"
      }
    },
    "MsgRct": {
      "ExitCode": 0,
      "Return": "Ynl0ZSBhcnJheQ==",
      "GasUsed": 9,
      "EventsRoot": {
        "/": "bafy2bzacea3wsdh6y3a36tb3skempjoxqpuyompjbmfeyf34fi3uy6uue42v4"
      }
    },
    "Error": "string value",
    "Duration": 60000000000,
    "GasCharges": [
      {
        "Name": "string value",
        "loc": [
          {
            "File": "string value",
            "Line": 123,
            "Function": "string value"
          }
        ],
        "tg": 9,
        "cg": 9,
        "sg": 9,
        "vtg": 9,
        "vcg": 9,
        "vsg": 9,
        "tt": 60000000000,
        "ex": {}
      }
    ],
    "Subcalls": [
      {
        "Msg": {
          "Version": 42,
          "To": "f01234",
          "From": "f01234",
          "Nonce": 42,
          "Value": "0",
          "GasLimit": 9,
          "GasFeeCap": "0",
          "GasPremium": "0",
          "Method": 1,
          "Params": "Ynl0ZSBhcnJheQ==",
          "CID": {
            "/": "bafy2bzacebbpdegvr3i4cosewthysg5xkxpqfn2wfcz6mv2hmoktwbdxkax4s"
          }
        },
        "MsgRct": {
          "ExitCode": 0,
          "Return": "Ynl0ZSBhcnJheQ==",
          "GasUsed": 9,
          "EventsRoot": {
            "/": "bafy2bzacea3wsdh6y3a36tb3skempjoxqpuyompjbmfeyf34fi3uy6uue42v4"
          }
        },
        "Error": "string value",
        "Duration": 60000000000,
        "GasCharges": [
          {
            "Name": "string value",
            "loc": [
              {
                "File": "string value",
                "Line": 123,
                "Function": "string value"
              }
            ],
            "tg": 9,
            "cg": 9,
            "sg": 9,
            "vtg": 9,
            "vcg": 9,
            "vsg": 9,
            "tt": 60000000000,
            "ex": {}
          }
        ],
        "Subcalls": null
      }
    ]
  },
  "Error": "string value",
  "Duration": 60000000000
}
```

### StateChangedActors
StateChangedActors returns all the actors whose states change between the two given state CIDs
TODO: Should this take tipset keys instead?


Perms: read

Inputs:
```json
[
  {
    "/": "bafy2bzacea3wsdh6y3a36tb3skempjoxqpuyompjbmfeyf34fi3uy6uue42v4"
  },
  {
    "/": "bafy2bzacea3wsdh6y3a36tb3skempjoxqpuyompjbmfeyf34fi3uy6uue42v4"
  }
]
```

Response:
```json
{
  "t01236": {
    "Code": {
      "/": "bafy2bzacea3wsdh6y3a36tb3skempjoxqpuyompjbmfeyf34fi3uy6uue42v4"
    },
    "Head": {
      "/": "bafy2bzacea3wsdh6y3a36tb3skempjoxqpuyompjbmfeyf34fi3uy6uue42v4"
    },
    "Nonce": 42,
    "Balance": "0",
    "Address": "\u003cempty\u003e"
  }
}
```

### StateCirculatingSupply
StateCirculatingSupply returns the exact circulating supply of Filecoin at the given tipset.
This is not used anywhere in the protocol itself, and is only for external consumption.


Perms: read

Inputs:
```json
[
  [
    {
      "/": "bafy2bzacea3wsdh6y3a36tb3skempjoxqpuyompjbmfeyf34fi3uy6uue42v4"
    },
    {
      "/": "bafy2bzacebp3shtrn43k7g3unredz7fxn4gj533d3o43tqn2p2ipxxhrvchve"
    }
  ]
]
```

Response: `"0"`

### StateCompute
StateCompute is a flexible command that applies the given messages on the given tipset.
The messages are run as though the VM were at the provided height.

When called, StateCompute will:
- Load the provided tipset, or use the current chain head if not provided
- Compute the tipset state of the provided tipset on top of the parent state
  - (note that this step runs before vmheight is applied to the execution)
  - Execute state upgrade if any were scheduled at the epoch, or in null
    blocks preceding the tipset
  - Call the cron actor on null blocks preceding the tipset
  - For each block in the tipset
    - Apply messages in blocks in the specified
    - Award block reward by calling the reward actor
  - Call the cron actor for the current epoch
- If the specified vmheight is higher than the current epoch, apply any
  needed state upgrades to the state
- Apply the specified messages to the state

The vmheight parameter sets VM execution epoch, and can be used to simulate
message execution in different network versions. If the specified vmheight
epoch is higher than the epoch of the specified tipset, any state upgrades
until the vmheight will be executed on the state before applying messages
specified by the user.

Note that the initial tipset state computation is not affected by the
vmheight parameter - only the messages in the `apply` set are

If the caller wants to simply compute the state, vmheight should be set to
the epoch of the specified tipset.

Messages in the `apply` parameter must have the correct nonces, and gas
values set.


Perms: read

Inputs:
```json
[
  10101,
  [
    {
      "Version": 42,
      "To": "f01234",
      "From": "f01234",
      "Nonce": 42,
      "Value": "0",
      "GasLimit": 9,
      "GasFeeCap": "0",
      "GasPremium": "0",
      "Method": 1,
      "Params": "Ynl0ZSBhcnJheQ==",
      "CID": {
        "/": "bafy2bzacebbpdegvr3i4cosewthysg5xkxpqfn2wfcz6mv2hmoktwbdxkax4s"
      }
    }
  ],
  [
    {
      "/": "bafy2bzacea3wsdh6y3a36tb3skempjoxqpuyompjbmfeyf34fi3uy6uue42v4"
    },
    {
      "/": "bafy2bzacebp3shtrn43k7g3unredz7fxn4gj533d3o43tqn2p2ipxxhrvchve"
    }
  ]
]
```

Response:
```json
{
  "Root": {
    "/": "bafy2bzacea3wsdh6y3a36tb3skempjoxqpuyompjbmfeyf34fi3uy6uue42v4"
  },
  "Trace": [
    {
      "MsgCid": {
        "/": "bafy2bzacea3wsdh6y3a36tb3skempjoxqpuyompjbmfeyf34fi3uy6uue42v4"
      },
      "Msg": {
        "Version": 42,
        "To": "f01234",
        "From": "f01234",
        "Nonce": 42,
        "Value": "0",
        "GasLimit": 9,
        "GasFeeCap": "0",
        "GasPremium": "0",
        "Method": 1,
        "Params": "Ynl0ZSBhcnJheQ==",
        "CID": {
          "/": "bafy2bzacebbpdegvr3i4cosewthysg5xkxpqfn2wfcz6mv2hmoktwbdxkax4s"
        }
      },
      "MsgRct": {
        "ExitCode": 0,
        "Return": "Ynl0ZSBhcnJheQ==",
        "GasUsed": 9,
        "EventsRoot": {
          "/": "bafy2bzacea3wsdh6y3a36tb3skempjoxqpuyompjbmfeyf34fi3uy6uue42v4"
        }
      },
      "GasCost": {
        "Message": {
          "/": "bafy2bzacea3wsdh6y3a36tb3skempjoxqpuyompjbmfeyf34fi3uy6uue42v4"
        },
        "GasUsed": "0",
        "BaseFeeBurn": "0",
        "OverEstimationBurn": "0",
        "MinerPenalty": "0",
        "MinerTip": "0",
        "Refund": "0",
        "TotalCost": "0"
      },
      "ExecutionTrace": {
        "Msg": {
          "Version": 42,
          "To": "f01234",
          "From": "f01234",
          "Nonce": 42,
          "Value": "0",
          "GasLimit": 9,
          "GasFeeCap": "0",
          "GasPremium": "0",
          "Method": 1,
          "Params": "Ynl0ZSBhcnJheQ==",
          "CID": {
            "/": "bafy2bzacebbpdegvr3i4cosewthysg5xkxpqfn2wfcz6mv2hmoktwbdxkax4s"
          }
        },
        "MsgRct": {
          "ExitCode": 0,
          "Return": "Ynl0ZSBhcnJheQ==",
          "GasUsed": 9,
          "EventsRoot": {
            "/": "bafy2bzacea3wsdh6y3a36tb3skempjoxqpuyompjbmfeyf34fi3uy6uue42v4"
          }
        },
        "Error": "string value",
        "Duration": 60000000000,
        "GasCharges": [
          {
            "Name": "string value",
            "loc": [
              {
                "File": "string value",
                "Line": 123,
                "Function": "string value"
              }
            ],
            "tg": 9,
            "cg": 9,
            "sg": 9,
            "vtg": 9,
            "vcg": 9,
            "vsg": 9,
            "tt": 60000000000,
            "ex": {}
          }
        ],
        "Subcalls": [
          {
            "Msg": {
              "Version": 42,
              "To": "f01234",
              "From": "f01234",
              "Nonce": 42,
              "Value": "0",
              "GasLimit": 9,
              "GasFeeCap": "0",
              "GasPremium": "0",
              "Method": 1,
              "Params": "Ynl0ZSBhcnJheQ==",
              "CID": {
                "/": "bafy2bzacebbpdegvr3i4cosewthysg5xkxpqfn2wfcz6mv2hmoktwbdxkax4s"
              }
            },
            "MsgRct": {
              "ExitCode": 0,
              "Return": "Ynl0ZSBhcnJheQ==",
              "GasUsed": 9,
              "EventsRoot": {
                "/": "bafy2bzacea3wsdh6y3a36tb3skempjoxqpuyompjbmfeyf34fi3uy6uue42v4"
              }
            },
            "Error": "string value",
            "Duration": 60000000000,
            "GasCharges": [
              {
                "Name": "string value",
                "loc": [
                  {
                    "File": "string value",
                    "Line": 123,
                    "Function": "string value"
                  }
                ],
                "tg": 9,
                "cg": 9,
                "sg": 9,
                "vtg": 9,
                "vcg": 9,
                "vsg": 9,
                "tt": 60000000000,
                "ex": {}
              }
            ],
            "Subcalls": null
          }
        ]
      },
      "Error": "string value",
      "Duration": 60000000000
    }
  ]
}
```

### StateComputeDataCID
StateComputeDataCID computes DataCID from a set of on-chain deals


Perms: read

Inputs:
```json
[
  "f01234",
  8,
  [
    5432
  ],
  [
    {
      "/": "bafy2bzacea3wsdh6y3a36tb3skempjoxqpuyompjbmfeyf34fi3uy6uue42v4"
    },
    {
      "/": "bafy2bzacebp3shtrn43k7g3unredz7fxn4gj533d3o43tqn2p2ipxxhrvchve"
    }
  ]
]
```

Response:
```json
{
  "/": "bafy2bzacea3wsdh6y3a36tb3skempjoxqpuyompjbmfeyf34fi3uy6uue42v4"
}
```

### StateDealProviderCollateralBounds
StateDealProviderCollateralBounds returns the min and max collateral a storage provider
can issue. It takes the deal size and verified status as parameters.


Perms: read

Inputs:
```json
[
  1032,
  true,
  [
    {
      "/": "bafy2bzacea3wsdh6y3a36tb3skempjoxqpuyompjbmfeyf34fi3uy6uue42v4"
    },
    {
      "/": "bafy2bzacebp3shtrn43k7g3unredz7fxn4gj533d3o43tqn2p2ipxxhrvchve"
    }
  ]
]
```

Response:
```json
{
  "Min": "0",
  "Max": "0"
}
```

### StateDecodeParams
StateDecodeParams attempts to decode the provided params, based on the recipient actor address and method number.


Perms: read

Inputs:
```json
[
  "f01234",
  1,
  "Ynl0ZSBhcnJheQ==",
  [
    {
      "/": "bafy2bzacea3wsdh6y3a36tb3skempjoxqpuyompjbmfeyf34fi3uy6uue42v4"
    },
    {
      "/": "bafy2bzacebp3shtrn43k7g3unredz7fxn4gj533d3o43tqn2p2ipxxhrvchve"
    }
  ]
]
```

Response: `{}`

### StateEncodeParams
StateEncodeParams attempts to encode the provided json params to the binary from


Perms: read

Inputs:
```json
[
  {
    "/": "bafy2bzacea3wsdh6y3a36tb3skempjoxqpuyompjbmfeyf34fi3uy6uue42v4"
  },
  1,
  "json raw message"
]
```

Response: `"Ynl0ZSBhcnJheQ=="`

### StateGetActor
StateGetActor returns the indicated actor's nonce and balance.


Perms: read

Inputs:
```json
[
  "f01234",
  [
    {
      "/": "bafy2bzacea3wsdh6y3a36tb3skempjoxqpuyompjbmfeyf34fi3uy6uue42v4"
    },
    {
      "/": "bafy2bzacebp3shtrn43k7g3unredz7fxn4gj533d3o43tqn2p2ipxxhrvchve"
    }
  ]
]
```

Response:
```json
{
  "Code": {
    "/": "bafy2bzacea3wsdh6y3a36tb3skempjoxqpuyompjbmfeyf34fi3uy6uue42v4"
  },
  "Head": {
    "/": "bafy2bzacea3wsdh6y3a36tb3skempjoxqpuyompjbmfeyf34fi3uy6uue42v4"
  },
  "Nonce": 42,
  "Balance": "0",
  "Address": "\u003cempty\u003e"
}
```

### StateGetAllocation
StateGetAllocation returns the allocation for a given address and allocation ID.


Perms: read

Inputs:
```json
[
  "f01234",
  0,
  [
    {
      "/": "bafy2bzacea3wsdh6y3a36tb3skempjoxqpuyompjbmfeyf34fi3uy6uue42v4"
    },
    {
      "/": "bafy2bzacebp3shtrn43k7g3unredz7fxn4gj533d3o43tqn2p2ipxxhrvchve"
    }
  ]
]
```

Response:
```json
{
  "Client": 1000,
  "Provider": 1000,
  "Data": {
    "/": "bafy2bzacea3wsdh6y3a36tb3skempjoxqpuyompjbmfeyf34fi3uy6uue42v4"
  },
  "Size": 1032,
  "TermMin": 10101,
  "TermMax": 10101,
  "Expiration": 10101
}
```

### StateGetAllocationForPendingDeal
StateGetAllocationForPendingDeal returns the allocation for a given deal ID of a pending deal. Returns nil if
pending allocation is not found.


Perms: read

Inputs:
```json
[
  5432,
  [
    {
      "/": "bafy2bzacea3wsdh6y3a36tb3skempjoxqpuyompjbmfeyf34fi3uy6uue42v4"
    },
    {
      "/": "bafy2bzacebp3shtrn43k7g3unredz7fxn4gj533d3o43tqn2p2ipxxhrvchve"
    }
  ]
]
```

Response:
```json
{
  "Client": 1000,
  "Provider": 1000,
  "Data": {
    "/": "bafy2bzacea3wsdh6y3a36tb3skempjoxqpuyompjbmfeyf34fi3uy6uue42v4"
  },
  "Size": 1032,
  "TermMin": 10101,
  "TermMax": 10101,
  "Expiration": 10101
}
```

### StateGetAllocations
StateGetAllocations returns the all the allocations for a given client.


Perms: read

Inputs:
```json
[
  "f01234",
  [
    {
      "/": "bafy2bzacea3wsdh6y3a36tb3skempjoxqpuyompjbmfeyf34fi3uy6uue42v4"
    },
    {
      "/": "bafy2bzacebp3shtrn43k7g3unredz7fxn4gj533d3o43tqn2p2ipxxhrvchve"
    }
  ]
]
```

Response: `{}`

### StateGetBeaconEntry
StateGetBeaconEntry returns the beacon entry for the given filecoin epoch. If
the entry has not yet been produced, the call will block until the entry
becomes available


Perms: read

Inputs:
```json
[
  10101
]
```

Response:
```json
{
  "Round": 42,
  "Data": "Ynl0ZSBhcnJheQ=="
}
```

### StateGetClaim
StateGetClaim returns the claim for a given address and claim ID.


Perms: read

Inputs:
```json
[
  "f01234",
  0,
  [
    {
      "/": "bafy2bzacea3wsdh6y3a36tb3skempjoxqpuyompjbmfeyf34fi3uy6uue42v4"
    },
    {
      "/": "bafy2bzacebp3shtrn43k7g3unredz7fxn4gj533d3o43tqn2p2ipxxhrvchve"
    }
  ]
]
```

Response:
```json
{
  "Provider": 1000,
  "Client": 1000,
  "Data": {
    "/": "bafy2bzacea3wsdh6y3a36tb3skempjoxqpuyompjbmfeyf34fi3uy6uue42v4"
  },
  "Size": 1032,
  "TermMin": 10101,
  "TermMax": 10101,
  "TermStart": 10101,
  "Sector": 9
}
```

### StateGetClaims
StateGetClaims returns the all the claims for a given provider.


Perms: read

Inputs:
```json
[
  "f01234",
  [
    {
      "/": "bafy2bzacea3wsdh6y3a36tb3skempjoxqpuyompjbmfeyf34fi3uy6uue42v4"
    },
    {
      "/": "bafy2bzacebp3shtrn43k7g3unredz7fxn4gj533d3o43tqn2p2ipxxhrvchve"
    }
  ]
]
```

Response: `{}`

### StateGetNetworkParams
StateGetNetworkParams return current network params


Perms: read

Inputs: `null`

Response:
```json
{
  "NetworkName": "lotus",
  "BlockDelaySecs": 42,
  "ConsensusMinerMinPower": "0",
  "SupportedProofTypes": [
    8
  ],
  "PreCommitChallengeDelay": 10101,
  "ForkUpgradeParams": {
    "UpgradeSmokeHeight": 10101,
    "UpgradeBreezeHeight": 10101,
    "UpgradeIgnitionHeight": 10101,
    "UpgradeLiftoffHeight": 10101,
    "UpgradeAssemblyHeight": 10101,
    "UpgradeRefuelHeight": 10101,
    "UpgradeTapeHeight": 10101,
    "UpgradeKumquatHeight": 10101,
    "UpgradePriceListOopsHeight": 10101,
    "BreezeGasTampingDuration": 10101,
    "UpgradeCalicoHeight": 10101,
    "UpgradePersianHeight": 10101,
    "UpgradeOrangeHeight": 10101,
    "UpgradeClausHeight": 10101,
    "UpgradeTrustHeight": 10101,
    "UpgradeNorwegianHeight": 10101,
    "UpgradeTurboHeight": 10101,
    "UpgradeHyperdriveHeight": 10101,
    "UpgradeChocolateHeight": 10101,
    "UpgradeOhSnapHeight": 10101,
    "UpgradeSkyrHeight": 10101,
    "UpgradeSharkHeight": 10101,
    "UpgradeHyggeHeight": 10101
  }
}
```

### StateGetRandomnessFromBeacon
StateGetRandomnessFromBeacon is used to sample the beacon for randomness.


Perms: read

Inputs:
```json
[
  2,
  10101,
  "Ynl0ZSBhcnJheQ==",
  [
    {
      "/": "bafy2bzacea3wsdh6y3a36tb3skempjoxqpuyompjbmfeyf34fi3uy6uue42v4"
    },
    {
      "/": "bafy2bzacebp3shtrn43k7g3unredz7fxn4gj533d3o43tqn2p2ipxxhrvchve"
    }
  ]
]
```

Response: `"Bw=="`

### StateGetRandomnessFromTickets
StateGetRandomnessFromTickets is used to sample the chain for randomness.


Perms: read

Inputs:
```json
[
  2,
  10101,
  "Ynl0ZSBhcnJheQ==",
  [
    {
      "/": "bafy2bzacea3wsdh6y3a36tb3skempjoxqpuyompjbmfeyf34fi3uy6uue42v4"
    },
    {
      "/": "bafy2bzacebp3shtrn43k7g3unredz7fxn4gj533d3o43tqn2p2ipxxhrvchve"
    }
  ]
]
```

Response: `"Bw=="`

### StateListActors
StateListActors returns the addresses of every actor in the state


Perms: read

Inputs:
```json
[
  [
    {
      "/": "bafy2bzacea3wsdh6y3a36tb3skempjoxqpuyompjbmfeyf34fi3uy6uue42v4"
    },
    {
      "/": "bafy2bzacebp3shtrn43k7g3unredz7fxn4gj533d3o43tqn2p2ipxxhrvchve"
    }
  ]
]
```

Response:
```json
[
  "f01234"
]
```

### StateListMessages
StateListMessages looks back and returns all messages with a matching to or from address, stopping at the given height.


Perms: read

Inputs:
```json
[
  {
    "To": "f01234",
    "From": "f01234"
  },
  [
    {
      "/": "bafy2bzacea3wsdh6y3a36tb3skempjoxqpuyompjbmfeyf34fi3uy6uue42v4"
    },
    {
      "/": "bafy2bzacebp3shtrn43k7g3unredz7fxn4gj533d3o43tqn2p2ipxxhrvchve"
    }
  ],
  10101
]
```

Response:
```json
[
  {
    "/": "bafy2bzacea3wsdh6y3a36tb3skempjoxqpuyompjbmfeyf34fi3uy6uue42v4"
  }
]
```

### StateListMiners
StateListMiners returns the addresses of every miner that has claimed power in the Power Actor


Perms: read

Inputs:
```json
[
  [
    {
      "/": "bafy2bzacea3wsdh6y3a36tb3skempjoxqpuyompjbmfeyf34fi3uy6uue42v4"
    },
    {
      "/": "bafy2bzacebp3shtrn43k7g3unredz7fxn4gj533d3o43tqn2p2ipxxhrvchve"
    }
  ]
]
```

Response:
```json
[
  "f01234"
]
```

### StateLookupID
StateLookupID retrieves the ID address of the given address


Perms: read

Inputs:
```json
[
  "f01234",
  [
    {
      "/": "bafy2bzacea3wsdh6y3a36tb3skempjoxqpuyompjbmfeyf34fi3uy6uue42v4"
    },
    {
      "/": "bafy2bzacebp3shtrn43k7g3unredz7fxn4gj533d3o43tqn2p2ipxxhrvchve"
    }
  ]
]
```

Response: `"f01234"`

### StateLookupRobustAddress
StateLookupRobustAddress returns the public key address of the given ID address for non-account addresses (multisig, miners etc)


Perms: read

Inputs:
```json
[
  "f01234",
  [
    {
      "/": "bafy2bzacea3wsdh6y3a36tb3skempjoxqpuyompjbmfeyf34fi3uy6uue42v4"
    },
    {
      "/": "bafy2bzacebp3shtrn43k7g3unredz7fxn4gj533d3o43tqn2p2ipxxhrvchve"
    }
  ]
]
```

Response: `"f01234"`

### StateMarketBalance
StateMarketBalance looks up the Escrow and Locked balances of the given address in the Storage Market


Perms: read

Inputs:
```json
[
  "f01234",
  [
    {
      "/": "bafy2bzacea3wsdh6y3a36tb3skempjoxqpuyompjbmfeyf34fi3uy6uue42v4"
    },
    {
      "/": "bafy2bzacebp3shtrn43k7g3unredz7fxn4gj533d3o43tqn2p2ipxxhrvchve"
    }
  ]
]
```

Response:
```json
{
  "Escrow": "0",
  "Locked": "0"
}
```

### StateMarketDeals
StateMarketDeals returns information about every deal in the Storage Market


Perms: read

Inputs:
```json
[
  [
    {
      "/": "bafy2bzacea3wsdh6y3a36tb3skempjoxqpuyompjbmfeyf34fi3uy6uue42v4"
    },
    {
      "/": "bafy2bzacebp3shtrn43k7g3unredz7fxn4gj533d3o43tqn2p2ipxxhrvchve"
    }
  ]
]
```

Response:
```json
{
  "t026363": {
    "Proposal": {
      "PieceCID": {
        "/": "bafy2bzacea3wsdh6y3a36tb3skempjoxqpuyompjbmfeyf34fi3uy6uue42v4"
      },
      "PieceSize": 1032,
      "VerifiedDeal": true,
      "Client": "f01234",
      "Provider": "f01234",
      "Label": "",
      "StartEpoch": 10101,
      "EndEpoch": 10101,
      "StoragePricePerEpoch": "0",
      "ProviderCollateral": "0",
      "ClientCollateral": "0"
    },
    "State": {
      "SectorStartEpoch": 10101,
      "LastUpdatedEpoch": 10101,
      "SlashEpoch": 10101,
      "VerifiedClaim": 0
    }
  }
}
```

### StateMarketParticipants
StateMarketParticipants returns the Escrow and Locked balances of every participant in the Storage Market


Perms: read

Inputs:
```json
[
  [
    {
      "/": "bafy2bzacea3wsdh6y3a36tb3skempjoxqpuyompjbmfeyf34fi3uy6uue42v4"
    },
    {
      "/": "bafy2bzacebp3shtrn43k7g3unredz7fxn4gj533d3o43tqn2p2ipxxhrvchve"
    }
  ]
]
```

Response:
```json
{
  "t026363": {
    "Escrow": "0",
    "Locked": "0"
  }
}
```

### StateMarketStorageDeal
StateMarketStorageDeal returns information about the indicated deal


Perms: read

Inputs:
```json
[
  5432,
  [
    {
      "/": "bafy2bzacea3wsdh6y3a36tb3skempjoxqpuyompjbmfeyf34fi3uy6uue42v4"
    },
    {
      "/": "bafy2bzacebp3shtrn43k7g3unredz7fxn4gj533d3o43tqn2p2ipxxhrvchve"
    }
  ]
]
```

Response:
```json
{
  "Proposal": {
    "PieceCID": {
      "/": "bafy2bzacea3wsdh6y3a36tb3skempjoxqpuyompjbmfeyf34fi3uy6uue42v4"
    },
    "PieceSize": 1032,
    "VerifiedDeal": true,
    "Client": "f01234",
    "Provider": "f01234",
    "Label": "",
    "StartEpoch": 10101,
    "EndEpoch": 10101,
    "StoragePricePerEpoch": "0",
    "ProviderCollateral": "0",
    "ClientCollateral": "0"
  },
  "State": {
    "SectorStartEpoch": 10101,
    "LastUpdatedEpoch": 10101,
    "SlashEpoch": 10101,
    "VerifiedClaim": 0
  }
}
```

### StateMinerActiveSectors
StateMinerActiveSectors returns info about sectors that a given miner is actively proving.


Perms: read

Inputs:
```json
[
  "f01234",
  [
    {
      "/": "bafy2bzacea3wsdh6y3a36tb3skempjoxqpuyompjbmfeyf34fi3uy6uue42v4"
    },
    {
      "/": "bafy2bzacebp3shtrn43k7g3unredz7fxn4gj533d3o43tqn2p2ipxxhrvchve"
    }
  ]
]
```

Response:
```json
[
  {
    "SectorNumber": 9,
    "SealProof": 8,
    "SealedCID": {
      "/": "bafy2bzacea3wsdh6y3a36tb3skempjoxqpuyompjbmfeyf34fi3uy6uue42v4"
    },
    "DealIDs": [
      5432
    ],
    "Activation": 10101,
    "Expiration": 10101,
    "DealWeight": "0",
    "VerifiedDealWeight": "0",
    "InitialPledge": "0",
    "ExpectedDayReward": "0",
    "ExpectedStoragePledge": "0",
    "ReplacedSectorAge": 10101,
    "ReplacedDayReward": "0",
    "SectorKeyCID": {
      "/": "bafy2bzacea3wsdh6y3a36tb3skempjoxqpuyompjbmfeyf34fi3uy6uue42v4"
    },
    "SimpleQAPower": true
  }
]
```

### StateMinerAllocated
StateMinerAllocated returns a bitfield containing all sector numbers marked as allocated in miner state


Perms: read

Inputs:
```json
[
  "f01234",
  [
    {
      "/": "bafy2bzacea3wsdh6y3a36tb3skempjoxqpuyompjbmfeyf34fi3uy6uue42v4"
    },
    {
      "/": "bafy2bzacebp3shtrn43k7g3unredz7fxn4gj533d3o43tqn2p2ipxxhrvchve"
    }
  ]
]
```

Response:
```json
[
  0
]
```

### StateMinerAvailableBalance
StateMinerAvailableBalance returns the portion of a miner's balance that can be withdrawn or spent


Perms: read

Inputs:
```json
[
  "f01234",
  [
    {
      "/": "bafy2bzacea3wsdh6y3a36tb3skempjoxqpuyompjbmfeyf34fi3uy6uue42v4"
    },
    {
      "/": "bafy2bzacebp3shtrn43k7g3unredz7fxn4gj533d3o43tqn2p2ipxxhrvchve"
    }
  ]
]
```

Response: `"0"`

### StateMinerDeadlines
StateMinerDeadlines returns all the proving deadlines for the given miner


Perms: read

Inputs:
```json
[
  "f01234",
  [
    {
      "/": "bafy2bzacea3wsdh6y3a36tb3skempjoxqpuyompjbmfeyf34fi3uy6uue42v4"
    },
    {
      "/": "bafy2bzacebp3shtrn43k7g3unredz7fxn4gj533d3o43tqn2p2ipxxhrvchve"
    }
  ]
]
```

Response:
```json
[
  {
    "PostSubmissions": [
      5,
      1
    ],
    "DisputableProofCount": 42
  }
]
```

### StateMinerFaults
StateMinerFaults returns a bitfield indicating the faulty sectors of the given miner


Perms: read

Inputs:
```json
[
  "f01234",
  [
    {
      "/": "bafy2bzacea3wsdh6y3a36tb3skempjoxqpuyompjbmfeyf34fi3uy6uue42v4"
    },
    {
      "/": "bafy2bzacebp3shtrn43k7g3unredz7fxn4gj533d3o43tqn2p2ipxxhrvchve"
    }
  ]
]
```

Response:
```json
[
  5,
  1
]
```

### StateMinerInfo
StateMinerInfo returns info about the indicated miner


Perms: read

Inputs:
```json
[
  "f01234",
  [
    {
      "/": "bafy2bzacea3wsdh6y3a36tb3skempjoxqpuyompjbmfeyf34fi3uy6uue42v4"
    },
    {
      "/": "bafy2bzacebp3shtrn43k7g3unredz7fxn4gj533d3o43tqn2p2ipxxhrvchve"
    }
  ]
]
```

Response:
```json
{
  "Owner": "f01234",
  "Worker": "f01234",
  "NewWorker": "f01234",
  "ControlAddresses": [
    "f01234"
  ],
  "WorkerChangeEpoch": 10101,
  "PeerId": "12D3KooWGzxzKZYveHXtpG6AsrUJBcWxHBFS2HsEoGTxrMLvKXtf",
  "Multiaddrs": [
    "Ynl0ZSBhcnJheQ=="
  ],
  "WindowPoStProofType": 8,
  "SectorSize": 34359738368,
  "WindowPoStPartitionSectors": 42,
  "ConsensusFaultElapsed": 10101,
  "Beneficiary": "f01234",
  "BeneficiaryTerm": {
    "Quota": "0",
    "UsedQuota": "0",
    "Expiration": 10101
  },
  "PendingBeneficiaryTerm": {
    "NewBeneficiary": "f01234",
    "NewQuota": "0",
    "NewExpiration": 10101,
    "ApprovedByBeneficiary": true,
    "ApprovedByNominee": true
  }
}
```

### StateMinerInitialPledgeCollateral
StateMinerInitialPledgeCollateral returns the initial pledge collateral for the specified miner's sector


Perms: read

Inputs:
```json
[
  "f01234",
  {
    "SealProof": 8,
    "SectorNumber": 9,
    "SealedCID": {
      "/": "bafy2bzacea3wsdh6y3a36tb3skempjoxqpuyompjbmfeyf34fi3uy6uue42v4"
    },
    "SealRandEpoch": 10101,
    "DealIDs": [
      5432
    ],
    "Expiration": 10101,
    "UnsealedCid": {
      "/": "bafy2bzacea3wsdh6y3a36tb3skempjoxqpuyompjbmfeyf34fi3uy6uue42v4"
    }
  },
  [
    {
      "/": "bafy2bzacea3wsdh6y3a36tb3skempjoxqpuyompjbmfeyf34fi3uy6uue42v4"
    },
    {
      "/": "bafy2bzacebp3shtrn43k7g3unredz7fxn4gj533d3o43tqn2p2ipxxhrvchve"
    }
  ]
]
```

Response: `"0"`

### StateMinerPartitions
StateMinerPartitions returns all partitions in the specified deadline


Perms: read

Inputs:
```json
[
  "f01234",
  42,
  [
    {
      "/": "bafy2bzacea3wsdh6y3a36tb3skempjoxqpuyompjbmfeyf34fi3uy6uue42v4"
    },
    {
      "/": "bafy2bzacebp3shtrn43k7g3unredz7fxn4gj533d3o43tqn2p2ipxxhrvchve"
    }
  ]
]
```

Response:
```json
[
  {
    "AllSectors": [
      5,
      1
    ],
    "FaultySectors": [
      5,
      1
    ],
    "RecoveringSectors": [
      5,
      1
    ],
    "LiveSectors": [
      5,
      1
    ],
    "ActiveSectors": [
      5,
      1
    ]
  }
]
```

### StateMinerPower
StateMinerPower returns the power of the indicated miner


Perms: read

Inputs:
```json
[
  "f01234",
  [
    {
      "/": "bafy2bzacea3wsdh6y3a36tb3skempjoxqpuyompjbmfeyf34fi3uy6uue42v4"
    },
    {
      "/": "bafy2bzacebp3shtrn43k7g3unredz7fxn4gj533d3o43tqn2p2ipxxhrvchve"
    }
  ]
]
```

Response:
```json
{
  "MinerPower": {
    "RawBytePower": "0",
    "QualityAdjPower": "0"
  },
  "TotalPower": {
    "RawBytePower": "0",
    "QualityAdjPower": "0"
  },
  "HasMinPower": true
}
```

### StateMinerPreCommitDepositForPower
StateMinerInitialPledgeCollateral returns the precommit deposit for the specified miner's sector


Perms: read

Inputs:
```json
[
  "f01234",
  {
    "SealProof": 8,
    "SectorNumber": 9,
    "SealedCID": {
      "/": "bafy2bzacea3wsdh6y3a36tb3skempjoxqpuyompjbmfeyf34fi3uy6uue42v4"
    },
    "SealRandEpoch": 10101,
    "DealIDs": [
      5432
    ],
    "Expiration": 10101,
    "UnsealedCid": {
      "/": "bafy2bzacea3wsdh6y3a36tb3skempjoxqpuyompjbmfeyf34fi3uy6uue42v4"
    }
  },
  [
    {
      "/": "bafy2bzacea3wsdh6y3a36tb3skempjoxqpuyompjbmfeyf34fi3uy6uue42v4"
    },
    {
      "/": "bafy2bzacebp3shtrn43k7g3unredz7fxn4gj533d3o43tqn2p2ipxxhrvchve"
    }
  ]
]
```

Response: `"0"`

### StateMinerProvingDeadline
StateMinerProvingDeadline calculates the deadline at some epoch for a proving period
and returns the deadline-related calculations.


Perms: read

Inputs:
```json
[
  "f01234",
  [
    {
      "/": "bafy2bzacea3wsdh6y3a36tb3skempjoxqpuyompjbmfeyf34fi3uy6uue42v4"
    },
    {
      "/": "bafy2bzacebp3shtrn43k7g3unredz7fxn4gj533d3o43tqn2p2ipxxhrvchve"
    }
  ]
]
```

Response:
```json
{
  "CurrentEpoch": 10101,
  "PeriodStart": 10101,
  "Index": 42,
  "Open": 10101,
  "Close": 10101,
  "Challenge": 10101,
  "FaultCutoff": 10101,
  "WPoStPeriodDeadlines": 42,
  "WPoStProvingPeriod": 10101,
  "WPoStChallengeWindow": 10101,
  "WPoStChallengeLookback": 10101,
  "FaultDeclarationCutoff": 10101
}
```

### StateMinerRecoveries
StateMinerRecoveries returns a bitfield indicating the recovering sectors of the given miner


Perms: read

Inputs:
```json
[
  "f01234",
  [
    {
      "/": "bafy2bzacea3wsdh6y3a36tb3skempjoxqpuyompjbmfeyf34fi3uy6uue42v4"
    },
    {
      "/": "bafy2bzacebp3shtrn43k7g3unredz7fxn4gj533d3o43tqn2p2ipxxhrvchve"
    }
  ]
]
```

Response:
```json
[
  5,
  1
]
```

### StateMinerSectorAllocated
StateMinerSectorAllocated checks if a sector number is marked as allocated.


Perms: read

Inputs:
```json
[
  "f01234",
  9,
  [
    {
      "/": "bafy2bzacea3wsdh6y3a36tb3skempjoxqpuyompjbmfeyf34fi3uy6uue42v4"
    },
    {
      "/": "bafy2bzacebp3shtrn43k7g3unredz7fxn4gj533d3o43tqn2p2ipxxhrvchve"
    }
  ]
]
```

Response: `true`

### StateMinerSectorCount
StateMinerSectorCount returns the number of sectors in a miner's sector set and proving set


Perms: read

Inputs:
```json
[
  "f01234",
  [
    {
      "/": "bafy2bzacea3wsdh6y3a36tb3skempjoxqpuyompjbmfeyf34fi3uy6uue42v4"
    },
    {
      "/": "bafy2bzacebp3shtrn43k7g3unredz7fxn4gj533d3o43tqn2p2ipxxhrvchve"
    }
  ]
]
```

Response:
```json
{
  "Live": 42,
  "Active": 42,
  "Faulty": 42
}
```

### StateMinerSectors
StateMinerSectors returns info about the given miner's sectors. If the filter bitfield is nil, all sectors are included.


Perms: read

Inputs:
```json
[
  "f01234",
  [
    0
  ],
  [
    {
      "/": "bafy2bzacea3wsdh6y3a36tb3skempjoxqpuyompjbmfeyf34fi3uy6uue42v4"
    },
    {
      "/": "bafy2bzacebp3shtrn43k7g3unredz7fxn4gj533d3o43tqn2p2ipxxhrvchve"
    }
  ]
]
```

Response:
```json
[
  {
    "SectorNumber": 9,
    "SealProof": 8,
    "SealedCID": {
      "/": "bafy2bzacea3wsdh6y3a36tb3skempjoxqpuyompjbmfeyf34fi3uy6uue42v4"
    },
    "DealIDs": [
      5432
    ],
    "Activation": 10101,
    "Expiration": 10101,
    "DealWeight": "0",
    "VerifiedDealWeight": "0",
    "InitialPledge": "0",
    "ExpectedDayReward": "0",
    "ExpectedStoragePledge": "0",
    "ReplacedSectorAge": 10101,
    "ReplacedDayReward": "0",
    "SectorKeyCID": {
      "/": "bafy2bzacea3wsdh6y3a36tb3skempjoxqpuyompjbmfeyf34fi3uy6uue42v4"
    },
    "SimpleQAPower": true
  }
]
```

### StateNetworkName
StateNetworkName returns the name of the network the node is synced to


Perms: read

Inputs: `null`

Response: `"lotus"`

### StateNetworkVersion
StateNetworkVersion returns the network version at the given tipset


Perms: read

Inputs:
```json
[
  [
    {
      "/": "bafy2bzacea3wsdh6y3a36tb3skempjoxqpuyompjbmfeyf34fi3uy6uue42v4"
    },
    {
      "/": "bafy2bzacebp3shtrn43k7g3unredz7fxn4gj533d3o43tqn2p2ipxxhrvchve"
    }
  ]
]
```

Response: `18`

### StateReadState
StateReadState returns the indicated actor's state.


Perms: read

Inputs:
```json
[
  "f01234",
  [
    {
      "/": "bafy2bzacea3wsdh6y3a36tb3skempjoxqpuyompjbmfeyf34fi3uy6uue42v4"
    },
    {
      "/": "bafy2bzacebp3shtrn43k7g3unredz7fxn4gj533d3o43tqn2p2ipxxhrvchve"
    }
  ]
]
```

Response:
```json
{
  "Balance": "0",
  "Code": {
    "/": "bafy2bzacea3wsdh6y3a36tb3skempjoxqpuyompjbmfeyf34fi3uy6uue42v4"
  },
  "State": {}
}
```

### StateReplay
StateReplay replays a given message, assuming it was included in a block in the specified tipset.

If a tipset key is provided, and a replacing message is not found on chain,
the method will return an error saying that the message wasn't found

If no tipset key is provided, the appropriate tipset is looked up, and if
the message was gas-repriced, the on-chain message will be replayed - in
that case the returned InvocResult.MsgCid will not match the Cid param

If the caller wants to ensure that exactly the requested message was executed,
they MUST check that InvocResult.MsgCid is equal to the provided Cid.
Without this check both the requested and original message may appear as
successfully executed on-chain, which may look like a double-spend.

A replacing message is a message with a different CID, any of Gas values, and
different signature, but with all other parameters matching (source/destination,
nonce, params, etc.)


Perms: read

Inputs:
```json
[
  [
    {
      "/": "bafy2bzacea3wsdh6y3a36tb3skempjoxqpuyompjbmfeyf34fi3uy6uue42v4"
    },
    {
      "/": "bafy2bzacebp3shtrn43k7g3unredz7fxn4gj533d3o43tqn2p2ipxxhrvchve"
    }
  ],
  {
    "/": "bafy2bzacea3wsdh6y3a36tb3skempjoxqpuyompjbmfeyf34fi3uy6uue42v4"
  }
]
```

Response:
```json
{
  "MsgCid": {
    "/": "bafy2bzacea3wsdh6y3a36tb3skempjoxqpuyompjbmfeyf34fi3uy6uue42v4"
  },
  "Msg": {
    "Version": 42,
    "To": "f01234",
    "From": "f01234",
    "Nonce": 42,
    "Value": "0",
    "GasLimit": 9,
    "GasFeeCap": "0",
    "GasPremium": "0",
    "Method": 1,
    "Params": "Ynl0ZSBhcnJheQ==",
    "CID": {
      "/": "bafy2bzacebbpdegvr3i4cosewthysg5xkxpqfn2wfcz6mv2hmoktwbdxkax4s"
    }
  },
  "MsgRct": {
    "ExitCode": 0,
    "Return": "Ynl0ZSBhcnJheQ==",
    "GasUsed": 9,
    "EventsRoot": {
      "/": "bafy2bzacea3wsdh6y3a36tb3skempjoxqpuyompjbmfeyf34fi3uy6uue42v4"
    }
  },
  "GasCost": {
    "Message": {
      "/": "bafy2bzacea3wsdh6y3a36tb3skempjoxqpuyompjbmfeyf34fi3uy6uue42v4"
    },
    "GasUsed": "0",
    "BaseFeeBurn": "0",
    "OverEstimationBurn": "0",
    "MinerPenalty": "0",
    "MinerTip": "0",
    "Refund": "0",
    "TotalCost": "0"
  },
  "ExecutionTrace": {
    "Msg": {
      "Version": 42,
      "To": "f01234",
      "From": "f01234",
      "Nonce": 42,
      "Value": "0",
      "GasLimit": 9,
      "GasFeeCap": "0",
      "GasPremium": "0",
      "Method": 1,
      "Params": "Ynl0ZSBhcnJheQ==",
      "CID": {
        "/": "bafy2bzacebbpdegvr3i4cosewthysg5xkxpqfn2wfcz6mv2hmoktwbdxkax4s"
      }
    },
    "MsgRct": {
      "ExitCode": 0,
      "Return": "Ynl0ZSBhcnJheQ==",
      "GasUsed": 9,
      "EventsRoot": {
        "/": "bafy2bzacea3wsdh6y3a36tb3skempjoxqpuyompjbmfeyf34fi3uy6uue42v4"
      }
    },
    "Error": "string value",
    "Duration": 60000000000,
    "GasCharges": [
      {
        "Name": "string value",
        "loc": [
          {
            "File": "string value",
            "Line": 123,
            "Function": "string value"
          }
        ],
        "tg": 9,
        "cg": 9,
        "sg": 9,
        "vtg": 9,
        "vcg": 9,
        "vsg": 9,
        "tt": 60000000000,
        "ex": {}
      }
    ],
    "Subcalls": [
      {
        "Msg": {
          "Version": 42,
          "To": "f01234",
          "From": "f01234",
          "Nonce": 42,
          "Value": "0",
          "GasLimit": 9,
          "GasFeeCap": "0",
          "GasPremium": "0",
          "Method": 1,
          "Params": "Ynl0ZSBhcnJheQ==",
          "CID": {
            "/": "bafy2bzacebbpdegvr3i4cosewthysg5xkxpqfn2wfcz6mv2hmoktwbdxkax4s"
          }
        },
        "MsgRct": {
          "ExitCode": 0,
          "Return": "Ynl0ZSBhcnJheQ==",
          "GasUsed": 9,
          "EventsRoot": {
            "/": "bafy2bzacea3wsdh6y3a36tb3skempjoxqpuyompjbmfeyf34fi3uy6uue42v4"
          }
        },
        "Error": "string value",
        "Duration": 60000000000,
        "GasCharges": [
          {
            "Name": "string value",
            "loc": [
              {
                "File": "string value",
                "Line": 123,
                "Function": "string value"
              }
            ],
            "tg": 9,
            "cg": 9,
            "sg": 9,
            "vtg": 9,
            "vcg": 9,
            "vsg": 9,
            "tt": 60000000000,
            "ex": {}
          }
        ],
        "Subcalls": null
      }
    ]
  },
  "Error": "string value",
  "Duration": 60000000000
}
```

### StateSearchMsg
StateSearchMsg looks back up to limit epochs in the chain for a message, and returns its receipt and the tipset where it was executed

NOTE: If a replacing message is found on chain, this method will return
a MsgLookup for the replacing message - the MsgLookup.Message will be a different
CID than the one provided in the 'cid' param, MsgLookup.Receipt will contain the
result of the execution of the replacing message.

If the caller wants to ensure that exactly the requested message was executed,
they must check that MsgLookup.Message is equal to the provided 'cid', or set the
`allowReplaced` parameter to false. Without this check, and with `allowReplaced`
set to true, both the requested and original message may appear as
successfully executed on-chain, which may look like a double-spend.

A replacing message is a message with a different CID, any of Gas values, and
different signature, but with all other parameters matching (source/destination,
nonce, params, etc.)


Perms: read

Inputs:
```json
[
  [
    {
      "/": "bafy2bzacea3wsdh6y3a36tb3skempjoxqpuyompjbmfeyf34fi3uy6uue42v4"
    },
    {
      "/": "bafy2bzacebp3shtrn43k7g3unredz7fxn4gj533d3o43tqn2p2ipxxhrvchve"
    }
  ],
  {
    "/": "bafy2bzacea3wsdh6y3a36tb3skempjoxqpuyompjbmfeyf34fi3uy6uue42v4"
  },
  10101,
  true
]
```

Response:
```json
{
  "Message": {
    "/": "bafy2bzacea3wsdh6y3a36tb3skempjoxqpuyompjbmfeyf34fi3uy6uue42v4"
  },
  "Receipt": {
    "ExitCode": 0,
    "Return": "Ynl0ZSBhcnJheQ==",
    "GasUsed": 9,
    "EventsRoot": {
      "/": "bafy2bzacea3wsdh6y3a36tb3skempjoxqpuyompjbmfeyf34fi3uy6uue42v4"
    }
  },
  "ReturnDec": {},
  "TipSet": [
    {
      "/": "bafy2bzacea3wsdh6y3a36tb3skempjoxqpuyompjbmfeyf34fi3uy6uue42v4"
    },
    {
      "/": "bafy2bzacebp3shtrn43k7g3unredz7fxn4gj533d3o43tqn2p2ipxxhrvchve"
    }
  ],
  "Height": 10101
}
```

### StateSectorExpiration
StateSectorExpiration returns epoch at which given sector will expire


Perms: read

Inputs:
```json
[
  "f01234",
  9,
  [
    {
      "/": "bafy2bzacea3wsdh6y3a36tb3skempjoxqpuyompjbmfeyf34fi3uy6uue42v4"
    },
    {
      "/": "bafy2bzacebp3shtrn43k7g3unredz7fxn4gj533d3o43tqn2p2ipxxhrvchve"
    }
  ]
]
```

Response:
```json
{
  "OnTime": 10101,
  "Early": 10101
}
```

### StateSectorGetInfo
StateSectorGetInfo returns the on-chain info for the specified miner's sector. Returns null in case the sector info isn't found
NOTE: returned info.Expiration may not be accurate in some cases, use StateSectorExpiration to get accurate
expiration epoch


Perms: read

Inputs:
```json
[
  "f01234",
  9,
  [
    {
      "/": "bafy2bzacea3wsdh6y3a36tb3skempjoxqpuyompjbmfeyf34fi3uy6uue42v4"
    },
    {
      "/": "bafy2bzacebp3shtrn43k7g3unredz7fxn4gj533d3o43tqn2p2ipxxhrvchve"
    }
  ]
]
```

Response:
```json
{
  "SectorNumber": 9,
  "SealProof": 8,
  "SealedCID": {
    "/": "bafy2bzacea3wsdh6y3a36tb3skempjoxqpuyompjbmfeyf34fi3uy6uue42v4"
  },
  "DealIDs": [
    5432
  ],
  "Activation": 10101,
  "Expiration": 10101,
  "DealWeight": "0",
  "VerifiedDealWeight": "0",
  "InitialPledge": "0",
  "ExpectedDayReward": "0",
  "ExpectedStoragePledge": "0",
  "ReplacedSectorAge": 10101,
  "ReplacedDayReward": "0",
  "SectorKeyCID": {
    "/": "bafy2bzacea3wsdh6y3a36tb3skempjoxqpuyompjbmfeyf34fi3uy6uue42v4"
  },
  "SimpleQAPower": true
}
```

### StateSectorPartition
StateSectorPartition finds deadline/partition with the specified sector


Perms: read

Inputs:
```json
[
  "f01234",
  9,
  [
    {
      "/": "bafy2bzacea3wsdh6y3a36tb3skempjoxqpuyompjbmfeyf34fi3uy6uue42v4"
    },
    {
      "/": "bafy2bzacebp3shtrn43k7g3unredz7fxn4gj533d3o43tqn2p2ipxxhrvchve"
    }
  ]
]
```

Response:
```json
{
  "Deadline": 42,
  "Partition": 42
}
```

### StateSectorPreCommitInfo
StateSectorPreCommitInfo returns the PreCommit info for the specified miner's sector.
Returns nil and no error if the sector isn't precommitted.

Note that the sector number may be allocated while PreCommitInfo is nil. This means that either allocated sector
numbers were compacted, and the sector number was marked as allocated in order to reduce size of the allocated
sectors bitfield, or that the sector was precommitted, but the precommit has expired.


Perms: read

Inputs:
```json
[
  "f01234",
  9,
  [
    {
      "/": "bafy2bzacea3wsdh6y3a36tb3skempjoxqpuyompjbmfeyf34fi3uy6uue42v4"
    },
    {
      "/": "bafy2bzacebp3shtrn43k7g3unredz7fxn4gj533d3o43tqn2p2ipxxhrvchve"
    }
  ]
]
```

Response:
```json
{
  "Info": {
    "SealProof": 8,
    "SectorNumber": 9,
    "SealedCID": {
      "/": "bafy2bzacea3wsdh6y3a36tb3skempjoxqpuyompjbmfeyf34fi3uy6uue42v4"
    },
    "SealRandEpoch": 10101,
    "DealIDs": [
      5432
    ],
    "Expiration": 10101,
    "UnsealedCid": {
      "/": "bafy2bzacea3wsdh6y3a36tb3skempjoxqpuyompjbmfeyf34fi3uy6uue42v4"
    }
  },
  "PreCommitDeposit": "0",
  "PreCommitEpoch": 10101
}
```

### StateVMCirculatingSupplyInternal
StateVMCirculatingSupplyInternal returns an approximation of the circulating supply of Filecoin at the given tipset.
This is the value reported by the runtime interface to actors code.


Perms: read

Inputs:
```json
[
  [
    {
      "/": "bafy2bzacea3wsdh6y3a36tb3skempjoxqpuyompjbmfeyf34fi3uy6uue42v4"
    },
    {
      "/": "bafy2bzacebp3shtrn43k7g3unredz7fxn4gj533d3o43tqn2p2ipxxhrvchve"
    }
  ]
]
```

Response:
```json
{
  "FilVested": "0",
  "FilMined": "0",
  "FilBurnt": "0",
  "FilLocked": "0",
  "FilCirculating": "0",
  "FilReserveDisbursed": "0"
}
```

### StateVerifiedClientStatus
StateVerifiedClientStatus returns the data cap for the given address.
Returns nil if there is no entry in the data cap table for the
address.


Perms: read

Inputs:
```json
[
  "f01234",
  [
    {
      "/": "bafy2bzacea3wsdh6y3a36tb3skempjoxqpuyompjbmfeyf34fi3uy6uue42v4"
    },
    {
      "/": "bafy2bzacebp3shtrn43k7g3unredz7fxn4gj533d3o43tqn2p2ipxxhrvchve"
    }
  ]
]
```

Response: `"0"`

### StateVerifiedRegistryRootKey
StateVerifiedRegistryRootKey returns the address of the Verified Registry's root key


Perms: read

Inputs:
```json
[
  [
    {
      "/": "bafy2bzacea3wsdh6y3a36tb3skempjoxqpuyompjbmfeyf34fi3uy6uue42v4"
    },
    {
      "/": "bafy2bzacebp3shtrn43k7g3unredz7fxn4gj533d3o43tqn2p2ipxxhrvchve"
    }
  ]
]
```

Response: `"f01234"`

### StateVerifierStatus
StateVerifierStatus returns the data cap for the given address.
Returns nil if there is no entry in the data cap table for the
address.


Perms: read

Inputs:
```json
[
  "f01234",
  [
    {
      "/": "bafy2bzacea3wsdh6y3a36tb3skempjoxqpuyompjbmfeyf34fi3uy6uue42v4"
    },
    {
      "/": "bafy2bzacebp3shtrn43k7g3unredz7fxn4gj533d3o43tqn2p2ipxxhrvchve"
    }
  ]
]
```

Response: `"0"`

### StateWaitMsg
StateWaitMsg looks back up to limit epochs in the chain for a message.
If not found, it blocks until the message arrives on chain, and gets to the
indicated confidence depth.

NOTE: If a replacing message is found on chain, this method will return
a MsgLookup for the replacing message - the MsgLookup.Message will be a different
CID than the one provided in the 'cid' param, MsgLookup.Receipt will contain the
result of the execution of the replacing message.

If the caller wants to ensure that exactly the requested message was executed,
they must check that MsgLookup.Message is equal to the provided 'cid', or set the
`allowReplaced` parameter to false. Without this check, and with `allowReplaced`
set to true, both the requested and original message may appear as
successfully executed on-chain, which may look like a double-spend.

A replacing message is a message with a different CID, any of Gas values, and
different signature, but with all other parameters matching (source/destination,
nonce, params, etc.)


Perms: read

Inputs:
```json
[
  {
    "/": "bafy2bzacea3wsdh6y3a36tb3skempjoxqpuyompjbmfeyf34fi3uy6uue42v4"
  },
  42,
  10101,
  true
]
```

Response:
```json
{
  "Message": {
    "/": "bafy2bzacea3wsdh6y3a36tb3skempjoxqpuyompjbmfeyf34fi3uy6uue42v4"
  },
  "Receipt": {
    "ExitCode": 0,
    "Return": "Ynl0ZSBhcnJheQ==",
    "GasUsed": 9,
    "EventsRoot": {
      "/": "bafy2bzacea3wsdh6y3a36tb3skempjoxqpuyompjbmfeyf34fi3uy6uue42v4"
    }
  },
  "ReturnDec": {},
  "TipSet": [
    {
      "/": "bafy2bzacea3wsdh6y3a36tb3skempjoxqpuyompjbmfeyf34fi3uy6uue42v4"
    },
    {
      "/": "bafy2bzacebp3shtrn43k7g3unredz7fxn4gj533d3o43tqn2p2ipxxhrvchve"
    }
  ],
  "Height": 10101
}
```

## Sync
The Sync method group contains methods for interacting with and
observing the lotus sync service.


### SyncCheckBad
SyncCheckBad checks if a block was marked as bad, and if it was, returns
the reason.


Perms: read

Inputs:
```json
[
  {
    "/": "bafy2bzacea3wsdh6y3a36tb3skempjoxqpuyompjbmfeyf34fi3uy6uue42v4"
  }
]
```

Response: `"string value"`

### SyncCheckpoint
SyncCheckpoint marks a blocks as checkpointed, meaning that it won't ever fork away from it.


Perms: admin

Inputs:
```json
[
  [
    {
      "/": "bafy2bzacea3wsdh6y3a36tb3skempjoxqpuyompjbmfeyf34fi3uy6uue42v4"
    },
    {
      "/": "bafy2bzacebp3shtrn43k7g3unredz7fxn4gj533d3o43tqn2p2ipxxhrvchve"
    }
  ]
]
```

Response: `{}`

### SyncFetchTipSetFromPeer
SyncFetchTipSet fetches a tipSet from the specific peer (the same way the hello
protocol would do) and informs the syncer if it advances our view of the chain.


Perms: read

Inputs:
```json
[
  "12D3KooWGzxzKZYveHXtpG6AsrUJBcWxHBFS2HsEoGTxrMLvKXtf",
  [
    {
      "/": "bafy2bzacea3wsdh6y3a36tb3skempjoxqpuyompjbmfeyf34fi3uy6uue42v4"
    },
    {
      "/": "bafy2bzacebp3shtrn43k7g3unredz7fxn4gj533d3o43tqn2p2ipxxhrvchve"
    }
  ]
]
```

Response:
```json
{
  "Cids": null,
  "Blocks": null,
  "Height": 0
}
```

### SyncIncomingBlocks
SyncIncomingBlocks returns a channel streaming incoming, potentially not
yet synced block headers.


Perms: read

Inputs: `null`

Response:
```json
{
  "Miner": "f01234",
  "Ticket": {
    "VRFProof": "Ynl0ZSBhcnJheQ=="
  },
  "ElectionProof": {
    "WinCount": 9,
    "VRFProof": "Ynl0ZSBhcnJheQ=="
  },
  "BeaconEntries": [
    {
      "Round": 42,
      "Data": "Ynl0ZSBhcnJheQ=="
    }
  ],
  "WinPoStProof": [
    {
      "PoStProof": 8,
      "ProofBytes": "Ynl0ZSBhcnJheQ=="
    }
  ],
  "Parents": [
    {
      "/": "bafy2bzacea3wsdh6y3a36tb3skempjoxqpuyompjbmfeyf34fi3uy6uue42v4"
    }
  ],
  "ParentWeight": "0",
  "Height": 10101,
  "ParentStateRoot": {
    "/": "bafy2bzacea3wsdh6y3a36tb3skempjoxqpuyompjbmfeyf34fi3uy6uue42v4"
  },
  "ParentMessageReceipts": {
    "/": "bafy2bzacea3wsdh6y3a36tb3skempjoxqpuyompjbmfeyf34fi3uy6uue42v4"
  },
  "Messages": {
    "/": "bafy2bzacea3wsdh6y3a36tb3skempjoxqpuyompjbmfeyf34fi3uy6uue42v4"
  },
  "BLSAggregate": {
    "Type": 2,
    "Data": "Ynl0ZSBhcnJheQ=="
  },
  "Timestamp": 42,
  "BlockSig": {
    "Type": 2,
    "Data": "Ynl0ZSBhcnJheQ=="
  },
  "ForkSignaling": 42,
  "ParentBaseFee": "0"
}
```

### SyncMarkBad
SyncMarkBad marks a blocks as bad, meaning that it won't ever by synced.
Use with extreme caution.


Perms: admin

Inputs:
```json
[
  {
    "/": "bafy2bzacea3wsdh6y3a36tb3skempjoxqpuyompjbmfeyf34fi3uy6uue42v4"
  }
]
```

Response: `{}`

### SyncPurgeForRecovery
SyncPurgeForRecovery "forgets" all state after a Mir checkpoint to create
a clean slate from which the daemon can sync according to the
checkpoint provided by Mir. This functions moves the chain head to
the height pointed by the checkpoint.


Perms: write

Inputs:
```json
[
  10101
]
```

Response: `{}`

### SyncState
SyncState returns the current status of the lotus sync system.


Perms: read

Inputs: `null`

Response:
```json
{
  "ActiveSyncs": [
    {
      "WorkerID": 42,
      "Base": {
        "Cids": null,
        "Blocks": null,
        "Height": 0
      },
      "Target": {
        "Cids": null,
        "Blocks": null,
        "Height": 0
      },
      "Stage": 1,
      "Height": 10101,
      "Start": "0001-01-01T00:00:00Z",
      "End": "0001-01-01T00:00:00Z",
      "Message": "string value"
    }
  ],
  "VMApplied": 42
}
```

### SyncSubmitBlock
SyncSubmitBlock can be used to submit a newly created block to the.
network through this node


Perms: write

Inputs:
```json
[
  {
    "Header": {
      "Miner": "f01234",
      "Ticket": {
        "VRFProof": "Ynl0ZSBhcnJheQ=="
      },
      "ElectionProof": {
        "WinCount": 9,
        "VRFProof": "Ynl0ZSBhcnJheQ=="
      },
      "BeaconEntries": [
        {
          "Round": 42,
          "Data": "Ynl0ZSBhcnJheQ=="
        }
      ],
      "WinPoStProof": [
        {
          "PoStProof": 8,
          "ProofBytes": "Ynl0ZSBhcnJheQ=="
        }
      ],
      "Parents": [
        {
          "/": "bafy2bzacea3wsdh6y3a36tb3skempjoxqpuyompjbmfeyf34fi3uy6uue42v4"
        }
      ],
      "ParentWeight": "0",
      "Height": 10101,
      "ParentStateRoot": {
        "/": "bafy2bzacea3wsdh6y3a36tb3skempjoxqpuyompjbmfeyf34fi3uy6uue42v4"
      },
      "ParentMessageReceipts": {
        "/": "bafy2bzacea3wsdh6y3a36tb3skempjoxqpuyompjbmfeyf34fi3uy6uue42v4"
      },
      "Messages": {
        "/": "bafy2bzacea3wsdh6y3a36tb3skempjoxqpuyompjbmfeyf34fi3uy6uue42v4"
      },
      "BLSAggregate": {
        "Type": 2,
        "Data": "Ynl0ZSBhcnJheQ=="
      },
      "Timestamp": 42,
      "BlockSig": {
        "Type": 2,
        "Data": "Ynl0ZSBhcnJheQ=="
      },
      "ForkSignaling": 42,
      "ParentBaseFee": "0"
    },
    "BlsMessages": [
      {
        "/": "bafy2bzacea3wsdh6y3a36tb3skempjoxqpuyompjbmfeyf34fi3uy6uue42v4"
      }
    ],
    "SecpkMessages": [
      {
        "/": "bafy2bzacea3wsdh6y3a36tb3skempjoxqpuyompjbmfeyf34fi3uy6uue42v4"
      }
    ]
  }
]
```

Response: `{}`

### SyncUnmarkAllBad
SyncUnmarkAllBad purges bad block cache, making it possible to sync to chains previously marked as bad


Perms: admin

Inputs: `null`

Response: `{}`

### SyncUnmarkBad
SyncUnmarkBad unmarks a blocks as bad, making it possible to be validated and synced again.


Perms: admin

Inputs:
```json
[
  {
    "/": "bafy2bzacea3wsdh6y3a36tb3skempjoxqpuyompjbmfeyf34fi3uy6uue42v4"
  }
]
```

Response: `{}`

### SyncValidateTipset
SyncValidateTipset indicates whether the provided tipset is valid or not


Perms: read

Inputs:
```json
[
  [
    {
      "/": "bafy2bzacea3wsdh6y3a36tb3skempjoxqpuyompjbmfeyf34fi3uy6uue42v4"
    },
    {
      "/": "bafy2bzacebp3shtrn43k7g3unredz7fxn4gj533d3o43tqn2p2ipxxhrvchve"
    }
  ]
]
```

Response: `true`

## Wallet


### WalletBalance
WalletBalance returns the balance of the given address at the current head of the chain.


Perms: read

Inputs:
```json
[
  "f01234"
]
```

Response: `"0"`

### WalletDefaultAddress
WalletDefaultAddress returns the address marked as default in the wallet.


Perms: write

Inputs: `null`

Response: `"f01234"`

### WalletDelete
WalletDelete deletes an address from the wallet.


Perms: admin

Inputs:
```json
[
  "f01234"
]
```

Response: `{}`

### WalletExport
WalletExport returns the private key of an address in the wallet.


Perms: admin

Inputs:
```json
[
  "f01234"
]
```

Response:
```json
{
  "Type": "bls",
  "PrivateKey": "Ynl0ZSBhcnJheQ=="
}
```

### WalletHas
WalletHas indicates whether the given address is in the wallet.


Perms: write

Inputs:
```json
[
  "f01234"
]
```

Response: `true`

### WalletImport
WalletImport receives a KeyInfo, which includes a private key, and imports it into the wallet.


Perms: admin

Inputs:
```json
[
  {
    "Type": "bls",
    "PrivateKey": "Ynl0ZSBhcnJheQ=="
  }
]
```

Response: `"f01234"`

### WalletList
WalletList lists all the addresses in the wallet.


Perms: write

Inputs: `null`

Response:
```json
[
  "f01234"
]
```

### WalletNew
WalletNew creates a new address in the wallet with the given sigType.
Available key types: bls, secp256k1, secp256k1-ledger
Support for numerical types: 1 - secp256k1, 2 - BLS is deprecated


Perms: write

Inputs:
```json
[
  "bls"
]
```

Response: `"f01234"`

### WalletSetDefault
WalletSetDefault marks the given address as as the default one.


Perms: write

Inputs:
```json
[
  "f01234"
]
```

Response: `{}`

### WalletSign
WalletSign signs the given bytes using the given address.


Perms: sign

Inputs:
```json
[
  "f01234",
  "Ynl0ZSBhcnJheQ=="
]
```

Response:
```json
{
  "Type": 2,
  "Data": "Ynl0ZSBhcnJheQ=="
}
```

### WalletSignMessage
WalletSignMessage signs the given message using the given address.


Perms: sign

Inputs:
```json
[
  "f01234",
  {
    "Version": 42,
    "To": "f01234",
    "From": "f01234",
    "Nonce": 42,
    "Value": "0",
    "GasLimit": 9,
    "GasFeeCap": "0",
    "GasPremium": "0",
    "Method": 1,
    "Params": "Ynl0ZSBhcnJheQ==",
    "CID": {
      "/": "bafy2bzacebbpdegvr3i4cosewthysg5xkxpqfn2wfcz6mv2hmoktwbdxkax4s"
    }
  }
]
```

Response:
```json
{
  "Message": {
    "Version": 42,
    "To": "f01234",
    "From": "f01234",
    "Nonce": 42,
    "Value": "0",
    "GasLimit": 9,
    "GasFeeCap": "0",
    "GasPremium": "0",
    "Method": 1,
    "Params": "Ynl0ZSBhcnJheQ==",
    "CID": {
      "/": "bafy2bzacebbpdegvr3i4cosewthysg5xkxpqfn2wfcz6mv2hmoktwbdxkax4s"
    }
  },
  "Signature": {
    "Type": 2,
    "Data": "Ynl0ZSBhcnJheQ=="
  },
  "CID": {
    "/": "bafy2bzacebbpdegvr3i4cosewthysg5xkxpqfn2wfcz6mv2hmoktwbdxkax4s"
  }
}
```

### WalletValidateAddress
WalletValidateAddress validates whether a given string can be decoded as a well-formed address


Perms: read

Inputs:
```json
[
  "string value"
]
```

Response: `"f01234"`

### WalletVerify
WalletVerify takes an address, a signature, and some bytes, and indicates whether the signature is valid.
The address does not have to be in the wallet.


Perms: read

Inputs:
```json
[
  "f01234",
  "Ynl0ZSBhcnJheQ==",
  {
    "Type": 2,
    "Data": "Ynl0ZSBhcnJheQ=="
  }
]
```

Response: `true`

## Web3


### Web3ClientVersion
Returns the client version


Perms: read

Inputs: `null`

Response: `"string value"`
<|MERGE_RESOLUTION|>--- conflicted
+++ resolved
@@ -107,21 +107,11 @@
   * [GasEstimateMessageGas](#GasEstimateMessageGas)
 * [I](#I)
   * [ID](#ID)
-<<<<<<< HEAD
-  * [IPCCreateSubnetGenesis](#IPCCreateSubnetGenesis)
-* [Ipc](#Ipc)
-  * [IpcAddSubnetActor](#IpcAddSubnetActor)
-  * [IpcGetCheckpointTemplate](#IpcGetCheckpointTemplate)
-  * [IpcGetPrevCheckpointForChild](#IpcGetPrevCheckpointForChild)
-  * [IpcReadGatewayState](#IpcReadGatewayState)
-  * [IpcReadSubnetActorState](#IpcReadSubnetActorState)
-=======
   * [IPCAddSubnetActor](#IPCAddSubnetActor)
   * [IPCGetCheckpointTemplate](#IPCGetCheckpointTemplate)
   * [IPCGetPrevCheckpointForChild](#IPCGetPrevCheckpointForChild)
   * [IPCReadGatewayState](#IPCReadGatewayState)
   * [IPCReadSubnetActorState](#IPCReadSubnetActorState)
->>>>>>> 21086ca7
 * [Log](#Log)
   * [LogAlerts](#LogAlerts)
   * [LogList](#LogList)
@@ -3120,31 +3110,7 @@
 
 Response: `"12D3KooWGzxzKZYveHXtpG6AsrUJBcWxHBFS2HsEoGTxrMLvKXtf"`
 
-<<<<<<< HEAD
-### IPCCreateSubnetGenesis
-
-
-Perms: read
-
-Inputs:
-```json
-[
-  {
-    "Parent": "string value",
-    "Actor": "f01234"
-  }
-]
-```
-
-Response: `"Ynl0ZSBhcnJheQ=="`
-
-## Ipc
-
-
-### IpcAddSubnetActor
-=======
 ### IPCAddSubnetActor
->>>>>>> 21086ca7
 IPCAddSubnetActor deploys a new subnet actor.
 
 
@@ -3173,11 +3139,7 @@
 
 Response: `"f01234"`
 
-<<<<<<< HEAD
-### IpcGetCheckpointTemplate
-=======
 ### IPCGetCheckpointTemplate
->>>>>>> 21086ca7
 
 
 Perms: read
@@ -3236,11 +3198,7 @@
 }
 ```
 
-<<<<<<< HEAD
-### IpcGetPrevCheckpointForChild
-=======
 ### IPCGetPrevCheckpointForChild
->>>>>>> 21086ca7
 
 
 Perms: read
@@ -3263,11 +3221,7 @@
 }
 ```
 
-<<<<<<< HEAD
-### IpcReadGatewayState
-=======
 ### IPCReadGatewayState
->>>>>>> 21086ca7
 
 
 Perms: read
