--- conflicted
+++ resolved
@@ -1516,52 +1516,7 @@
 Response:
 ```json
 [
-<<<<<<< HEAD
-  {
-    "PayloadCID": {
-      "/": "bafy2bzacea3wsdh6y3a36tb3skempjoxqpuyompjbmfeyf34fi3uy6uue42v4"
-    },
-    "ID": 5,
-    "Selector": {
-      "Raw": "Ynl0ZSBhcnJheQ=="
-    },
-    "PieceCID": {
-      "/": "bafy2bzacea3wsdh6y3a36tb3skempjoxqpuyompjbmfeyf34fi3uy6uue42v4"
-    },
-    "PricePerByte": "0",
-    "PaymentInterval": 42,
-    "PaymentIntervalIncrease": 42,
-    "UnsealPrice": "0",
-    "StoreID": 42,
-    "ChannelID": {
-      "Initiator": "12D3KooWGzxzKZYveHXtpG6AsrUJBcWxHBFS2HsEoGTxrMLvKXtf",
-      "Responder": "12D3KooWGzxzKZYveHXtpG6AsrUJBcWxHBFS2HsEoGTxrMLvKXtf",
-      "ID": 3
-    },
-    "PieceInfo": {
-      "PieceCID": {
-        "/": "bafy2bzacea3wsdh6y3a36tb3skempjoxqpuyompjbmfeyf34fi3uy6uue42v4"
-      },
-      "Deals": [
-        {
-          "DealID": 5432,
-          "SectorID": 9,
-          "Offset": 1032,
-          "Length": 1032
-        }
-      ]
-    },
-    "Status": 0,
-    "Receiver": "12D3KooWGzxzKZYveHXtpG6AsrUJBcWxHBFS2HsEoGTxrMLvKXtf",
-    "TotalSent": 42,
-    "FundsReceived": "0",
-    "Message": "string value",
-    "CurrentInterval": 42,
-    "LegacyProtocol": true
-  }
-=======
   {}
->>>>>>> caa6dd9c
 ]
 ```
 
