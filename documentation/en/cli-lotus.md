--- conflicted
+++ resolved
@@ -2694,10 +2694,7 @@
      stat              Print eth/filecoin addrs and code cid
      call              Simulate an eth contract call
      contract-address  Generate contract address from smart contract code
-<<<<<<< HEAD
-=======
      bytecode          Write the bytecode of a smart contract to a file
->>>>>>> caa6dd9c
      help, h           Shows a list of commands or help for one command
 
 OPTIONS:
@@ -2772,8 +2769,6 @@
    
 ```
 
-<<<<<<< HEAD
-=======
 ### lotus evm bytecode
 ```
 NAME:
@@ -2787,7 +2782,6 @@
    
 ```
 
->>>>>>> caa6dd9c
 ## lotus net
 ```
 NAME:
