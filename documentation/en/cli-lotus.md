--- conflicted
+++ resolved
@@ -2087,15 +2087,7 @@
    decode                            decode various types
    encode                            encode various types
    disputer                          interact with the window post disputer
-<<<<<<< HEAD
-   install-actor                     Install a new actor and return the actor code CID
-   create-actor                      Create an new actor via the init actor and return its address
-   invoke                            Invoke a method in an actor
-   create-evm-actor                  Create an new EVM actor via the init actor and return its address
-   invoke-evm-actor                  Invoke a contract entry point in an EVM actor
-=======
    prune                             prune the stored chain state and perform garbage collection
->>>>>>> 0b9b89bf
    help, h                           Shows a list of commands or help for one command
 
 OPTIONS:
@@ -2418,70 +2410,6 @@
    
 ```
 
-<<<<<<< HEAD
-### lotus chain install-actor
-```
-NAME:
-   lotus chain install-actor - Install a new actor and return the actor code CID
-
-USAGE:
-   lotus chain install-actor [command options] code
-
-OPTIONS:
-   --from value  optionally specify the account to use for sending the installation message
-   
-```
-
-### lotus chain create-actor
-```
-NAME:
-   lotus chain create-actor - Create an new actor via the init actor and return its address
-
-USAGE:
-   lotus chain create-actor [command options] code-cid [params]
-
-OPTIONS:
-   --from value  optionally specify the account to use for sending the exec message
-   
-```
-
-### lotus chain invoke
-```
-NAME:
-   lotus chain invoke - Invoke a method in an actor
-
-USAGE:
-   lotus chain invoke [command options] address method [params]
-
-OPTIONS:
-   --from value  optionally specify the account to use for sending the exec message
-   
-```
-
-### lotus chain create-evm-actor
-```
-NAME:
-   lotus chain create-evm-actor - Create an new EVM actor via the init actor and return its address
-
-USAGE:
-   lotus chain create-evm-actor [command options] contract [params]
-
-OPTIONS:
-   --from value  optionally specify the account to use for sending the exec message
-   
-```
-
-### lotus chain invoke-evm-actor
-```
-NAME:
-   lotus chain invoke-evm-actor - Invoke a contract entry point in an EVM actor
-
-USAGE:
-   lotus chain invoke-evm-actor [command options] address contract-entry-point [input-data]
-
-OPTIONS:
-   --from value  optionally specify the account to use for sending the exec message
-=======
 ### lotus chain prune
 ```
 NAME:
@@ -2495,7 +2423,6 @@
    --moving-gc        use moving gc for garbage collecting the coldstore (default: false)
    --online-gc        use online gc for garbage collecting the coldstore (default: false)
    --retention value  specify state retention policy (default: -1)
->>>>>>> 0b9b89bf
    
 ```
 
