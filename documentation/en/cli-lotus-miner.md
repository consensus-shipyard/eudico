# lotus-miner
```
NAME:
   lotus-miner - Filecoin decentralized storage network miner

USAGE:
   lotus-miner [global options] command [command options] [arguments...]

VERSION:
   1.21.0-rc2

COMMANDS:
   init     Initialize a lotus miner repo
   run      Start a lotus miner process
   stop     Stop a running lotus miner
   config   Manage node config
   backup   Create node metadata backup
   version  Print version
   help, h  Shows a list of commands or help for one command
   CHAIN:
     actor  manipulate the miner actor
     info   Print miner info
   DEVELOPER:
     auth          Manage RPC permissions
     log           Manage logging
     wait-api      Wait for lotus api to come online
     fetch-params  Fetch proving parameters
   MARKET:
     storage-deals    Manage storage deals and related configuration
     retrieval-deals  Manage retrieval deals and related configuration
     data-transfers   Manage data transfers
     dagstore         Manage the dagstore on the markets subsystem
     index            Manage the index provider on the markets subsystem
   NETWORK:
     net  Manage P2P Network
   RETRIEVAL:
     pieces  interact with the piecestore
   STORAGE:
     sectors  interact with sector store
     proving  View proving information
     storage  manage sector storage
     sealing  interact with sealing pipeline

GLOBAL OPTIONS:
   --actor value, -a value                  specify other actor to query / manipulate
   --call-on-markets                        (experimental; may be removed) call this command against a markets node; use only with common commands like net, auth, pprof, etc. whose target may be ambiguous (default: false)
   --color                                  use color in display output (default: depends on output being a TTY)
   --help, -h                               show help (default: false)
   --markets-repo value                     Markets repo path [$LOTUS_MARKETS_PATH]
   --miner-repo value, --storagerepo value  Specify miner repo path. flag(storagerepo) and env(LOTUS_STORAGE_PATH) are DEPRECATION, will REMOVE SOON (default: "~/.lotusminer") [$LOTUS_MINER_PATH, $LOTUS_STORAGE_PATH]
   --version, -v                            print the version (default: false)
   --vv                                     enables very verbose mode, useful for debugging the CLI (default: false)
   
```

## lotus-miner init
```
NAME:
   lotus-miner init - Initialize a lotus miner repo

USAGE:
   lotus-miner init command [command options] [arguments...]

COMMANDS:
     restore  Initialize a lotus miner repo from a backup
     service  Initialize a lotus miner sub-service
     help, h  Shows a list of commands or help for one command

OPTIONS:
   --actor value                                              specify the address of an already created miner actor
   --create-worker-key                                        create separate worker key (default: false)
   --worker value, -w value                                   worker key to use (overrides --create-worker-key)
   --owner value, -o value                                    owner key to use
   --sector-size value                                        specify sector size to use
   --pre-sealed-sectors value [ --pre-sealed-sectors value ]  specify set of presealed sectors for starting as a genesis miner
   --pre-sealed-metadata value                                specify the metadata file for the presealed sectors
   --nosync                                                   don't check full-node sync status (default: false)
   --symlink-imported-sectors                                 attempt to symlink to presealed sectors instead of copying them into place (default: false)
   --no-local-storage                                         don't use storageminer repo for sector storage (default: false)
   --gas-premium value                                        set gas premium for initialization messages in AttoFIL (default: "0")
   --from value                                               select which address to send actor creation message from
   --help, -h                                                 show help (default: false)
   
```

### lotus-miner init restore
```
NAME:
   lotus-miner init restore - Initialize a lotus miner repo from a backup

USAGE:
   lotus-miner init restore [command options] [backupFile]

OPTIONS:
   --config value          config file (config.toml)
   --nosync                don't check full-node sync status (default: false)
   --storage-config value  storage paths config (storage.json)
   
```

### lotus-miner init service
```
NAME:
   lotus-miner init service - Initialize a lotus miner sub-service

USAGE:
   lotus-miner init service [command options] [backupFile]

OPTIONS:
   --api-sealer value             sealer API info (lotus-miner auth api-info --perm=admin)
   --api-sector-index value       sector Index API info (lotus-miner auth api-info --perm=admin)
   --config value                 config file (config.toml)
   --nosync                       don't check full-node sync status (default: false)
   --type value [ --type value ]  type of service to be enabled
   
```

## lotus-miner run
```
NAME:
   lotus-miner run - Start a lotus miner process

USAGE:
   lotus-miner run [command options] [arguments...]

OPTIONS:
   --enable-gpu-proving  enable use of GPU for mining operations (default: true)
   --manage-fdlimit      manage open file limit (default: true)
   --miner-api value     2345
   --nosync              don't check full-node sync status (default: false)
   
```

## lotus-miner stop
```
NAME:
   lotus-miner stop - Stop a running lotus miner

USAGE:
   lotus-miner stop [command options] [arguments...]

OPTIONS:
   --help, -h  show help (default: false)
   
```

## lotus-miner config
```
NAME:
   lotus-miner config - Manage node config

USAGE:
   lotus-miner config command [command options] [arguments...]

COMMANDS:
     default  Print default node config
     updated  Print updated node config
     help, h  Shows a list of commands or help for one command

OPTIONS:
   --help, -h  show help (default: false)
   
```

### lotus-miner config default
```
NAME:
   lotus-miner config default - Print default node config

USAGE:
   lotus-miner config default [command options] [arguments...]

OPTIONS:
   --no-comment  don't comment default values (default: false)
   
```

### lotus-miner config updated
```
NAME:
   lotus-miner config updated - Print updated node config

USAGE:
   lotus-miner config updated [command options] [arguments...]

OPTIONS:
   --no-comment  don't comment default values (default: false)
   
```

## lotus-miner backup
```
NAME:
   lotus-miner backup - Create node metadata backup

USAGE:
   lotus-miner backup [command options] [backup file path]

DESCRIPTION:
   The backup command writes a copy of node metadata under the specified path
   
   Online backups:
   For security reasons, the daemon must be have LOTUS_BACKUP_BASE_PATH env var set
   to a path where backup files are supposed to be saved, and the path specified in
   this command must be within this base path

OPTIONS:
   --offline  create backup without the node running (default: false)
   
```

## lotus-miner version
```
NAME:
   lotus-miner version - Print version

USAGE:
   lotus-miner version [command options] [arguments...]

OPTIONS:
   --help, -h  show help (default: false)
   
```

## lotus-miner actor
```
NAME:
   lotus-miner actor - manipulate the miner actor

USAGE:
   lotus-miner actor command [command options] [arguments...]

COMMANDS:
     set-addresses, set-addrs    set addresses that your miner can be publicly dialed on
     withdraw                    withdraw available balance to beneficiary
     repay-debt                  pay down a miner's debt
     set-peer-id                 set the peer id of your miner
     set-owner                   Set owner address (this command should be invoked twice, first with the old owner as the senderAddress, and then with the new owner)
     control                     Manage control addresses
     propose-change-worker       Propose a worker address change
     confirm-change-worker       Confirm a worker address change
     compact-allocated           compact allocated sectors bitfield
     propose-change-beneficiary  Propose a beneficiary address change
     confirm-change-beneficiary  Confirm a beneficiary address change
     help, h                     Shows a list of commands or help for one command

OPTIONS:
   --help, -h  show help (default: false)
   
```

#### lotus-miner actor set-addresses, set-addrs
```
```

### lotus-miner actor withdraw
```
NAME:
   lotus-miner actor withdraw - withdraw available balance to beneficiary

USAGE:
   lotus-miner actor withdraw [command options] [amount (FIL)]

OPTIONS:
   --beneficiary       send withdraw message from the beneficiary address (default: false)
   --confidence value  number of block confirmations to wait for (default: 5)
   
```

### lotus-miner actor repay-debt
```
NAME:
   lotus-miner actor repay-debt - pay down a miner's debt

USAGE:
   lotus-miner actor repay-debt [command options] [amount (FIL)]

OPTIONS:
   --from value  optionally specify the account to send funds from
   
```

### lotus-miner actor set-peer-id
```
NAME:
   lotus-miner actor set-peer-id - set the peer id of your miner

USAGE:
   lotus-miner actor set-peer-id [command options] <peer id>

OPTIONS:
   --gas-limit value  set gas limit (default: 0)
   
```

### lotus-miner actor set-owner
```
NAME:
   lotus-miner actor set-owner - Set owner address (this command should be invoked twice, first with the old owner as the senderAddress, and then with the new owner)

USAGE:
   lotus-miner actor set-owner [command options] [newOwnerAddress senderAddress]

OPTIONS:
   --really-do-it  Actually send transaction performing the action (default: false)
   
```

### lotus-miner actor control
```
NAME:
   lotus-miner actor control - Manage control addresses

USAGE:
   lotus-miner actor control command [command options] [arguments...]

COMMANDS:
     list     Get currently set control addresses
     set      Set control address(-es)
     help, h  Shows a list of commands or help for one command

OPTIONS:
   --help, -h  show help (default: false)
   
```

#### lotus-miner actor control list
```
NAME:
   lotus-miner actor control list - Get currently set control addresses

USAGE:
   lotus-miner actor control list [command options] [arguments...]

OPTIONS:
   --verbose  (default: false)
   
```

#### lotus-miner actor control set
```
NAME:
   lotus-miner actor control set - Set control address(-es)

USAGE:
   lotus-miner actor control set [command options] [...address]

OPTIONS:
   --really-do-it  Actually send transaction performing the action (default: false)
   
```

### lotus-miner actor propose-change-worker
```
NAME:
   lotus-miner actor propose-change-worker - Propose a worker address change

USAGE:
   lotus-miner actor propose-change-worker [command options] [address]

OPTIONS:
   --really-do-it  Actually send transaction performing the action (default: false)
   
```

### lotus-miner actor confirm-change-worker
```
NAME:
   lotus-miner actor confirm-change-worker - Confirm a worker address change

USAGE:
   lotus-miner actor confirm-change-worker [command options] [address]

OPTIONS:
   --really-do-it  Actually send transaction performing the action (default: false)
   
```

### lotus-miner actor compact-allocated
```
NAME:
   lotus-miner actor compact-allocated - compact allocated sectors bitfield

USAGE:
   lotus-miner actor compact-allocated [command options] [arguments...]

OPTIONS:
   --mask-last-offset value  Mask sector IDs from 0 to 'higest_allocated - offset' (default: 0)
   --mask-upto-n value       Mask sector IDs from 0 to 'n' (default: 0)
   --really-do-it            Actually send transaction performing the action (default: false)
   
```

### lotus-miner actor propose-change-beneficiary
```
NAME:
   lotus-miner actor propose-change-beneficiary - Propose a beneficiary address change

USAGE:
   lotus-miner actor propose-change-beneficiary [command options] [beneficiaryAddress quota expiration]

OPTIONS:
   --actor value               specify the address of miner actor
   --overwrite-pending-change  Overwrite the current beneficiary change proposal (default: false)
   --really-do-it              Actually send transaction performing the action (default: false)
   
```

### lotus-miner actor confirm-change-beneficiary
```
NAME:
   lotus-miner actor confirm-change-beneficiary - Confirm a beneficiary address change

USAGE:
   lotus-miner actor confirm-change-beneficiary [command options] [minerAddress]

OPTIONS:
   --existing-beneficiary  send confirmation from the existing beneficiary address (default: false)
   --new-beneficiary       send confirmation from the new beneficiary address (default: false)
   --really-do-it          Actually send transaction performing the action (default: false)
   
```

## lotus-miner info
```
NAME:
   lotus-miner info - Print miner info

USAGE:
   lotus-miner info command [command options] [arguments...]

COMMANDS:
     all      dump all related miner info
     help, h  Shows a list of commands or help for one command

OPTIONS:
   --hide-sectors-info  hide sectors info (default: false)
   --blocks value       Log of produced <blocks> newest blocks and rewards(Miner Fee excluded) (default: 0)
   --help, -h           show help (default: false)
   
```

### lotus-miner info all
```
NAME:
   lotus-miner info all - dump all related miner info

USAGE:
   lotus-miner info all [command options] [arguments...]

OPTIONS:
   --help, -h  show help (default: false)
   
```

## lotus-miner auth
```
NAME:
   lotus-miner auth - Manage RPC permissions

USAGE:
   lotus-miner auth command [command options] [arguments...]

COMMANDS:
     create-token  Create token
     api-info      Get token with API info required to connect to this node
     help, h       Shows a list of commands or help for one command

OPTIONS:
   --help, -h  show help (default: false)
   
```

### lotus-miner auth create-token
```
NAME:
   lotus-miner auth create-token - Create token

USAGE:
   lotus-miner auth create-token [command options] [arguments...]

OPTIONS:
   --perm value  permission to assign to the token, one of: read, write, sign, admin
   
```

### lotus-miner auth api-info
```
NAME:
   lotus-miner auth api-info - Get token with API info required to connect to this node

USAGE:
   lotus-miner auth api-info [command options] [arguments...]

OPTIONS:
   --perm value  permission to assign to the token, one of: read, write, sign, admin
   
```

## lotus-miner log
```
NAME:
   lotus-miner log - Manage logging

USAGE:
   lotus-miner log command [command options] [arguments...]

COMMANDS:
     list       List log systems
     set-level  Set log level
     alerts     Get alert states
     help, h    Shows a list of commands or help for one command

OPTIONS:
   --help, -h  show help (default: false)
   
```

### lotus-miner log list
```
NAME:
   lotus-miner log list - List log systems

USAGE:
   lotus-miner log list [command options] [arguments...]

OPTIONS:
   --help, -h  show help (default: false)
   
```

### lotus-miner log set-level
```
NAME:
   lotus-miner log set-level - Set log level

USAGE:
   lotus-miner log set-level [command options] [level]

DESCRIPTION:
   Set the log level for logging systems:
   
      The system flag can be specified multiple times.
   
      eg) log set-level --system chain --system chainxchg debug
   
      Available Levels:
      debug
      info
      warn
      error
   
      Environment Variables:
      GOLOG_LOG_LEVEL - Default log level for all log systems
      GOLOG_LOG_FMT   - Change output log format (json, nocolor)
      GOLOG_FILE      - Write logs to file
      GOLOG_OUTPUT    - Specify whether to output to file, stderr, stdout or a combination, i.e. file+stderr
   

OPTIONS:
   --system value [ --system value ]  limit to log system
   
```

### lotus-miner log alerts
```
NAME:
   lotus-miner log alerts - Get alert states

USAGE:
   lotus-miner log alerts [command options] [arguments...]

OPTIONS:
   --all  get all (active and inactive) alerts (default: false)
   
```

## lotus-miner wait-api
```
NAME:
   lotus-miner wait-api - Wait for lotus api to come online

USAGE:
   lotus-miner wait-api [command options] [arguments...]

CATEGORY:
   DEVELOPER

OPTIONS:
   --timeout value  duration to wait till fail (default: 30s)
   
```

## lotus-miner fetch-params
```
NAME:
   lotus-miner fetch-params - Fetch proving parameters

USAGE:
   lotus-miner fetch-params [command options] [sectorSize]

CATEGORY:
   DEVELOPER

OPTIONS:
   --help, -h  show help (default: false)
   
```

## lotus-miner storage-deals
```
NAME:
   lotus-miner storage-deals - Manage storage deals and related configuration

USAGE:
   lotus-miner storage-deals command [command options] [arguments...]

COMMANDS:
     import-data        Manually import data for a deal
     list               List all deals for this miner
     selection          Configure acceptance criteria for storage deal proposals
     set-ask            Configure the miner's ask
     get-ask            Print the miner's ask
     set-blocklist      Set the miner's list of blocklisted piece CIDs
     get-blocklist      List the contents of the miner's piece CID blocklist
     reset-blocklist    Remove all entries from the miner's piece CID blocklist
     set-seal-duration  Set the expected time, in minutes, that you expect sealing sectors to take. Deals that start before this duration will be rejected.
     pending-publish    list deals waiting in publish queue
     retry-publish      retry publishing a deal
     help, h            Shows a list of commands or help for one command

OPTIONS:
   --help, -h  show help (default: false)
   
```

### lotus-miner storage-deals import-data
```
NAME:
   lotus-miner storage-deals import-data - Manually import data for a deal

USAGE:
   lotus-miner storage-deals import-data [command options] <proposal CID> <file>

OPTIONS:
   --help, -h  show help (default: false)
   
```

### lotus-miner storage-deals list
```
NAME:
   lotus-miner storage-deals list - List all deals for this miner

USAGE:
   lotus-miner storage-deals list [command options] [arguments...]

OPTIONS:
   --format value  output format of data, supported: table, json (default: "table")
   --verbose, -v   (default: false)
   --watch         watch deal updates in real-time, rather than a one time list (default: false)
   
```

### lotus-miner storage-deals selection
```
NAME:
   lotus-miner storage-deals selection - Configure acceptance criteria for storage deal proposals

USAGE:
   lotus-miner storage-deals selection command [command options] [arguments...]

COMMANDS:
     list     List storage deal proposal selection criteria
     reset    Reset storage deal proposal selection criteria to default values
     reject   Configure criteria which necessitate automatic rejection
     help, h  Shows a list of commands or help for one command

OPTIONS:
   --help, -h  show help (default: false)
   
```

#### lotus-miner storage-deals selection list
```
NAME:
   lotus-miner storage-deals selection list - List storage deal proposal selection criteria

USAGE:
   lotus-miner storage-deals selection list [command options] [arguments...]

OPTIONS:
   --help, -h  show help (default: false)
   
```

#### lotus-miner storage-deals selection reset
```
NAME:
   lotus-miner storage-deals selection reset - Reset storage deal proposal selection criteria to default values

USAGE:
   lotus-miner storage-deals selection reset [command options] [arguments...]

OPTIONS:
   --help, -h  show help (default: false)
   
```

#### lotus-miner storage-deals selection reject
```
NAME:
   lotus-miner storage-deals selection reject - Configure criteria which necessitate automatic rejection

USAGE:
   lotus-miner storage-deals selection reject [command options] [arguments...]

OPTIONS:
   --offline     (default: false)
   --online      (default: false)
   --unverified  (default: false)
   --verified    (default: false)
   
```

### lotus-miner storage-deals set-ask
```
NAME:
   lotus-miner storage-deals set-ask - Configure the miner's ask

USAGE:
   lotus-miner storage-deals set-ask [command options] [arguments...]

OPTIONS:
   --max-piece-size SIZE   Set maximum piece size (w/bit-padding, in bytes) in ask to SIZE (default: miner sector size)
   --min-piece-size SIZE   Set minimum piece size (w/bit-padding, in bytes) in ask to SIZE (default: 256B)
   --price PRICE           Set the price of the ask for unverified deals (specified as FIL / GiB / Epoch) to PRICE.
   --verified-price PRICE  Set the price of the ask for verified deals (specified as FIL / GiB / Epoch) to PRICE
   
```

### lotus-miner storage-deals get-ask
```
NAME:
   lotus-miner storage-deals get-ask - Print the miner's ask

USAGE:
   lotus-miner storage-deals get-ask [command options] [arguments...]

OPTIONS:
   --help, -h  show help (default: false)
   
```

### lotus-miner storage-deals set-blocklist
```
NAME:
   lotus-miner storage-deals set-blocklist - Set the miner's list of blocklisted piece CIDs

USAGE:
   lotus-miner storage-deals set-blocklist [command options] [<path-of-file-containing-newline-delimited-piece-CIDs> (optional, will read from stdin if omitted)]

OPTIONS:
   --help, -h  show help (default: false)
   
```

### lotus-miner storage-deals get-blocklist
```
NAME:
   lotus-miner storage-deals get-blocklist - List the contents of the miner's piece CID blocklist

USAGE:
   lotus-miner storage-deals get-blocklist [command options] [arguments...]

OPTIONS:
   
```

### lotus-miner storage-deals reset-blocklist
```
NAME:
   lotus-miner storage-deals reset-blocklist - Remove all entries from the miner's piece CID blocklist

USAGE:
   lotus-miner storage-deals reset-blocklist [command options] [arguments...]

OPTIONS:
   --help, -h  show help (default: false)
   
```

### lotus-miner storage-deals set-seal-duration
```
NAME:
   lotus-miner storage-deals set-seal-duration - Set the expected time, in minutes, that you expect sealing sectors to take. Deals that start before this duration will be rejected.

USAGE:
   lotus-miner storage-deals set-seal-duration [command options] <minutes>

OPTIONS:
   --help, -h  show help (default: false)
   
```

### lotus-miner storage-deals pending-publish
```
NAME:
   lotus-miner storage-deals pending-publish - list deals waiting in publish queue

USAGE:
   lotus-miner storage-deals pending-publish [command options] [arguments...]

OPTIONS:
   --publish-now  send a publish message now (default: false)
   
```

### lotus-miner storage-deals retry-publish
```
NAME:
   lotus-miner storage-deals retry-publish - retry publishing a deal

USAGE:
   lotus-miner storage-deals retry-publish [command options] <proposal CID>

OPTIONS:
   --help, -h  show help (default: false)
   
```

## lotus-miner retrieval-deals
```
NAME:
   lotus-miner retrieval-deals - Manage retrieval deals and related configuration

USAGE:
   lotus-miner retrieval-deals command [command options] [arguments...]

COMMANDS:
     selection  Configure acceptance criteria for retrieval deal proposals
     set-ask    Configure the provider's retrieval ask
     get-ask    Get the provider's current retrieval ask configured by the provider in the ask-store using the set-ask CLI command
     help, h    Shows a list of commands or help for one command

OPTIONS:
   --help, -h  show help (default: false)
   
```

### lotus-miner retrieval-deals selection
```
NAME:
   lotus-miner retrieval-deals selection - Configure acceptance criteria for retrieval deal proposals

USAGE:
   lotus-miner retrieval-deals selection command [command options] [arguments...]

COMMANDS:
     list     List retrieval deal proposal selection criteria
     reset    Reset retrieval deal proposal selection criteria to default values
     reject   Configure criteria which necessitate automatic rejection
     help, h  Shows a list of commands or help for one command

OPTIONS:
   --help, -h  show help (default: false)
   
```

#### lotus-miner retrieval-deals selection list
```
NAME:
   lotus-miner retrieval-deals selection list - List retrieval deal proposal selection criteria

USAGE:
   lotus-miner retrieval-deals selection list [command options] [arguments...]

OPTIONS:
   --help, -h  show help (default: false)
   
```

#### lotus-miner retrieval-deals selection reset
```
NAME:
   lotus-miner retrieval-deals selection reset - Reset retrieval deal proposal selection criteria to default values

USAGE:
   lotus-miner retrieval-deals selection reset [command options] [arguments...]

OPTIONS:
   --help, -h  show help (default: false)
   
```

#### lotus-miner retrieval-deals selection reject
```
NAME:
   lotus-miner retrieval-deals selection reject - Configure criteria which necessitate automatic rejection

USAGE:
   lotus-miner retrieval-deals selection reject [command options] [arguments...]

OPTIONS:
   --offline  (default: false)
   --online   (default: false)
   
```

### lotus-miner retrieval-deals set-ask
```
NAME:
   lotus-miner retrieval-deals set-ask - Configure the provider's retrieval ask

USAGE:
   lotus-miner retrieval-deals set-ask [command options] [arguments...]

OPTIONS:
   --payment-interval value           Set the payment interval (in bytes) for retrieval (default: 1MiB)
   --payment-interval-increase value  Set the payment interval increase (in bytes) for retrieval (default: 1MiB)
   --price value                      Set the price of the ask for retrievals (FIL/GiB)
   --unseal-price value               Set the price to unseal
   
```

### lotus-miner retrieval-deals get-ask
```
NAME:
   lotus-miner retrieval-deals get-ask - Get the provider's current retrieval ask configured by the provider in the ask-store using the set-ask CLI command

USAGE:
   lotus-miner retrieval-deals get-ask [command options] [arguments...]

OPTIONS:
   --help, -h  show help (default: false)
   
```

## lotus-miner data-transfers
```
NAME:
   lotus-miner data-transfers - Manage data transfers

USAGE:
   lotus-miner data-transfers command [command options] [arguments...]

COMMANDS:
     list         List ongoing data transfers for this miner
     restart      Force restart a stalled data transfer
     cancel       Force cancel a data transfer
     diagnostics  Get detailed diagnostics on active transfers with a specific peer
     help, h      Shows a list of commands or help for one command

OPTIONS:
   --help, -h  show help (default: false)
   
```

### lotus-miner data-transfers list
```
NAME:
   lotus-miner data-transfers list - List ongoing data transfers for this miner

USAGE:
   lotus-miner data-transfers list [command options] [arguments...]

OPTIONS:
   --completed    show completed data transfers (default: false)
   --show-failed  show failed/cancelled transfers (default: false)
   --verbose, -v  print verbose transfer details (default: false)
   --watch        watch deal updates in real-time, rather than a one time list (default: false)
   
```

### lotus-miner data-transfers restart
```
NAME:
   lotus-miner data-transfers restart - Force restart a stalled data transfer

USAGE:
   lotus-miner data-transfers restart [command options] [arguments...]

OPTIONS:
   --initiator     specify only transfers where peer is/is not initiator (default: false)
   --peerid value  narrow to transfer with specific peer
   
```

### lotus-miner data-transfers cancel
```
NAME:
   lotus-miner data-transfers cancel - Force cancel a data transfer

USAGE:
   lotus-miner data-transfers cancel [command options] [arguments...]

OPTIONS:
   --cancel-timeout value  time to wait for cancel to be sent to client (default: 5s)
   --initiator             specify only transfers where peer is/is not initiator (default: false)
   --peerid value          narrow to transfer with specific peer
   
```

### lotus-miner data-transfers diagnostics
```
NAME:
   lotus-miner data-transfers diagnostics - Get detailed diagnostics on active transfers with a specific peer

USAGE:
   lotus-miner data-transfers diagnostics [command options] [arguments...]

OPTIONS:
   --help, -h  show help (default: false)
   
```

## lotus-miner dagstore
```
NAME:
   lotus-miner dagstore - Manage the dagstore on the markets subsystem

USAGE:
   lotus-miner dagstore command [command options] [arguments...]

COMMANDS:
     list-shards       List all shards known to the dagstore, with their current status
     register-shard    Register a shard
     initialize-shard  Initialize the specified shard
     recover-shard     Attempt to recover a shard in errored state
     initialize-all    Initialize all uninitialized shards, streaming results as they're produced; only shards for unsealed pieces are initialized by default
     gc                Garbage collect the dagstore
     lookup-pieces     Lookup pieces that a given CID belongs to
     help, h           Shows a list of commands or help for one command

OPTIONS:
   --help, -h  show help (default: false)
   
```

### lotus-miner dagstore list-shards
```
NAME:
   lotus-miner dagstore list-shards - List all shards known to the dagstore, with their current status

USAGE:
   lotus-miner dagstore list-shards [command options] [arguments...]

OPTIONS:
   --help, -h  show help (default: false)
   
```

### lotus-miner dagstore register-shard
```
NAME:
   lotus-miner dagstore register-shard - Register a shard

USAGE:
   lotus-miner dagstore register-shard [command options] [key]

OPTIONS:
   --help, -h  show help (default: false)
   
```

### lotus-miner dagstore initialize-shard
```
NAME:
   lotus-miner dagstore initialize-shard - Initialize the specified shard

USAGE:
   lotus-miner dagstore initialize-shard [command options] [key]

OPTIONS:
   --help, -h  show help (default: false)
   
```

### lotus-miner dagstore recover-shard
```
NAME:
   lotus-miner dagstore recover-shard - Attempt to recover a shard in errored state

USAGE:
   lotus-miner dagstore recover-shard [command options] [key]

OPTIONS:
   --help, -h  show help (default: false)
   
```

### lotus-miner dagstore initialize-all
```
NAME:
   lotus-miner dagstore initialize-all - Initialize all uninitialized shards, streaming results as they're produced; only shards for unsealed pieces are initialized by default

USAGE:
   lotus-miner dagstore initialize-all [command options] [arguments...]

OPTIONS:
   --concurrency value  maximum shards to initialize concurrently at a time; use 0 for unlimited (default: 0)
   --include-sealed     initialize sealed pieces as well (default: false)
   
```

### lotus-miner dagstore gc
```
NAME:
   lotus-miner dagstore gc - Garbage collect the dagstore

USAGE:
   lotus-miner dagstore gc [command options] [arguments...]

OPTIONS:
   --help, -h  show help (default: false)
   
```

### lotus-miner dagstore lookup-pieces
```
NAME:
   lotus-miner dagstore lookup-pieces - Lookup pieces that a given CID belongs to

USAGE:
   lotus-miner dagstore lookup-pieces [command options] <cid>

OPTIONS:
   --help, -h  show help (default: false)
   
```

## lotus-miner index
```
NAME:
   lotus-miner index - Manage the index provider on the markets subsystem

USAGE:
   lotus-miner index command [command options] [arguments...]

COMMANDS:
     announce      Announce a deal to indexers so they can download its index
     announce-all  Announce all active deals to indexers so they can download the indices
     help, h       Shows a list of commands or help for one command

OPTIONS:
   --help, -h  show help (default: false)
   
```

### lotus-miner index announce
```
NAME:
   lotus-miner index announce - Announce a deal to indexers so they can download its index

USAGE:
   lotus-miner index announce [command options] <deal proposal cid>

OPTIONS:
   --help, -h  show help (default: false)
   
```

### lotus-miner index announce-all
```
NAME:
   lotus-miner index announce-all - Announce all active deals to indexers so they can download the indices

USAGE:
   lotus-miner index announce-all [command options] [arguments...]

OPTIONS:
   --help, -h  show help (default: false)
   
```

## lotus-miner net
```
NAME:
   lotus-miner net - Manage P2P Network

USAGE:
   lotus-miner net command [command options] [arguments...]

COMMANDS:
     peers                Print peers
     ping                 Ping peers
     connect              Connect to a peer
     disconnect           Disconnect from a peer
     listen               List listen addresses
     id                   Get node identity
     find-peer, findpeer  Find the addresses of a given peerID
     scores               Print peers' pubsub scores
     reachability         Print information about reachability from the internet
     bandwidth            Print bandwidth usage information
     block                Manage network connection gating rules
     stat                 Report resource usage for a scope
     limit                Get or set resource limits for a scope
     protect              Add one or more peer IDs to the list of protected peer connections
     unprotect            Remove one or more peer IDs from the list of protected peer connections.
     list-protected       List the peer IDs with protected connection.
     help, h              Shows a list of commands or help for one command

OPTIONS:
   --help, -h  show help (default: false)
   
```

### lotus-miner net peers
```
NAME:
   lotus-miner net peers - Print peers

USAGE:
   lotus-miner net peers [command options] [arguments...]

OPTIONS:
   --agent, -a     Print agent name (default: false)
   --extended, -x  Print extended peer information in json (default: false)
   
```

### lotus-miner net ping
```
NAME:
   lotus-miner net ping - Ping peers

USAGE:
   lotus-miner net ping [command options] [peerMultiaddr]

OPTIONS:
   --count value, -c value     specify the number of times it should ping (default: 10)
   --interval value, -i value  minimum time between pings (default: 1s)
   
```

### lotus-miner net connect
```
NAME:
   lotus-miner net connect - Connect to a peer

USAGE:
   lotus-miner net connect [command options] [peerMultiaddr|minerActorAddress]

OPTIONS:
   --help, -h  show help (default: false)
   
```

### lotus-miner net disconnect
```
NAME:
   lotus-miner net disconnect - Disconnect from a peer

USAGE:
   lotus-miner net disconnect [command options] [peerID]

OPTIONS:
   --help, -h  show help (default: false)
   
```

### lotus-miner net listen
```
NAME:
   lotus-miner net listen - List listen addresses

USAGE:
   lotus-miner net listen [command options] [arguments...]

OPTIONS:
   --help, -h  show help (default: false)
   
```

### lotus-miner net id
```
NAME:
   lotus-miner net id - Get node identity

USAGE:
   lotus-miner net id [command options] [arguments...]

OPTIONS:
   --help, -h  show help (default: false)
   
```

#### lotus-miner net find-peer, findpeer
```
```

### lotus-miner net scores
```
NAME:
   lotus-miner net scores - Print peers' pubsub scores

USAGE:
   lotus-miner net scores [command options] [arguments...]

OPTIONS:
   --extended, -x  print extended peer scores in json (default: false)
   
```

### lotus-miner net reachability
```
NAME:
   lotus-miner net reachability - Print information about reachability from the internet

USAGE:
   lotus-miner net reachability [command options] [arguments...]

OPTIONS:
   --help, -h  show help (default: false)
   
```

### lotus-miner net bandwidth
```
NAME:
   lotus-miner net bandwidth - Print bandwidth usage information

USAGE:
   lotus-miner net bandwidth [command options] [arguments...]

OPTIONS:
   --by-peer      list bandwidth usage by peer (default: false)
   --by-protocol  list bandwidth usage by protocol (default: false)
   
```

### lotus-miner net block
```
NAME:
   lotus-miner net block - Manage network connection gating rules

USAGE:
   lotus-miner net block command [command options] [arguments...]

COMMANDS:
     add      Add connection gating rules
     remove   Remove connection gating rules
     list     list connection gating rules
     help, h  Shows a list of commands or help for one command

OPTIONS:
   --help, -h  show help (default: false)
   
```

#### lotus-miner net block add
```
NAME:
   lotus-miner net block add - Add connection gating rules

USAGE:
   lotus-miner net block add command [command options] [arguments...]

COMMANDS:
     peer     Block a peer
     ip       Block an IP address
     subnet   Block an IP subnet
     help, h  Shows a list of commands or help for one command

OPTIONS:
   --help, -h  show help (default: false)
   
```

##### lotus-miner net block add peer
```
NAME:
   lotus-miner net block add peer - Block a peer

USAGE:
   lotus-miner net block add peer [command options] <Peer> ...

OPTIONS:
   --help, -h  show help (default: false)
   
```

##### lotus-miner net block add ip
```
NAME:
   lotus-miner net block add ip - Block an IP address

USAGE:
   lotus-miner net block add ip [command options] <IP> ...

OPTIONS:
   --help, -h  show help (default: false)
   
```

##### lotus-miner net block add subnet
```
NAME:
   lotus-miner net block add subnet - Block an IP subnet

USAGE:
   lotus-miner net block add subnet [command options] <CIDR> ...

OPTIONS:
   --help, -h  show help (default: false)
   
```

#### lotus-miner net block remove
```
NAME:
   lotus-miner net block remove - Remove connection gating rules

USAGE:
   lotus-miner net block remove command [command options] [arguments...]

COMMANDS:
     peer     Unblock a peer
     ip       Unblock an IP address
     subnet   Unblock an IP subnet
     help, h  Shows a list of commands or help for one command

OPTIONS:
   --help, -h  show help (default: false)
   
```

##### lotus-miner net block remove peer
```
NAME:
   lotus-miner net block remove peer - Unblock a peer

USAGE:
   lotus-miner net block remove peer [command options] <Peer> ...

OPTIONS:
   --help, -h  show help (default: false)
   
```

##### lotus-miner net block remove ip
```
NAME:
   lotus-miner net block remove ip - Unblock an IP address

USAGE:
   lotus-miner net block remove ip [command options] <IP> ...

OPTIONS:
   --help, -h  show help (default: false)
   
```

##### lotus-miner net block remove subnet
```
NAME:
   lotus-miner net block remove subnet - Unblock an IP subnet

USAGE:
   lotus-miner net block remove subnet [command options] <CIDR> ...

OPTIONS:
   --help, -h  show help (default: false)
   
```

#### lotus-miner net block list
```
NAME:
   lotus-miner net block list - list connection gating rules

USAGE:
   lotus-miner net block list [command options] [arguments...]

OPTIONS:
   --help, -h  show help (default: false)
   
```

### lotus-miner net stat
```
NAME:
   lotus-miner net stat - Report resource usage for a scope

USAGE:
   lotus-miner net stat [command options] scope

DESCRIPTION:
   Report resource usage for a scope.
   
     The scope can be one of the following:
     - system        -- reports the system aggregate resource usage.
     - transient     -- reports the transient resource usage.
     - svc:<service> -- reports the resource usage of a specific service.
     - proto:<proto> -- reports the resource usage of a specific protocol.
     - peer:<peer>   -- reports the resource usage of a specific peer.
     - all           -- reports the resource usage for all currently active scopes.
   

OPTIONS:
   --json  (default: false)
   
```

### lotus-miner net limit
```
NAME:
   lotus-miner net limit - Get or set resource limits for a scope

USAGE:
   lotus-miner net limit [command options] scope [limit]

DESCRIPTION:
   Get or set resource limits for a scope.
   
     The scope can be one of the following:
     - system        -- reports the system aggregate resource usage.
     - transient     -- reports the transient resource usage.
     - svc:<service> -- reports the resource usage of a specific service.
     - proto:<proto> -- reports the resource usage of a specific protocol.
     - peer:<peer>   -- reports the resource usage of a specific peer.
   
    The limit is json-formatted, with the same structure as the limits file.
   

OPTIONS:
   --set  set the limit for a scope (default: false)
   
```

### lotus-miner net protect
```
NAME:
   lotus-miner net protect - Add one or more peer IDs to the list of protected peer connections

USAGE:
   lotus-miner net protect [command options] <peer-id> [<peer-id>...]

OPTIONS:
   --help, -h  show help (default: false)
   
```

### lotus-miner net unprotect
```
NAME:
   lotus-miner net unprotect - Remove one or more peer IDs from the list of protected peer connections.

USAGE:
   lotus-miner net unprotect [command options] <peer-id> [<peer-id>...]

OPTIONS:
   --help, -h  show help (default: false)
   
```

### lotus-miner net list-protected
```
NAME:
   lotus-miner net list-protected - List the peer IDs with protected connection.

USAGE:
   lotus-miner net list-protected [command options] [arguments...]

OPTIONS:
   --help, -h  show help (default: false)
   
```

## lotus-miner pieces
```
NAME:
   lotus-miner pieces - interact with the piecestore

USAGE:
   lotus-miner pieces command [command options] [arguments...]

DESCRIPTION:
   The piecestore is a database that tracks and manages data that is made available to the retrieval market

COMMANDS:
     list-pieces  list registered pieces
     list-cids    list registered payload CIDs
     piece-info   get registered information for a given piece CID
     cid-info     get registered information for a given payload CID
     help, h      Shows a list of commands or help for one command

OPTIONS:
   --help, -h  show help (default: false)
   
```

### lotus-miner pieces list-pieces
```
NAME:
   lotus-miner pieces list-pieces - list registered pieces

USAGE:
   lotus-miner pieces list-pieces [command options] [arguments...]

OPTIONS:
   --help, -h  show help (default: false)
   
```

### lotus-miner pieces list-cids
```
NAME:
   lotus-miner pieces list-cids - list registered payload CIDs

USAGE:
   lotus-miner pieces list-cids [command options] [arguments...]

OPTIONS:
   --verbose, -v  (default: false)
   
```

### lotus-miner pieces piece-info
```
NAME:
   lotus-miner pieces piece-info - get registered information for a given piece CID

USAGE:
   lotus-miner pieces piece-info [command options] [arguments...]

OPTIONS:
   --help, -h  show help (default: false)
   
```

### lotus-miner pieces cid-info
```
NAME:
   lotus-miner pieces cid-info - get registered information for a given payload CID

USAGE:
   lotus-miner pieces cid-info [command options] [arguments...]

OPTIONS:
   --help, -h  show help (default: false)
   
```

## lotus-miner sectors
```
NAME:
   lotus-miner sectors - interact with sector store

USAGE:
   lotus-miner sectors command [command options] [arguments...]

COMMANDS:
     status                Get the seal status of a sector by its number
     list                  List sectors
     refs                  List References to sectors
     update-state          ADVANCED: manually update the state of a sector, this may aid in error recovery
     pledge                store random data in a sector
     numbers               manage sector number assignments
     precommits            Print on-chain precommit info
     check-expire          Inspect expiring sectors
     expired               Get or cleanup expired sectors
     extend                Extend expiring sectors while not exceeding each sector's max life
     terminate             Terminate sector on-chain then remove (WARNING: This means losing power and collateral for the removed sector)
     remove                Forcefully remove a sector (WARNING: This means losing power and collateral for the removed sector (use 'terminate' for lower penalty))
     snap-up               Mark a committed capacity sector to be filled with deals
     abort-upgrade         Abort the attempted (SnapDeals) upgrade of a CC sector, reverting it to as before
     seal                  Manually start sealing a sector (filling any unused space with junk)
     set-seal-delay        Set the time (in minutes) that a new sector waits for deals before sealing starts
     get-cc-collateral     Get the collateral required to pledge a committed capacity sector
     batching              manage batch sector operations
     match-pending-pieces  force a refreshed match of pending pieces to open sectors without manually waiting for more deals
     compact-partitions    removes dead sectors from partitions and reduces the number of partitions used if possible
     help, h               Shows a list of commands or help for one command

OPTIONS:
   --help, -h  show help (default: false)
   
```

### lotus-miner sectors status
```
NAME:
   lotus-miner sectors status - Get the seal status of a sector by its number

USAGE:
   lotus-miner sectors status [command options] <sectorNum>

OPTIONS:
   --log, -l             display event log (default: false)
   --on-chain-info, -c   show sector on chain info (default: false)
   --partition-info, -p  show partition related info (default: false)
   --proof               print snark proof bytes as hex (default: false)
   
```

### lotus-miner sectors list
```
NAME:
   lotus-miner sectors list - List sectors

USAGE:
   lotus-miner sectors list [command options] [arguments...]

OPTIONS:
<<<<<<< HEAD
   --events, -e          display number of events the sector has received (default: false)
   --fast, -f            don't show on-chain info for better performance (default: false)
   --initial-pledge, -p  display initial pledge (default: false)
   --seal-time, -t       display how long it took for the sector to be sealed (default: false)
   --show-removed, -r    show removed sectors (default: false)
   --states value        filter sectors by a comma-separated list of states
   --unproven, -u        only show sectors which aren't in the 'Proving' state (default: false)
=======
   --check-parallelism value  number of parallel requests to make for checking sector states (default: 300)
   --events, -e               display number of events the sector has received (default: false)
   --fast, -f                 don't show on-chain info for better performance (default: false)
   --initial-pledge, -p       display initial pledge (default: false)
   --seal-time, -t            display how long it took for the sector to be sealed (default: false)
   --show-removed, -r         show removed sectors (default: false)
   --states value             filter sectors by a comma-separated list of states
   --unproven, -u             only show sectors which aren't in the 'Proving' state (default: false)
>>>>>>> caa6dd9c
   
```

### lotus-miner sectors refs
```
NAME:
   lotus-miner sectors refs - List References to sectors

USAGE:
   lotus-miner sectors refs [command options] [arguments...]

OPTIONS:
   --help, -h  show help (default: false)
   
```

### lotus-miner sectors update-state
```
NAME:
   lotus-miner sectors update-state - ADVANCED: manually update the state of a sector, this may aid in error recovery

USAGE:
   lotus-miner sectors update-state [command options] <sectorNum> <newState>

OPTIONS:
   --really-do-it  pass this flag if you know what you are doing (default: false)
   
```

### lotus-miner sectors pledge
```
NAME:
   lotus-miner sectors pledge - store random data in a sector

USAGE:
   lotus-miner sectors pledge [command options] [arguments...]

OPTIONS:
   --help, -h  show help (default: false)
   
```

### lotus-miner sectors numbers
```
NAME:
   lotus-miner sectors numbers - manage sector number assignments

USAGE:
   lotus-miner sectors numbers command [command options] [arguments...]

COMMANDS:
     info          view sector assigner state
     reservations  list sector number reservations
     reserve       create sector number reservations
     free          remove sector number reservations
     help, h       Shows a list of commands or help for one command

OPTIONS:
   --help, -h  show help (default: false)
   
```

#### lotus-miner sectors numbers info
```
NAME:
   lotus-miner sectors numbers info - view sector assigner state

USAGE:
   lotus-miner sectors numbers info [command options] [arguments...]

OPTIONS:
   --help, -h  show help (default: false)
   
```

#### lotus-miner sectors numbers reservations
```
NAME:
   lotus-miner sectors numbers reservations - list sector number reservations

USAGE:
   lotus-miner sectors numbers reservations [command options] [arguments...]

OPTIONS:
   --help, -h  show help (default: false)
   
```

#### lotus-miner sectors numbers reserve
```
NAME:
   lotus-miner sectors numbers reserve - create sector number reservations

USAGE:
   lotus-miner sectors numbers reserve [command options] [reservation name] [reserved ranges]

OPTIONS:
   --force  skip duplicate reservation checks (note: can lead to damaging other reservations on free) (default: false)
   
```

#### lotus-miner sectors numbers free
```
NAME:
   lotus-miner sectors numbers free - remove sector number reservations

USAGE:
   lotus-miner sectors numbers free [command options] [reservation name]

OPTIONS:
   --help, -h  show help (default: false)
   
```

### lotus-miner sectors precommits
```
NAME:
   lotus-miner sectors precommits - Print on-chain precommit info

USAGE:
   lotus-miner sectors precommits [command options] [arguments...]

OPTIONS:
   --help, -h  show help (default: false)
   
```

### lotus-miner sectors check-expire
```
NAME:
   lotus-miner sectors check-expire - Inspect expiring sectors

USAGE:
   lotus-miner sectors check-expire [command options] [arguments...]

OPTIONS:
   --cutoff value  skip sectors whose current expiration is more than <cutoff> epochs from now, defaults to 60 days (default: 172800)
   
```

### lotus-miner sectors expired
```
NAME:
   lotus-miner sectors expired - Get or cleanup expired sectors

USAGE:
   lotus-miner sectors expired [command options] [arguments...]

OPTIONS:
   --expired-epoch value  epoch at which to check sector expirations (default: WinningPoSt lookback epoch)
   --remove-expired       remove expired sectors (default: false)
   --show-removed         show removed sectors (default: false)
   
```

### lotus-miner sectors extend
```
NAME:
   lotus-miner sectors extend - Extend expiring sectors while not exceeding each sector's max life

USAGE:
   lotus-miner sectors extend [command options] <sectorNumbers...(optional)>

OPTIONS:
   --drop-claims           drop claims for sectors that can be extended, but only by dropping some of their verified power claims (default: false)
   --exclude value         optionally provide a file containing excluding sectors
   --extension value       try to extend selected sectors by this number of epochs, defaults to 540 days (default: 1555200)
   --from value            only consider sectors whose current expiration epoch is in the range of [from, to], <from> defaults to: now + 120 (1 hour) (default: 0)
   --max-fee value         use up to this amount of FIL for one message. pass this flag to avoid message congestion. (default: "0")
   --max-sectors value     the maximum number of sectors contained in each message (default: 0)
   --new-expiration value  try to extend selected sectors to this epoch, ignoring extension (default: 0)
   --only-cc               only extend CC sectors (useful for making sector ready for snap upgrade) (default: false)
   --really-do-it          pass this flag to really extend sectors, otherwise will only print out json representation of parameters (default: false)
   --sector-file value     provide a file containing one sector number in each line, ignoring above selecting criteria
   --to value              only consider sectors whose current expiration epoch is in the range of [from, to], <to> defaults to: now + 92160 (32 days) (default: 0)
   --tolerance value       don't try to extend sectors by fewer than this number of epochs, defaults to 7 days (default: 20160)
   
```

### lotus-miner sectors terminate
```
NAME:
   lotus-miner sectors terminate - Terminate sector on-chain then remove (WARNING: This means losing power and collateral for the removed sector)

USAGE:
   lotus-miner sectors terminate command [command options] <sectorNum>

COMMANDS:
     flush    Send a terminate message if there are sectors queued for termination
     pending  List sector numbers of sectors pending termination
     help, h  Shows a list of commands or help for one command

OPTIONS:
   --really-do-it  pass this flag if you know what you are doing (default: false)
   --help, -h      show help (default: false)
   
```

#### lotus-miner sectors terminate flush
```
NAME:
   lotus-miner sectors terminate flush - Send a terminate message if there are sectors queued for termination

USAGE:
   lotus-miner sectors terminate flush [command options] [arguments...]

OPTIONS:
   --help, -h  show help (default: false)
   
```

#### lotus-miner sectors terminate pending
```
NAME:
   lotus-miner sectors terminate pending - List sector numbers of sectors pending termination

USAGE:
   lotus-miner sectors terminate pending [command options] [arguments...]

OPTIONS:
   --help, -h  show help (default: false)
   
```

### lotus-miner sectors remove
```
NAME:
   lotus-miner sectors remove - Forcefully remove a sector (WARNING: This means losing power and collateral for the removed sector (use 'terminate' for lower penalty))

USAGE:
   lotus-miner sectors remove [command options] <sectorNum>

OPTIONS:
   --really-do-it  pass this flag if you know what you are doing (default: false)
   
```

### lotus-miner sectors snap-up
```
NAME:
   lotus-miner sectors snap-up - Mark a committed capacity sector to be filled with deals

USAGE:
   lotus-miner sectors snap-up [command options] <sectorNum>

OPTIONS:
   --help, -h  show help (default: false)
   
```

### lotus-miner sectors abort-upgrade
```
NAME:
   lotus-miner sectors abort-upgrade - Abort the attempted (SnapDeals) upgrade of a CC sector, reverting it to as before

USAGE:
   lotus-miner sectors abort-upgrade [command options] <sectorNum>

OPTIONS:
   --really-do-it  pass this flag if you know what you are doing (default: false)
   
```

### lotus-miner sectors seal
```
NAME:
   lotus-miner sectors seal - Manually start sealing a sector (filling any unused space with junk)

USAGE:
   lotus-miner sectors seal [command options] <sectorNum>

OPTIONS:
   --help, -h  show help (default: false)
   
```

### lotus-miner sectors set-seal-delay
```
NAME:
   lotus-miner sectors set-seal-delay - Set the time (in minutes) that a new sector waits for deals before sealing starts

USAGE:
   lotus-miner sectors set-seal-delay [command options] <time>

OPTIONS:
   --seconds  Specifies that the time argument should be in seconds (default: false)
   
```

### lotus-miner sectors get-cc-collateral
```
NAME:
   lotus-miner sectors get-cc-collateral - Get the collateral required to pledge a committed capacity sector

USAGE:
   lotus-miner sectors get-cc-collateral [command options] [arguments...]

OPTIONS:
   --expiration value  the epoch when the sector will expire (default: 0)
   
```

### lotus-miner sectors batching
```
NAME:
   lotus-miner sectors batching - manage batch sector operations

USAGE:
   lotus-miner sectors batching command [command options] [arguments...]

COMMANDS:
     commit     list sectors waiting in commit batch queue
     precommit  list sectors waiting in precommit batch queue
     help, h    Shows a list of commands or help for one command

OPTIONS:
   --help, -h  show help (default: false)
   
```

#### lotus-miner sectors batching commit
```
NAME:
   lotus-miner sectors batching commit - list sectors waiting in commit batch queue

USAGE:
   lotus-miner sectors batching commit [command options] [arguments...]

OPTIONS:
   --publish-now  send a batch now (default: false)
   
```

#### lotus-miner sectors batching precommit
```
NAME:
   lotus-miner sectors batching precommit - list sectors waiting in precommit batch queue

USAGE:
   lotus-miner sectors batching precommit [command options] [arguments...]

OPTIONS:
   --publish-now  send a batch now (default: false)
   
```

### lotus-miner sectors match-pending-pieces
```
NAME:
   lotus-miner sectors match-pending-pieces - force a refreshed match of pending pieces to open sectors without manually waiting for more deals

USAGE:
   lotus-miner sectors match-pending-pieces [command options] [arguments...]

OPTIONS:
   --help, -h  show help (default: false)
   
```

### lotus-miner sectors compact-partitions
```
NAME:
   lotus-miner sectors compact-partitions - removes dead sectors from partitions and reduces the number of partitions used if possible

USAGE:
   lotus-miner sectors compact-partitions [command options] [arguments...]

OPTIONS:
   --actor value                              Specify the address of the miner to run this command
   --deadline value                           the deadline to compact the partitions in (default: 0)
   --partitions value [ --partitions value ]  list of partitions to compact sectors in
   --really-do-it                             Actually send transaction performing the action (default: false)
   
```

## lotus-miner proving
```
NAME:
   lotus-miner proving - View proving information

USAGE:
   lotus-miner proving command [command options] [arguments...]

COMMANDS:
     info            View current state information
     deadlines       View the current proving period deadlines information
     deadline        View the current proving period deadline information by its index
     faults          View the currently known proving faulty sectors information
     check           Check sectors provable
     workers         list workers
     compute         Compute simulated proving tasks
     recover-faults  Manually recovers faulty sectors on chain
     help, h         Shows a list of commands or help for one command

OPTIONS:
   --help, -h  show help (default: false)
   
```

### lotus-miner proving info
```
NAME:
   lotus-miner proving info - View current state information

USAGE:
   lotus-miner proving info [command options] [arguments...]

OPTIONS:
   --help, -h  show help (default: false)
   
```

### lotus-miner proving deadlines
```
NAME:
   lotus-miner proving deadlines - View the current proving period deadlines information

USAGE:
   lotus-miner proving deadlines [command options] [arguments...]

OPTIONS:
   --all, -a  Count all sectors (only live sectors are counted by default) (default: false)
   
```

### lotus-miner proving deadline
```
NAME:
   lotus-miner proving deadline - View the current proving period deadline information by its index

USAGE:
   lotus-miner proving deadline [command options] <deadlineIdx>

OPTIONS:
   --bitfield, -b     Print partition bitfield stats (default: false)
   --sector-nums, -n  Print sector/fault numbers belonging to this deadline (default: false)
   
```

### lotus-miner proving faults
```
NAME:
   lotus-miner proving faults - View the currently known proving faulty sectors information

USAGE:
   lotus-miner proving faults [command options] [arguments...]

OPTIONS:
   --help, -h  show help (default: false)
   
```

### lotus-miner proving check
```
NAME:
   lotus-miner proving check - Check sectors provable

USAGE:
   lotus-miner proving check [command options] <deadlineIdx>

OPTIONS:
   --faulty            only check faulty sectors (default: false)
   --only-bad          print only bad sectors (default: false)
   --slow              run slower checks (default: false)
   --storage-id value  filter sectors by storage path (path id)
   
```

### lotus-miner proving workers
```
NAME:
   lotus-miner proving workers - list workers

USAGE:
   lotus-miner proving workers [command options] [arguments...]

OPTIONS:
   --help, -h  show help (default: false)
   
```

### lotus-miner proving compute
```
NAME:
   lotus-miner proving compute - Compute simulated proving tasks

USAGE:
   lotus-miner proving compute command [command options] [arguments...]

COMMANDS:
     windowed-post, window-post  Compute WindowPoSt for a specific deadline
     help, h                     Shows a list of commands or help for one command

OPTIONS:
   --help, -h  show help (default: false)
   
```

##### lotus-miner proving compute windowed-post, window-post
```
```

### lotus-miner proving recover-faults
```
NAME:
   lotus-miner proving recover-faults - Manually recovers faulty sectors on chain

USAGE:
   lotus-miner proving recover-faults [command options] <faulty sectors>

OPTIONS:
   --confidence value  number of block confirmations to wait for (default: 5)
   
```

## lotus-miner storage
```
NAME:
   lotus-miner storage - manage sector storage

USAGE:
   lotus-miner storage command [command options] [arguments...]

DESCRIPTION:
   Sectors can be stored across many filesystem paths. These
   commands provide ways to manage the storage the miner will used to store sectors
   long term for proving (references as 'store') as well as how sectors will be
   stored while moving through the sealing pipeline (references as 'seal').

COMMANDS:
     attach     attach local storage path
     detach     detach local storage path
     redeclare  redeclare sectors in a local storage path
     list       list local storage paths
     find       find sector in the storage system
     cleanup    trigger cleanup actions
     locks      show active sector locks
     help, h    Shows a list of commands or help for one command

OPTIONS:
   --help, -h  show help (default: false)
   
```

### lotus-miner storage attach
```
NAME:
   lotus-miner storage attach - attach local storage path

USAGE:
   lotus-miner storage attach [command options] [path]

DESCRIPTION:
   Storage can be attached to the miner using this command. The storage volume
   list is stored local to the miner in $LOTUS_MINER_PATH/storage.json. We do not
   recommend manually modifying this value without further understanding of the
   storage system.
   
   Each storage volume contains a configuration file which describes the
   capabilities of the volume. When the '--init' flag is provided, this file will
   be created using the additional flags.
   
   Weight
   A high weight value means data will be more likely to be stored in this path
   
   Seal
   Data for the sealing process will be stored here
   
   Store
   Finalized sectors that will be moved here for long term storage and be proven
   over time
      

OPTIONS:
   --allow-to value [ --allow-to value ]  path groups allowed to pull data from this path (allow all if not specified)
   --groups value [ --groups value ]      path group names
   --init                                 initialize the path first (default: false)
   --max-storage value                    (for init) limit storage space for sectors (expensive for very large paths!)
   --seal                                 (for init) use path for sealing (default: false)
   --store                                (for init) use path for long-term storage (default: false)
   --weight value                         (for init) path weight (default: 10)
   
```

### lotus-miner storage detach
```
NAME:
   lotus-miner storage detach - detach local storage path

USAGE:
   lotus-miner storage detach [command options] [path]

OPTIONS:
   --really-do-it  (default: false)
   
```

### lotus-miner storage redeclare
```
NAME:
   lotus-miner storage redeclare - redeclare sectors in a local storage path

USAGE:
   lotus-miner storage redeclare [command options] [path]

OPTIONS:
   --all           redeclare all storage paths (default: false)
   --drop-missing  Drop index entries with missing files (default: false)
   --id value      storage path ID
   
```

### lotus-miner storage list
```
NAME:
   lotus-miner storage list - list local storage paths

USAGE:
   lotus-miner storage list command [command options] [arguments...]

COMMANDS:
     sectors  get list of all sector files
     help, h  Shows a list of commands or help for one command

OPTIONS:
   --help, -h  show help (default: false)
   
```

#### lotus-miner storage list sectors
```
NAME:
   lotus-miner storage list sectors - get list of all sector files

USAGE:
   lotus-miner storage list sectors [command options] [arguments...]

OPTIONS:
   --help, -h  show help (default: false)
   
```

### lotus-miner storage find
```
NAME:
   lotus-miner storage find - find sector in the storage system

USAGE:
   lotus-miner storage find [command options] [sector number]

OPTIONS:
   --help, -h  show help (default: false)
   
```

### lotus-miner storage cleanup
```
NAME:
   lotus-miner storage cleanup - trigger cleanup actions

USAGE:
   lotus-miner storage cleanup [command options] [arguments...]

OPTIONS:
   --removed  cleanup remaining files from removed sectors (default: true)
   
```

### lotus-miner storage locks
```
NAME:
   lotus-miner storage locks - show active sector locks

USAGE:
   lotus-miner storage locks [command options] [arguments...]

OPTIONS:
   --help, -h  show help (default: false)
   
```

## lotus-miner sealing
```
NAME:
   lotus-miner sealing - interact with sealing pipeline

USAGE:
   lotus-miner sealing command [command options] [arguments...]

COMMANDS:
     jobs        list running jobs
     workers     list workers
     sched-diag  Dump internal scheduler state
     abort       Abort a running job
     data-cid    Compute data CID using workers
     help, h     Shows a list of commands or help for one command

OPTIONS:
   --help, -h  show help (default: false)
   
```

### lotus-miner sealing jobs
```
NAME:
   lotus-miner sealing jobs - list running jobs

USAGE:
   lotus-miner sealing jobs [command options] [arguments...]

OPTIONS:
   --show-ret-done  show returned but not consumed calls (default: false)
   
```

### lotus-miner sealing workers
```
NAME:
   lotus-miner sealing workers - list workers

USAGE:
   lotus-miner sealing workers [command options] [arguments...]

OPTIONS:
   --help, -h  show help (default: false)
   
```

### lotus-miner sealing sched-diag
```
NAME:
   lotus-miner sealing sched-diag - Dump internal scheduler state

USAGE:
   lotus-miner sealing sched-diag [command options] [arguments...]

OPTIONS:
   --force-sched  (default: false)
   
```

### lotus-miner sealing abort
```
NAME:
   lotus-miner sealing abort - Abort a running job

USAGE:
   lotus-miner sealing abort [command options] [callid]

OPTIONS:
   --sched  Specifies that the argument is UUID of the request to be removed from scheduler (default: false)
   
```

### lotus-miner sealing data-cid
```
NAME:
   lotus-miner sealing data-cid - Compute data CID using workers

USAGE:
   lotus-miner sealing data-cid [command options] [file/url] <padded piece size>

OPTIONS:
   --file-size value  real file size (default: 0)
   
```<|MERGE_RESOLUTION|>--- conflicted
+++ resolved
@@ -1703,15 +1703,6 @@
    lotus-miner sectors list [command options] [arguments...]
 
 OPTIONS:
-<<<<<<< HEAD
-   --events, -e          display number of events the sector has received (default: false)
-   --fast, -f            don't show on-chain info for better performance (default: false)
-   --initial-pledge, -p  display initial pledge (default: false)
-   --seal-time, -t       display how long it took for the sector to be sealed (default: false)
-   --show-removed, -r    show removed sectors (default: false)
-   --states value        filter sectors by a comma-separated list of states
-   --unproven, -u        only show sectors which aren't in the 'Proving' state (default: false)
-=======
    --check-parallelism value  number of parallel requests to make for checking sector states (default: 300)
    --events, -e               display number of events the sector has received (default: false)
    --fast, -f                 don't show on-chain info for better performance (default: false)
@@ -1720,7 +1711,6 @@
    --show-removed, -r         show removed sectors (default: false)
    --states value             filter sectors by a comma-separated list of states
    --unproven, -u             only show sectors which aren't in the 'Proving' state (default: false)
->>>>>>> caa6dd9c
    
 ```
 
