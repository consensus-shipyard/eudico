# Groups
* [](#)
  * [Closing](#Closing)
  * [Discover](#Discover)
  * [Session](#Session)
  * [Shutdown](#Shutdown)
  * [Version](#Version)
* [Auth](#Auth)
  * [AuthNew](#AuthNew)
  * [AuthVerify](#AuthVerify)
* [Beacon](#Beacon)
  * [BeaconGetEntry](#BeaconGetEntry)
* [Chain](#Chain)
  * [ChainDeleteObj](#ChainDeleteObj)
  * [ChainExport](#ChainExport)
  * [ChainGetBlock](#ChainGetBlock)
  * [ChainGetBlockMessages](#ChainGetBlockMessages)
  * [ChainGetGenesis](#ChainGetGenesis)
  * [ChainGetMessage](#ChainGetMessage)
  * [ChainGetMessagesInTipset](#ChainGetMessagesInTipset)
  * [ChainGetNode](#ChainGetNode)
  * [ChainGetParentMessages](#ChainGetParentMessages)
  * [ChainGetParentReceipts](#ChainGetParentReceipts)
  * [ChainGetPath](#ChainGetPath)
  * [ChainGetRandomnessFromBeacon](#ChainGetRandomnessFromBeacon)
  * [ChainGetRandomnessFromTickets](#ChainGetRandomnessFromTickets)
  * [ChainGetTipSet](#ChainGetTipSet)
  * [ChainGetTipSetByHeight](#ChainGetTipSetByHeight)
  * [ChainHasObj](#ChainHasObj)
  * [ChainHead](#ChainHead)
  * [ChainNotify](#ChainNotify)
  * [ChainPutObj](#ChainPutObj)
  * [ChainReadObj](#ChainReadObj)
  * [ChainSetHead](#ChainSetHead)
  * [ChainStatObj](#ChainStatObj)
  * [ChainTipSetWeight](#ChainTipSetWeight)
* [Client](#Client)
  * [ClientCalcCommP](#ClientCalcCommP)
  * [ClientCancelDataTransfer](#ClientCancelDataTransfer)
  * [ClientCancelRetrievalDeal](#ClientCancelRetrievalDeal)
  * [ClientDataTransferUpdates](#ClientDataTransferUpdates)
  * [ClientDealPieceCID](#ClientDealPieceCID)
  * [ClientDealSize](#ClientDealSize)
  * [ClientFindData](#ClientFindData)
  * [ClientGenCar](#ClientGenCar)
  * [ClientGetDealInfo](#ClientGetDealInfo)
  * [ClientGetDealStatus](#ClientGetDealStatus)
  * [ClientGetDealUpdates](#ClientGetDealUpdates)
  * [ClientGetRetrievalUpdates](#ClientGetRetrievalUpdates)
  * [ClientHasLocal](#ClientHasLocal)
  * [ClientImport](#ClientImport)
  * [ClientListDataTransfers](#ClientListDataTransfers)
  * [ClientListDeals](#ClientListDeals)
  * [ClientListImports](#ClientListImports)
  * [ClientListRetrievals](#ClientListRetrievals)
  * [ClientMinerQueryOffer](#ClientMinerQueryOffer)
  * [ClientQueryAsk](#ClientQueryAsk)
  * [ClientRemoveImport](#ClientRemoveImport)
  * [ClientRestartDataTransfer](#ClientRestartDataTransfer)
  * [ClientRetrieve](#ClientRetrieve)
  * [ClientRetrieveTryRestartInsufficientFunds](#ClientRetrieveTryRestartInsufficientFunds)
  * [ClientRetrieveWithEvents](#ClientRetrieveWithEvents)
  * [ClientStartDeal](#ClientStartDeal)
  * [ClientStatelessDeal](#ClientStatelessDeal)
* [Create](#Create)
  * [CreateBackup](#CreateBackup)
* [Gas](#Gas)
  * [GasEstimateFeeCap](#GasEstimateFeeCap)
  * [GasEstimateGasLimit](#GasEstimateGasLimit)
  * [GasEstimateGasPremium](#GasEstimateGasPremium)
  * [GasEstimateMessageGas](#GasEstimateMessageGas)
* [I](#I)
  * [ID](#ID)
* [Log](#Log)
  * [LogAlerts](#LogAlerts)
  * [LogList](#LogList)
  * [LogSetLevel](#LogSetLevel)
* [Market](#Market)
  * [MarketAddBalance](#MarketAddBalance)
  * [MarketGetReserved](#MarketGetReserved)
  * [MarketReleaseFunds](#MarketReleaseFunds)
  * [MarketReserveFunds](#MarketReserveFunds)
  * [MarketWithdraw](#MarketWithdraw)
* [Miner](#Miner)
  * [MinerCreateBlock](#MinerCreateBlock)
  * [MinerGetBaseInfo](#MinerGetBaseInfo)
* [Mpool](#Mpool)
  * [MpoolBatchPush](#MpoolBatchPush)
  * [MpoolBatchPushMessage](#MpoolBatchPushMessage)
  * [MpoolBatchPushUntrusted](#MpoolBatchPushUntrusted)
  * [MpoolClear](#MpoolClear)
  * [MpoolGetConfig](#MpoolGetConfig)
  * [MpoolGetNonce](#MpoolGetNonce)
  * [MpoolPending](#MpoolPending)
  * [MpoolPush](#MpoolPush)
  * [MpoolPushMessage](#MpoolPushMessage)
  * [MpoolPushUntrusted](#MpoolPushUntrusted)
  * [MpoolSelect](#MpoolSelect)
  * [MpoolSetConfig](#MpoolSetConfig)
  * [MpoolSub](#MpoolSub)
* [Msig](#Msig)
  * [MsigAddApprove](#MsigAddApprove)
  * [MsigAddCancel](#MsigAddCancel)
  * [MsigAddPropose](#MsigAddPropose)
  * [MsigApprove](#MsigApprove)
  * [MsigApproveTxnHash](#MsigApproveTxnHash)
  * [MsigCancel](#MsigCancel)
  * [MsigCreate](#MsigCreate)
  * [MsigGetAvailableBalance](#MsigGetAvailableBalance)
  * [MsigGetPending](#MsigGetPending)
  * [MsigGetVested](#MsigGetVested)
  * [MsigGetVestingSchedule](#MsigGetVestingSchedule)
  * [MsigPropose](#MsigPropose)
  * [MsigRemoveSigner](#MsigRemoveSigner)
  * [MsigSwapApprove](#MsigSwapApprove)
  * [MsigSwapCancel](#MsigSwapCancel)
  * [MsigSwapPropose](#MsigSwapPropose)
* [Net](#Net)
  * [NetAddrsListen](#NetAddrsListen)
  * [NetAgentVersion](#NetAgentVersion)
  * [NetAutoNatStatus](#NetAutoNatStatus)
  * [NetBandwidthStats](#NetBandwidthStats)
  * [NetBandwidthStatsByPeer](#NetBandwidthStatsByPeer)
  * [NetBandwidthStatsByProtocol](#NetBandwidthStatsByProtocol)
  * [NetBlockAdd](#NetBlockAdd)
  * [NetBlockList](#NetBlockList)
  * [NetBlockRemove](#NetBlockRemove)
  * [NetConnect](#NetConnect)
  * [NetConnectedness](#NetConnectedness)
  * [NetDisconnect](#NetDisconnect)
  * [NetFindPeer](#NetFindPeer)
  * [NetLimit](#NetLimit)
  * [NetPeerInfo](#NetPeerInfo)
  * [NetPeers](#NetPeers)
  * [NetPing](#NetPing)
  * [NetProtectAdd](#NetProtectAdd)
  * [NetProtectList](#NetProtectList)
  * [NetProtectRemove](#NetProtectRemove)
  * [NetPubsubScores](#NetPubsubScores)
  * [NetSetLimit](#NetSetLimit)
  * [NetStat](#NetStat)
* [Paych](#Paych)
  * [PaychAllocateLane](#PaychAllocateLane)
  * [PaychAvailableFunds](#PaychAvailableFunds)
  * [PaychAvailableFundsByFromTo](#PaychAvailableFundsByFromTo)
  * [PaychCollect](#PaychCollect)
  * [PaychGet](#PaychGet)
  * [PaychGetWaitReady](#PaychGetWaitReady)
  * [PaychList](#PaychList)
  * [PaychNewPayment](#PaychNewPayment)
  * [PaychSettle](#PaychSettle)
  * [PaychStatus](#PaychStatus)
  * [PaychVoucherAdd](#PaychVoucherAdd)
  * [PaychVoucherCheckSpendable](#PaychVoucherCheckSpendable)
  * [PaychVoucherCheckValid](#PaychVoucherCheckValid)
  * [PaychVoucherCreate](#PaychVoucherCreate)
  * [PaychVoucherList](#PaychVoucherList)
  * [PaychVoucherSubmit](#PaychVoucherSubmit)
* [Start](#Start)
  * [StartTime](#StartTime)
* [State](#State)
  * [StateAccountKey](#StateAccountKey)
  * [StateActorCodeCIDs](#StateActorCodeCIDs)
  * [StateActorManifestCID](#StateActorManifestCID)
  * [StateAllMinerFaults](#StateAllMinerFaults)
  * [StateCall](#StateCall)
  * [StateChangedActors](#StateChangedActors)
  * [StateCirculatingSupply](#StateCirculatingSupply)
  * [StateCompute](#StateCompute)
  * [StateDealProviderCollateralBounds](#StateDealProviderCollateralBounds)
  * [StateDecodeParams](#StateDecodeParams)
  * [StateGetActor](#StateGetActor)
  * [StateGetAllocation](#StateGetAllocation)
  * [StateGetAllocationForPendingDeal](#StateGetAllocationForPendingDeal)
  * [StateGetAllocations](#StateGetAllocations)
  * [StateGetClaim](#StateGetClaim)
  * [StateGetClaims](#StateGetClaims)
  * [StateGetNetworkParams](#StateGetNetworkParams)
  * [StateGetRandomnessFromBeacon](#StateGetRandomnessFromBeacon)
  * [StateGetRandomnessFromTickets](#StateGetRandomnessFromTickets)
  * [StateGetReceipt](#StateGetReceipt)
  * [StateListActors](#StateListActors)
  * [StateListMessages](#StateListMessages)
  * [StateListMiners](#StateListMiners)
  * [StateLookupID](#StateLookupID)
  * [StateMarketBalance](#StateMarketBalance)
  * [StateMarketDeals](#StateMarketDeals)
  * [StateMarketParticipants](#StateMarketParticipants)
  * [StateMarketStorageDeal](#StateMarketStorageDeal)
  * [StateMinerActiveSectors](#StateMinerActiveSectors)
  * [StateMinerAvailableBalance](#StateMinerAvailableBalance)
  * [StateMinerDeadlines](#StateMinerDeadlines)
  * [StateMinerFaults](#StateMinerFaults)
  * [StateMinerInfo](#StateMinerInfo)
  * [StateMinerInitialPledgeCollateral](#StateMinerInitialPledgeCollateral)
  * [StateMinerPartitions](#StateMinerPartitions)
  * [StateMinerPower](#StateMinerPower)
  * [StateMinerPreCommitDepositForPower](#StateMinerPreCommitDepositForPower)
  * [StateMinerProvingDeadline](#StateMinerProvingDeadline)
  * [StateMinerRecoveries](#StateMinerRecoveries)
  * [StateMinerSectorAllocated](#StateMinerSectorAllocated)
  * [StateMinerSectorCount](#StateMinerSectorCount)
  * [StateMinerSectors](#StateMinerSectors)
  * [StateNetworkName](#StateNetworkName)
  * [StateNetworkVersion](#StateNetworkVersion)
  * [StateReadState](#StateReadState)
  * [StateReplay](#StateReplay)
  * [StateSearchMsg](#StateSearchMsg)
  * [StateSearchMsgLimited](#StateSearchMsgLimited)
  * [StateSectorExpiration](#StateSectorExpiration)
  * [StateSectorGetInfo](#StateSectorGetInfo)
  * [StateSectorPartition](#StateSectorPartition)
  * [StateSectorPreCommitInfo](#StateSectorPreCommitInfo)
  * [StateVMCirculatingSupplyInternal](#StateVMCirculatingSupplyInternal)
  * [StateVerifiedClientStatus](#StateVerifiedClientStatus)
  * [StateVerifiedRegistryRootKey](#StateVerifiedRegistryRootKey)
  * [StateVerifierStatus](#StateVerifierStatus)
  * [StateWaitMsg](#StateWaitMsg)
  * [StateWaitMsgLimited](#StateWaitMsgLimited)
* [Sync](#Sync)
  * [SyncCheckBad](#SyncCheckBad)
  * [SyncCheckpoint](#SyncCheckpoint)
  * [SyncIncomingBlocks](#SyncIncomingBlocks)
  * [SyncMarkBad](#SyncMarkBad)
  * [SyncState](#SyncState)
  * [SyncSubmitBlock](#SyncSubmitBlock)
  * [SyncUnmarkAllBad](#SyncUnmarkAllBad)
  * [SyncUnmarkBad](#SyncUnmarkBad)
  * [SyncValidateTipset](#SyncValidateTipset)
* [Wallet](#Wallet)
  * [WalletBalance](#WalletBalance)
  * [WalletDefaultAddress](#WalletDefaultAddress)
  * [WalletDelete](#WalletDelete)
  * [WalletExport](#WalletExport)
  * [WalletHas](#WalletHas)
  * [WalletImport](#WalletImport)
  * [WalletList](#WalletList)
  * [WalletNew](#WalletNew)
  * [WalletSetDefault](#WalletSetDefault)
  * [WalletSign](#WalletSign)
  * [WalletSignMessage](#WalletSignMessage)
  * [WalletValidateAddress](#WalletValidateAddress)
  * [WalletVerify](#WalletVerify)
## 


### Closing


Perms: read

Inputs: `null`

Response: `{}`

### Discover


Perms: read

Inputs: `null`

Response:
```json
{
  "info": {
    "title": "Lotus RPC API",
    "version": "1.2.1/generated=2020-11-22T08:22:42-06:00"
  },
  "methods": [],
  "openrpc": "1.2.6"
}
```

### Session


Perms: read

Inputs: `null`

Response: `"07070707-0707-0707-0707-070707070707"`

### Shutdown


Perms: admin

Inputs: `null`

Response: `{}`

### Version


Perms: read

Inputs: `null`

Response:
```json
{
  "Version": "string value",
  "APIVersion": 131840,
  "BlockDelay": 42
}
```

## Auth


### AuthNew


Perms: admin

Inputs:
```json
[
  [
    "write"
  ]
]
```

Response: `"Ynl0ZSBhcnJheQ=="`

### AuthVerify


Perms: read

Inputs:
```json
[
  "string value"
]
```

Response:
```json
[
  "write"
]
```

## Beacon
The Beacon method group contains methods for interacting with the random beacon (DRAND)


### BeaconGetEntry
BeaconGetEntry returns the beacon entry for the given filecoin epoch. If
the entry has not yet been produced, the call will block until the entry
becomes available


Perms: read

Inputs:
```json
[
  10101
]
```

Response:
```json
{
  "Round": 42,
  "Data": "Ynl0ZSBhcnJheQ=="
}
```

## Chain
The Chain method group contains methods for interacting with the
blockchain, but that do not require any form of state computation.


### ChainDeleteObj
ChainDeleteObj deletes node referenced by the given CID


Perms: admin

Inputs:
```json
[
  {
    "/": "bafy2bzacea3wsdh6y3a36tb3skempjoxqpuyompjbmfeyf34fi3uy6uue42v4"
  }
]
```

Response: `{}`

### ChainExport
ChainExport returns a stream of bytes with CAR dump of chain data.
The exported chain data includes the header chain from the given tipset
back to genesis, the entire genesis state, and the most recent 'nroots'
state trees.
If oldmsgskip is set, messages from before the requested roots are also not included.


Perms: read

Inputs:
```json
[
  10101,
  true,
  [
    {
      "/": "bafy2bzacea3wsdh6y3a36tb3skempjoxqpuyompjbmfeyf34fi3uy6uue42v4"
    },
    {
      "/": "bafy2bzacebp3shtrn43k7g3unredz7fxn4gj533d3o43tqn2p2ipxxhrvchve"
    }
  ]
]
```

Response: `"Ynl0ZSBhcnJheQ=="`

### ChainGetBlock
ChainGetBlock returns the block specified by the given CID.


Perms: read

Inputs:
```json
[
  {
    "/": "bafy2bzacea3wsdh6y3a36tb3skempjoxqpuyompjbmfeyf34fi3uy6uue42v4"
  }
]
```

Response:
```json
{
  "Miner": "f01234",
  "Ticket": {
    "VRFProof": "Ynl0ZSBhcnJheQ=="
  },
  "ElectionProof": {
    "WinCount": 9,
    "VRFProof": "Ynl0ZSBhcnJheQ=="
  },
  "BeaconEntries": [
    {
      "Round": 42,
      "Data": "Ynl0ZSBhcnJheQ=="
    }
  ],
  "WinPoStProof": [
    {
      "PoStProof": 8,
      "ProofBytes": "Ynl0ZSBhcnJheQ=="
    }
  ],
  "Parents": [
    {
      "/": "bafy2bzacea3wsdh6y3a36tb3skempjoxqpuyompjbmfeyf34fi3uy6uue42v4"
    }
  ],
  "ParentWeight": "0",
  "Height": 10101,
  "ParentStateRoot": {
    "/": "bafy2bzacea3wsdh6y3a36tb3skempjoxqpuyompjbmfeyf34fi3uy6uue42v4"
  },
  "ParentMessageReceipts": {
    "/": "bafy2bzacea3wsdh6y3a36tb3skempjoxqpuyompjbmfeyf34fi3uy6uue42v4"
  },
  "Messages": {
    "/": "bafy2bzacea3wsdh6y3a36tb3skempjoxqpuyompjbmfeyf34fi3uy6uue42v4"
  },
  "BLSAggregate": {
    "Type": 2,
    "Data": "Ynl0ZSBhcnJheQ=="
  },
  "Timestamp": 42,
  "BlockSig": {
    "Type": 2,
    "Data": "Ynl0ZSBhcnJheQ=="
  },
  "ForkSignaling": 42,
  "ParentBaseFee": "0"
}
```

### ChainGetBlockMessages
ChainGetBlockMessages returns messages stored in the specified block.

Note: If there are multiple blocks in a tipset, it's likely that some
messages will be duplicated. It's also possible for blocks in a tipset to have
different messages from the same sender at the same nonce. When that happens,
only the first message (in a block with lowest ticket) will be considered
for execution

NOTE: THIS METHOD SHOULD ONLY BE USED FOR GETTING MESSAGES IN A SPECIFIC BLOCK

DO NOT USE THIS METHOD TO GET MESSAGES INCLUDED IN A TIPSET
Use ChainGetParentMessages, which will perform correct message deduplication


Perms: read

Inputs:
```json
[
  {
    "/": "bafy2bzacea3wsdh6y3a36tb3skempjoxqpuyompjbmfeyf34fi3uy6uue42v4"
  }
]
```

Response:
```json
{
  "BlsMessages": [
    {
      "Version": 42,
      "To": "f01234",
      "From": "f01234",
      "Nonce": 42,
      "Value": "0",
      "GasLimit": 9,
      "GasFeeCap": "0",
      "GasPremium": "0",
      "Method": 1,
      "Params": "Ynl0ZSBhcnJheQ==",
      "CID": {
        "/": "bafy2bzacebbpdegvr3i4cosewthysg5xkxpqfn2wfcz6mv2hmoktwbdxkax4s"
      }
    }
  ],
  "SecpkMessages": [
    {
      "Message": {
        "Version": 42,
        "To": "f01234",
        "From": "f01234",
        "Nonce": 42,
        "Value": "0",
        "GasLimit": 9,
        "GasFeeCap": "0",
        "GasPremium": "0",
        "Method": 1,
        "Params": "Ynl0ZSBhcnJheQ==",
        "CID": {
          "/": "bafy2bzacebbpdegvr3i4cosewthysg5xkxpqfn2wfcz6mv2hmoktwbdxkax4s"
        }
      },
      "Signature": {
        "Type": 2,
        "Data": "Ynl0ZSBhcnJheQ=="
      },
      "CID": {
        "/": "bafy2bzacebbpdegvr3i4cosewthysg5xkxpqfn2wfcz6mv2hmoktwbdxkax4s"
      }
    }
  ],
  "Cids": [
    {
      "/": "bafy2bzacea3wsdh6y3a36tb3skempjoxqpuyompjbmfeyf34fi3uy6uue42v4"
    }
  ]
}
```

### ChainGetGenesis
ChainGetGenesis returns the genesis tipset.


Perms: read

Inputs: `null`

Response:
```json
{
  "Cids": null,
  "Blocks": null,
  "Height": 0
}
```

### ChainGetMessage
ChainGetMessage reads a message referenced by the specified CID from the
chain blockstore.


Perms: read

Inputs:
```json
[
  {
    "/": "bafy2bzacea3wsdh6y3a36tb3skempjoxqpuyompjbmfeyf34fi3uy6uue42v4"
  }
]
```

Response:
```json
{
  "Version": 42,
  "To": "f01234",
  "From": "f01234",
  "Nonce": 42,
  "Value": "0",
  "GasLimit": 9,
  "GasFeeCap": "0",
  "GasPremium": "0",
  "Method": 1,
  "Params": "Ynl0ZSBhcnJheQ==",
  "CID": {
    "/": "bafy2bzacebbpdegvr3i4cosewthysg5xkxpqfn2wfcz6mv2hmoktwbdxkax4s"
  }
}
```

### ChainGetMessagesInTipset
ChainGetMessagesInTipset returns message stores in current tipset


Perms: read

Inputs:
```json
[
  [
    {
      "/": "bafy2bzacea3wsdh6y3a36tb3skempjoxqpuyompjbmfeyf34fi3uy6uue42v4"
    },
    {
      "/": "bafy2bzacebp3shtrn43k7g3unredz7fxn4gj533d3o43tqn2p2ipxxhrvchve"
    }
  ]
]
```

Response:
```json
[
  {
    "Cid": {
      "/": "bafy2bzacea3wsdh6y3a36tb3skempjoxqpuyompjbmfeyf34fi3uy6uue42v4"
    },
    "Message": {
      "Version": 42,
      "To": "f01234",
      "From": "f01234",
      "Nonce": 42,
      "Value": "0",
      "GasLimit": 9,
      "GasFeeCap": "0",
      "GasPremium": "0",
      "Method": 1,
      "Params": "Ynl0ZSBhcnJheQ==",
      "CID": {
        "/": "bafy2bzacebbpdegvr3i4cosewthysg5xkxpqfn2wfcz6mv2hmoktwbdxkax4s"
      }
    }
  }
]
```

### ChainGetNode


Perms: read

Inputs:
```json
[
  "string value"
]
```

Response:
```json
{
  "Cid": {
    "/": "bafy2bzacea3wsdh6y3a36tb3skempjoxqpuyompjbmfeyf34fi3uy6uue42v4"
  },
  "Obj": {}
}
```

### ChainGetParentMessages
ChainGetParentMessages returns messages stored in parent tipset of the
specified block.


Perms: read

Inputs:
```json
[
  {
    "/": "bafy2bzacea3wsdh6y3a36tb3skempjoxqpuyompjbmfeyf34fi3uy6uue42v4"
  }
]
```

Response:
```json
[
  {
    "Cid": {
      "/": "bafy2bzacea3wsdh6y3a36tb3skempjoxqpuyompjbmfeyf34fi3uy6uue42v4"
    },
    "Message": {
      "Version": 42,
      "To": "f01234",
      "From": "f01234",
      "Nonce": 42,
      "Value": "0",
      "GasLimit": 9,
      "GasFeeCap": "0",
      "GasPremium": "0",
      "Method": 1,
      "Params": "Ynl0ZSBhcnJheQ==",
      "CID": {
        "/": "bafy2bzacebbpdegvr3i4cosewthysg5xkxpqfn2wfcz6mv2hmoktwbdxkax4s"
      }
    }
  }
]
```

### ChainGetParentReceipts
ChainGetParentReceipts returns receipts for messages in parent tipset of
the specified block. The receipts in the list returned is one-to-one with the
messages returned by a call to ChainGetParentMessages with the same blockCid.


Perms: read

Inputs:
```json
[
  {
    "/": "bafy2bzacea3wsdh6y3a36tb3skempjoxqpuyompjbmfeyf34fi3uy6uue42v4"
  }
]
```

Response:
```json
[
  {
    "ExitCode": 0,
    "Return": "Ynl0ZSBhcnJheQ==",
<<<<<<< HEAD
    "GasUsed": 0,
    "EventsRoot": null
=======
    "GasUsed": 9
>>>>>>> cf6593ff
  }
]
```

### ChainGetPath
ChainGetPath returns a set of revert/apply operations needed to get from
one tipset to another, for example:
```
       to
        ^
from   tAA
  ^     ^
tBA    tAB
 ^---*--^
     ^
    tRR
```
Would return `[revert(tBA), apply(tAB), apply(tAA)]`


Perms: read

Inputs:
```json
[
  [
    {
      "/": "bafy2bzacea3wsdh6y3a36tb3skempjoxqpuyompjbmfeyf34fi3uy6uue42v4"
    },
    {
      "/": "bafy2bzacebp3shtrn43k7g3unredz7fxn4gj533d3o43tqn2p2ipxxhrvchve"
    }
  ],
  [
    {
      "/": "bafy2bzacea3wsdh6y3a36tb3skempjoxqpuyompjbmfeyf34fi3uy6uue42v4"
    },
    {
      "/": "bafy2bzacebp3shtrn43k7g3unredz7fxn4gj533d3o43tqn2p2ipxxhrvchve"
    }
  ]
]
```

Response:
```json
[
  {
    "Type": "string value",
    "Val": {
      "Cids": null,
      "Blocks": null,
      "Height": 0
    }
  }
]
```

### ChainGetRandomnessFromBeacon
ChainGetRandomnessFromBeacon is used to sample the beacon for randomness.


Perms: read

Inputs:
```json
[
  [
    {
      "/": "bafy2bzacea3wsdh6y3a36tb3skempjoxqpuyompjbmfeyf34fi3uy6uue42v4"
    },
    {
      "/": "bafy2bzacebp3shtrn43k7g3unredz7fxn4gj533d3o43tqn2p2ipxxhrvchve"
    }
  ],
  2,
  10101,
  "Ynl0ZSBhcnJheQ=="
]
```

Response: `"Bw=="`

### ChainGetRandomnessFromTickets
ChainGetRandomnessFromTickets is used to sample the chain for randomness.


Perms: read

Inputs:
```json
[
  [
    {
      "/": "bafy2bzacea3wsdh6y3a36tb3skempjoxqpuyompjbmfeyf34fi3uy6uue42v4"
    },
    {
      "/": "bafy2bzacebp3shtrn43k7g3unredz7fxn4gj533d3o43tqn2p2ipxxhrvchve"
    }
  ],
  2,
  10101,
  "Ynl0ZSBhcnJheQ=="
]
```

Response: `"Bw=="`

### ChainGetTipSet
ChainGetTipSet returns the tipset specified by the given TipSetKey.


Perms: read

Inputs:
```json
[
  [
    {
      "/": "bafy2bzacea3wsdh6y3a36tb3skempjoxqpuyompjbmfeyf34fi3uy6uue42v4"
    },
    {
      "/": "bafy2bzacebp3shtrn43k7g3unredz7fxn4gj533d3o43tqn2p2ipxxhrvchve"
    }
  ]
]
```

Response:
```json
{
  "Cids": null,
  "Blocks": null,
  "Height": 0
}
```

### ChainGetTipSetByHeight
ChainGetTipSetByHeight looks back for a tipset at the specified epoch.
If there are no blocks at the specified epoch, a tipset at an earlier epoch
will be returned.


Perms: read

Inputs:
```json
[
  10101,
  [
    {
      "/": "bafy2bzacea3wsdh6y3a36tb3skempjoxqpuyompjbmfeyf34fi3uy6uue42v4"
    },
    {
      "/": "bafy2bzacebp3shtrn43k7g3unredz7fxn4gj533d3o43tqn2p2ipxxhrvchve"
    }
  ]
]
```

Response:
```json
{
  "Cids": null,
  "Blocks": null,
  "Height": 0
}
```

### ChainHasObj
ChainHasObj checks if a given CID exists in the chain blockstore.


Perms: read

Inputs:
```json
[
  {
    "/": "bafy2bzacea3wsdh6y3a36tb3skempjoxqpuyompjbmfeyf34fi3uy6uue42v4"
  }
]
```

Response: `true`

### ChainHead
ChainHead returns the current head of the chain.


Perms: read

Inputs: `null`

Response:
```json
{
  "Cids": null,
  "Blocks": null,
  "Height": 0
}
```

### ChainNotify
ChainNotify returns channel with chain head updates.
First message is guaranteed to be of len == 1, and type == 'current'.


Perms: read

Inputs: `null`

Response:
```json
[
  {
    "Type": "string value",
    "Val": {
      "Cids": null,
      "Blocks": null,
      "Height": 0
    }
  }
]
```

### ChainPutObj
ChainPutObj puts and object into the blockstore


Perms: 

Inputs:
```json
[
  {}
]
```

Response: `{}`

### ChainReadObj
ChainReadObj reads ipld nodes referenced by the specified CID from chain
blockstore and returns raw bytes.


Perms: read

Inputs:
```json
[
  {
    "/": "bafy2bzacea3wsdh6y3a36tb3skempjoxqpuyompjbmfeyf34fi3uy6uue42v4"
  }
]
```

Response: `"Ynl0ZSBhcnJheQ=="`

### ChainSetHead
ChainSetHead forcefully sets current chain head. Use with caution.


Perms: admin

Inputs:
```json
[
  [
    {
      "/": "bafy2bzacea3wsdh6y3a36tb3skempjoxqpuyompjbmfeyf34fi3uy6uue42v4"
    },
    {
      "/": "bafy2bzacebp3shtrn43k7g3unredz7fxn4gj533d3o43tqn2p2ipxxhrvchve"
    }
  ]
]
```

Response: `{}`

### ChainStatObj
ChainStatObj returns statistics about the graph referenced by 'obj'.
If 'base' is also specified, then the returned stat will be a diff
between the two objects.


Perms: read

Inputs:
```json
[
  {
    "/": "bafy2bzacea3wsdh6y3a36tb3skempjoxqpuyompjbmfeyf34fi3uy6uue42v4"
  },
  {
    "/": "bafy2bzacea3wsdh6y3a36tb3skempjoxqpuyompjbmfeyf34fi3uy6uue42v4"
  }
]
```

Response:
```json
{
  "Size": 42,
  "Links": 42
}
```

### ChainTipSetWeight
ChainTipSetWeight computes weight for the specified tipset.


Perms: read

Inputs:
```json
[
  [
    {
      "/": "bafy2bzacea3wsdh6y3a36tb3skempjoxqpuyompjbmfeyf34fi3uy6uue42v4"
    },
    {
      "/": "bafy2bzacebp3shtrn43k7g3unredz7fxn4gj533d3o43tqn2p2ipxxhrvchve"
    }
  ]
]
```

Response: `"0"`

## Client
The Client methods all have to do with interacting with the storage and
retrieval markets as a client


### ClientCalcCommP
ClientCalcCommP calculates the CommP for a specified file


Perms: write

Inputs:
```json
[
  "string value"
]
```

Response:
```json
{
  "Root": {
    "/": "bafy2bzacea3wsdh6y3a36tb3skempjoxqpuyompjbmfeyf34fi3uy6uue42v4"
  },
  "Size": 1024
}
```

### ClientCancelDataTransfer
ClientCancelDataTransfer cancels a data transfer with the given transfer ID and other peer


Perms: write

Inputs:
```json
[
  3,
  "12D3KooWGzxzKZYveHXtpG6AsrUJBcWxHBFS2HsEoGTxrMLvKXtf",
  true
]
```

Response: `{}`

### ClientCancelRetrievalDeal
ClientCancelRetrievalDeal cancels an ongoing retrieval deal based on DealID


Perms: write

Inputs:
```json
[
  5
]
```

Response: `{}`

### ClientDataTransferUpdates


Perms: write

Inputs: `null`

Response:
```json
{
  "TransferID": 3,
  "Status": 1,
  "BaseCID": {
    "/": "bafy2bzacea3wsdh6y3a36tb3skempjoxqpuyompjbmfeyf34fi3uy6uue42v4"
  },
  "IsInitiator": true,
  "IsSender": true,
  "Voucher": "string value",
  "Message": "string value",
  "OtherPeer": "12D3KooWGzxzKZYveHXtpG6AsrUJBcWxHBFS2HsEoGTxrMLvKXtf",
  "Transferred": 42,
  "Stages": {
    "Stages": [
      {
        "Name": "string value",
        "Description": "string value",
        "CreatedTime": "0001-01-01T00:00:00Z",
        "UpdatedTime": "0001-01-01T00:00:00Z",
        "Logs": [
          {
            "Log": "string value",
            "UpdatedTime": "0001-01-01T00:00:00Z"
          }
        ]
      }
    ]
  }
}
```

### ClientDealPieceCID
ClientCalcCommP calculates the CommP and data size of the specified CID


Perms: read

Inputs:
```json
[
  {
    "/": "bafy2bzacea3wsdh6y3a36tb3skempjoxqpuyompjbmfeyf34fi3uy6uue42v4"
  }
]
```

Response:
```json
{
  "PayloadSize": 9,
  "PieceSize": 1032,
  "PieceCID": {
    "/": "bafy2bzacea3wsdh6y3a36tb3skempjoxqpuyompjbmfeyf34fi3uy6uue42v4"
  }
}
```

### ClientDealSize
ClientDealSize calculates real deal data size


Perms: read

Inputs:
```json
[
  {
    "/": "bafy2bzacea3wsdh6y3a36tb3skempjoxqpuyompjbmfeyf34fi3uy6uue42v4"
  }
]
```

Response:
```json
{
  "PayloadSize": 9,
  "PieceSize": 1032
}
```

### ClientFindData
ClientFindData identifies peers that have a certain file, and returns QueryOffers (one per peer).


Perms: read

Inputs:
```json
[
  {
    "/": "bafy2bzacea3wsdh6y3a36tb3skempjoxqpuyompjbmfeyf34fi3uy6uue42v4"
  },
  {
    "/": "bafy2bzacea3wsdh6y3a36tb3skempjoxqpuyompjbmfeyf34fi3uy6uue42v4"
  }
]
```

Response:
```json
[
  {
    "Err": "string value",
    "Root": {
      "/": "bafy2bzacea3wsdh6y3a36tb3skempjoxqpuyompjbmfeyf34fi3uy6uue42v4"
    },
    "Piece": {
      "/": "bafy2bzacea3wsdh6y3a36tb3skempjoxqpuyompjbmfeyf34fi3uy6uue42v4"
    },
    "Size": 42,
    "MinPrice": "0",
    "UnsealPrice": "0",
    "PricePerByte": "0",
    "PaymentInterval": 42,
    "PaymentIntervalIncrease": 42,
    "Miner": "f01234",
    "MinerPeer": {
      "Address": "f01234",
      "ID": "12D3KooWGzxzKZYveHXtpG6AsrUJBcWxHBFS2HsEoGTxrMLvKXtf",
      "PieceCID": null
    }
  }
]
```

### ClientGenCar
ClientGenCar generates a CAR file for the specified file.


Perms: write

Inputs:
```json
[
  {
    "Path": "string value",
    "IsCAR": true
  },
  "string value"
]
```

Response: `{}`

### ClientGetDealInfo
ClientGetDealInfo returns the latest information about a given deal.


Perms: read

Inputs:
```json
[
  {
    "/": "bafy2bzacea3wsdh6y3a36tb3skempjoxqpuyompjbmfeyf34fi3uy6uue42v4"
  }
]
```

Response:
```json
{
  "ProposalCid": {
    "/": "bafy2bzacea3wsdh6y3a36tb3skempjoxqpuyompjbmfeyf34fi3uy6uue42v4"
  },
  "State": 42,
  "Message": "string value",
  "DealStages": {
    "Stages": [
      {
        "Name": "string value",
        "Description": "string value",
        "ExpectedDuration": "string value",
        "CreatedTime": "0001-01-01T00:00:00Z",
        "UpdatedTime": "0001-01-01T00:00:00Z",
        "Logs": [
          {
            "Log": "string value",
            "UpdatedTime": "0001-01-01T00:00:00Z"
          }
        ]
      }
    ]
  },
  "Provider": "f01234",
  "DataRef": {
    "TransferType": "string value",
    "Root": {
      "/": "bafy2bzacea3wsdh6y3a36tb3skempjoxqpuyompjbmfeyf34fi3uy6uue42v4"
    },
    "PieceCid": null,
    "PieceSize": 1024,
    "RawBlockSize": 42
  },
  "PieceCID": {
    "/": "bafy2bzacea3wsdh6y3a36tb3skempjoxqpuyompjbmfeyf34fi3uy6uue42v4"
  },
  "Size": 42,
  "PricePerEpoch": "0",
  "Duration": 42,
  "DealID": 5432,
  "CreationTime": "0001-01-01T00:00:00Z",
  "Verified": true,
  "TransferChannelID": {
    "Initiator": "12D3KooWGzxzKZYveHXtpG6AsrUJBcWxHBFS2HsEoGTxrMLvKXtf",
    "Responder": "12D3KooWGzxzKZYveHXtpG6AsrUJBcWxHBFS2HsEoGTxrMLvKXtf",
    "ID": 3
  },
  "DataTransfer": {
    "TransferID": 3,
    "Status": 1,
    "BaseCID": {
      "/": "bafy2bzacea3wsdh6y3a36tb3skempjoxqpuyompjbmfeyf34fi3uy6uue42v4"
    },
    "IsInitiator": true,
    "IsSender": true,
    "Voucher": "string value",
    "Message": "string value",
    "OtherPeer": "12D3KooWGzxzKZYveHXtpG6AsrUJBcWxHBFS2HsEoGTxrMLvKXtf",
    "Transferred": 42,
    "Stages": {
      "Stages": [
        {
          "Name": "string value",
          "Description": "string value",
          "CreatedTime": "0001-01-01T00:00:00Z",
          "UpdatedTime": "0001-01-01T00:00:00Z",
          "Logs": [
            {
              "Log": "string value",
              "UpdatedTime": "0001-01-01T00:00:00Z"
            }
          ]
        }
      ]
    }
  }
}
```

### ClientGetDealStatus
ClientGetDealStatus returns status given a code


Perms: read

Inputs:
```json
[
  42
]
```

Response: `"string value"`

### ClientGetDealUpdates
ClientGetDealUpdates returns the status of updated deals


Perms: write

Inputs: `null`

Response:
```json
{
  "ProposalCid": {
    "/": "bafy2bzacea3wsdh6y3a36tb3skempjoxqpuyompjbmfeyf34fi3uy6uue42v4"
  },
  "State": 42,
  "Message": "string value",
  "DealStages": {
    "Stages": [
      {
        "Name": "string value",
        "Description": "string value",
        "ExpectedDuration": "string value",
        "CreatedTime": "0001-01-01T00:00:00Z",
        "UpdatedTime": "0001-01-01T00:00:00Z",
        "Logs": [
          {
            "Log": "string value",
            "UpdatedTime": "0001-01-01T00:00:00Z"
          }
        ]
      }
    ]
  },
  "Provider": "f01234",
  "DataRef": {
    "TransferType": "string value",
    "Root": {
      "/": "bafy2bzacea3wsdh6y3a36tb3skempjoxqpuyompjbmfeyf34fi3uy6uue42v4"
    },
    "PieceCid": null,
    "PieceSize": 1024,
    "RawBlockSize": 42
  },
  "PieceCID": {
    "/": "bafy2bzacea3wsdh6y3a36tb3skempjoxqpuyompjbmfeyf34fi3uy6uue42v4"
  },
  "Size": 42,
  "PricePerEpoch": "0",
  "Duration": 42,
  "DealID": 5432,
  "CreationTime": "0001-01-01T00:00:00Z",
  "Verified": true,
  "TransferChannelID": {
    "Initiator": "12D3KooWGzxzKZYveHXtpG6AsrUJBcWxHBFS2HsEoGTxrMLvKXtf",
    "Responder": "12D3KooWGzxzKZYveHXtpG6AsrUJBcWxHBFS2HsEoGTxrMLvKXtf",
    "ID": 3
  },
  "DataTransfer": {
    "TransferID": 3,
    "Status": 1,
    "BaseCID": {
      "/": "bafy2bzacea3wsdh6y3a36tb3skempjoxqpuyompjbmfeyf34fi3uy6uue42v4"
    },
    "IsInitiator": true,
    "IsSender": true,
    "Voucher": "string value",
    "Message": "string value",
    "OtherPeer": "12D3KooWGzxzKZYveHXtpG6AsrUJBcWxHBFS2HsEoGTxrMLvKXtf",
    "Transferred": 42,
    "Stages": {
      "Stages": [
        {
          "Name": "string value",
          "Description": "string value",
          "CreatedTime": "0001-01-01T00:00:00Z",
          "UpdatedTime": "0001-01-01T00:00:00Z",
          "Logs": [
            {
              "Log": "string value",
              "UpdatedTime": "0001-01-01T00:00:00Z"
            }
          ]
        }
      ]
    }
  }
}
```

### ClientGetRetrievalUpdates
ClientGetRetrievalUpdates returns status of updated retrieval deals


Perms: write

Inputs: `null`

Response:
```json
{
  "PayloadCID": {
    "/": "bafy2bzacea3wsdh6y3a36tb3skempjoxqpuyompjbmfeyf34fi3uy6uue42v4"
  },
  "ID": 5,
  "PieceCID": null,
  "PricePerByte": "0",
  "UnsealPrice": "0",
  "Status": 0,
  "Message": "string value",
  "Provider": "12D3KooWGzxzKZYveHXtpG6AsrUJBcWxHBFS2HsEoGTxrMLvKXtf",
  "BytesReceived": 42,
  "BytesPaidFor": 42,
  "TotalPaid": "0",
  "TransferChannelID": {
    "Initiator": "12D3KooWGzxzKZYveHXtpG6AsrUJBcWxHBFS2HsEoGTxrMLvKXtf",
    "Responder": "12D3KooWGzxzKZYveHXtpG6AsrUJBcWxHBFS2HsEoGTxrMLvKXtf",
    "ID": 3
  },
  "DataTransfer": {
    "TransferID": 3,
    "Status": 1,
    "BaseCID": {
      "/": "bafy2bzacea3wsdh6y3a36tb3skempjoxqpuyompjbmfeyf34fi3uy6uue42v4"
    },
    "IsInitiator": true,
    "IsSender": true,
    "Voucher": "string value",
    "Message": "string value",
    "OtherPeer": "12D3KooWGzxzKZYveHXtpG6AsrUJBcWxHBFS2HsEoGTxrMLvKXtf",
    "Transferred": 42,
    "Stages": {
      "Stages": [
        {
          "Name": "string value",
          "Description": "string value",
          "CreatedTime": "0001-01-01T00:00:00Z",
          "UpdatedTime": "0001-01-01T00:00:00Z",
          "Logs": [
            {
              "Log": "string value",
              "UpdatedTime": "0001-01-01T00:00:00Z"
            }
          ]
        }
      ]
    }
  },
  "Event": 5
}
```

### ClientHasLocal
ClientHasLocal indicates whether a certain CID is locally stored.


Perms: write

Inputs:
```json
[
  {
    "/": "bafy2bzacea3wsdh6y3a36tb3skempjoxqpuyompjbmfeyf34fi3uy6uue42v4"
  }
]
```

Response: `true`

### ClientImport
ClientImport imports file under the specified path into filestore.


Perms: admin

Inputs:
```json
[
  {
    "Path": "string value",
    "IsCAR": true
  }
]
```

Response:
```json
{
  "Root": {
    "/": "bafy2bzacea3wsdh6y3a36tb3skempjoxqpuyompjbmfeyf34fi3uy6uue42v4"
  },
  "ImportID": 50
}
```

### ClientListDataTransfers
ClientListTransfers returns the status of all ongoing transfers of data


Perms: write

Inputs: `null`

Response:
```json
[
  {
    "TransferID": 3,
    "Status": 1,
    "BaseCID": {
      "/": "bafy2bzacea3wsdh6y3a36tb3skempjoxqpuyompjbmfeyf34fi3uy6uue42v4"
    },
    "IsInitiator": true,
    "IsSender": true,
    "Voucher": "string value",
    "Message": "string value",
    "OtherPeer": "12D3KooWGzxzKZYveHXtpG6AsrUJBcWxHBFS2HsEoGTxrMLvKXtf",
    "Transferred": 42,
    "Stages": {
      "Stages": [
        {
          "Name": "string value",
          "Description": "string value",
          "CreatedTime": "0001-01-01T00:00:00Z",
          "UpdatedTime": "0001-01-01T00:00:00Z",
          "Logs": [
            {
              "Log": "string value",
              "UpdatedTime": "0001-01-01T00:00:00Z"
            }
          ]
        }
      ]
    }
  }
]
```

### ClientListDeals
ClientListDeals returns information about the deals made by the local client.


Perms: write

Inputs: `null`

Response:
```json
[
  {
    "ProposalCid": {
      "/": "bafy2bzacea3wsdh6y3a36tb3skempjoxqpuyompjbmfeyf34fi3uy6uue42v4"
    },
    "State": 42,
    "Message": "string value",
    "DealStages": {
      "Stages": [
        {
          "Name": "string value",
          "Description": "string value",
          "ExpectedDuration": "string value",
          "CreatedTime": "0001-01-01T00:00:00Z",
          "UpdatedTime": "0001-01-01T00:00:00Z",
          "Logs": [
            {
              "Log": "string value",
              "UpdatedTime": "0001-01-01T00:00:00Z"
            }
          ]
        }
      ]
    },
    "Provider": "f01234",
    "DataRef": {
      "TransferType": "string value",
      "Root": {
        "/": "bafy2bzacea3wsdh6y3a36tb3skempjoxqpuyompjbmfeyf34fi3uy6uue42v4"
      },
      "PieceCid": null,
      "PieceSize": 1024,
      "RawBlockSize": 42
    },
    "PieceCID": {
      "/": "bafy2bzacea3wsdh6y3a36tb3skempjoxqpuyompjbmfeyf34fi3uy6uue42v4"
    },
    "Size": 42,
    "PricePerEpoch": "0",
    "Duration": 42,
    "DealID": 5432,
    "CreationTime": "0001-01-01T00:00:00Z",
    "Verified": true,
    "TransferChannelID": {
      "Initiator": "12D3KooWGzxzKZYveHXtpG6AsrUJBcWxHBFS2HsEoGTxrMLvKXtf",
      "Responder": "12D3KooWGzxzKZYveHXtpG6AsrUJBcWxHBFS2HsEoGTxrMLvKXtf",
      "ID": 3
    },
    "DataTransfer": {
      "TransferID": 3,
      "Status": 1,
      "BaseCID": {
        "/": "bafy2bzacea3wsdh6y3a36tb3skempjoxqpuyompjbmfeyf34fi3uy6uue42v4"
      },
      "IsInitiator": true,
      "IsSender": true,
      "Voucher": "string value",
      "Message": "string value",
      "OtherPeer": "12D3KooWGzxzKZYveHXtpG6AsrUJBcWxHBFS2HsEoGTxrMLvKXtf",
      "Transferred": 42,
      "Stages": {
        "Stages": [
          {
            "Name": "string value",
            "Description": "string value",
            "CreatedTime": "0001-01-01T00:00:00Z",
            "UpdatedTime": "0001-01-01T00:00:00Z",
            "Logs": [
              {
                "Log": "string value",
                "UpdatedTime": "0001-01-01T00:00:00Z"
              }
            ]
          }
        ]
      }
    }
  }
]
```

### ClientListImports
ClientListImports lists imported files and their root CIDs


Perms: write

Inputs: `null`

Response:
```json
[
  {
    "Key": 50,
    "Err": "string value",
    "Root": {
      "/": "bafy2bzacea3wsdh6y3a36tb3skempjoxqpuyompjbmfeyf34fi3uy6uue42v4"
    },
    "Source": "string value",
    "FilePath": "string value",
    "CARPath": "string value"
  }
]
```

### ClientListRetrievals
ClientQueryAsk returns a signed StorageAsk from the specified miner.
ClientListRetrievals returns information about retrievals made by the local client


Perms: write

Inputs: `null`

Response:
```json
[
  {
    "PayloadCID": {
      "/": "bafy2bzacea3wsdh6y3a36tb3skempjoxqpuyompjbmfeyf34fi3uy6uue42v4"
    },
    "ID": 5,
    "PieceCID": null,
    "PricePerByte": "0",
    "UnsealPrice": "0",
    "Status": 0,
    "Message": "string value",
    "Provider": "12D3KooWGzxzKZYveHXtpG6AsrUJBcWxHBFS2HsEoGTxrMLvKXtf",
    "BytesReceived": 42,
    "BytesPaidFor": 42,
    "TotalPaid": "0",
    "TransferChannelID": {
      "Initiator": "12D3KooWGzxzKZYveHXtpG6AsrUJBcWxHBFS2HsEoGTxrMLvKXtf",
      "Responder": "12D3KooWGzxzKZYveHXtpG6AsrUJBcWxHBFS2HsEoGTxrMLvKXtf",
      "ID": 3
    },
    "DataTransfer": {
      "TransferID": 3,
      "Status": 1,
      "BaseCID": {
        "/": "bafy2bzacea3wsdh6y3a36tb3skempjoxqpuyompjbmfeyf34fi3uy6uue42v4"
      },
      "IsInitiator": true,
      "IsSender": true,
      "Voucher": "string value",
      "Message": "string value",
      "OtherPeer": "12D3KooWGzxzKZYveHXtpG6AsrUJBcWxHBFS2HsEoGTxrMLvKXtf",
      "Transferred": 42,
      "Stages": {
        "Stages": [
          {
            "Name": "string value",
            "Description": "string value",
            "CreatedTime": "0001-01-01T00:00:00Z",
            "UpdatedTime": "0001-01-01T00:00:00Z",
            "Logs": [
              {
                "Log": "string value",
                "UpdatedTime": "0001-01-01T00:00:00Z"
              }
            ]
          }
        ]
      }
    },
    "Event": 5
  }
]
```

### ClientMinerQueryOffer
ClientMinerQueryOffer returns a QueryOffer for the specific miner and file.


Perms: read

Inputs:
```json
[
  "f01234",
  {
    "/": "bafy2bzacea3wsdh6y3a36tb3skempjoxqpuyompjbmfeyf34fi3uy6uue42v4"
  },
  {
    "/": "bafy2bzacea3wsdh6y3a36tb3skempjoxqpuyompjbmfeyf34fi3uy6uue42v4"
  }
]
```

Response:
```json
{
  "Err": "string value",
  "Root": {
    "/": "bafy2bzacea3wsdh6y3a36tb3skempjoxqpuyompjbmfeyf34fi3uy6uue42v4"
  },
  "Piece": {
    "/": "bafy2bzacea3wsdh6y3a36tb3skempjoxqpuyompjbmfeyf34fi3uy6uue42v4"
  },
  "Size": 42,
  "MinPrice": "0",
  "UnsealPrice": "0",
  "PricePerByte": "0",
  "PaymentInterval": 42,
  "PaymentIntervalIncrease": 42,
  "Miner": "f01234",
  "MinerPeer": {
    "Address": "f01234",
    "ID": "12D3KooWGzxzKZYveHXtpG6AsrUJBcWxHBFS2HsEoGTxrMLvKXtf",
    "PieceCID": null
  }
}
```

### ClientQueryAsk


Perms: read

Inputs:
```json
[
  "12D3KooWGzxzKZYveHXtpG6AsrUJBcWxHBFS2HsEoGTxrMLvKXtf",
  "f01234"
]
```

Response:
```json
{
  "Price": "0",
  "VerifiedPrice": "0",
  "MinPieceSize": 1032,
  "MaxPieceSize": 1032,
  "Miner": "f01234",
  "Timestamp": 10101,
  "Expiry": 10101,
  "SeqNo": 42
}
```

### ClientRemoveImport
ClientRemoveImport removes file import


Perms: admin

Inputs:
```json
[
  50
]
```

Response: `{}`

### ClientRestartDataTransfer
ClientRestartDataTransfer attempts to restart a data transfer with the given transfer ID and other peer


Perms: write

Inputs:
```json
[
  3,
  "12D3KooWGzxzKZYveHXtpG6AsrUJBcWxHBFS2HsEoGTxrMLvKXtf",
  true
]
```

Response: `{}`

### ClientRetrieve
ClientRetrieve initiates the retrieval of a file, as specified in the order.


Perms: admin

Inputs:
```json
[
  {
    "Root": {
      "/": "bafy2bzacea3wsdh6y3a36tb3skempjoxqpuyompjbmfeyf34fi3uy6uue42v4"
    },
<<<<<<< HEAD
    "Piece": {
      "/": "bafy2bzacea3wsdh6y3a36tb3skempjoxqpuyompjbmfeyf34fi3uy6uue42v4"
    },
    "DatamodelPathSelector": null,
=======
    "Piece": null,
    "DatamodelPathSelector": "Links/21/Hash/Links/42/Hash",
>>>>>>> cf6593ff
    "Size": 42,
    "FromLocalCAR": "string value",
    "Total": "0",
    "UnsealPrice": "0",
    "PaymentInterval": 42,
    "PaymentIntervalIncrease": 42,
    "Client": "f01234",
    "Miner": "f01234",
    "MinerPeer": {
      "Address": "f01234",
      "ID": "12D3KooWGzxzKZYveHXtpG6AsrUJBcWxHBFS2HsEoGTxrMLvKXtf",
      "PieceCID": null
    }
  },
  {
    "Path": "string value",
    "IsCAR": true
  }
]
```

Response: `{}`

### ClientRetrieveTryRestartInsufficientFunds
ClientRetrieveTryRestartInsufficientFunds attempts to restart stalled retrievals on a given payment channel
which are stuck due to insufficient funds


Perms: write

Inputs:
```json
[
  "f01234"
]
```

Response: `{}`

### ClientRetrieveWithEvents
ClientRetrieveWithEvents initiates the retrieval of a file, as specified in the order, and provides a channel
of status updates.


Perms: admin

Inputs:
```json
[
  {
    "Root": {
      "/": "bafy2bzacea3wsdh6y3a36tb3skempjoxqpuyompjbmfeyf34fi3uy6uue42v4"
    },
<<<<<<< HEAD
    "Piece": {
      "/": "bafy2bzacea3wsdh6y3a36tb3skempjoxqpuyompjbmfeyf34fi3uy6uue42v4"
    },
    "DatamodelPathSelector": null,
=======
    "Piece": null,
    "DatamodelPathSelector": "Links/21/Hash/Links/42/Hash",
>>>>>>> cf6593ff
    "Size": 42,
    "FromLocalCAR": "string value",
    "Total": "0",
    "UnsealPrice": "0",
    "PaymentInterval": 42,
    "PaymentIntervalIncrease": 42,
    "Client": "f01234",
    "Miner": "f01234",
    "MinerPeer": {
      "Address": "f01234",
      "ID": "12D3KooWGzxzKZYveHXtpG6AsrUJBcWxHBFS2HsEoGTxrMLvKXtf",
      "PieceCID": null
    }
  },
  {
    "Path": "string value",
    "IsCAR": true
  }
]
```

Response:
```json
{
  "Event": 5,
  "Status": 0,
  "BytesReceived": 42,
  "FundsSpent": "0",
  "Err": "string value"
}
```

### ClientStartDeal
ClientStartDeal proposes a deal with a miner.


Perms: admin

Inputs:
```json
[
  {
    "Data": {
      "TransferType": "string value",
      "Root": {
        "/": "bafy2bzacea3wsdh6y3a36tb3skempjoxqpuyompjbmfeyf34fi3uy6uue42v4"
      },
      "PieceCid": null,
      "PieceSize": 1024,
      "RawBlockSize": 42
    },
    "Wallet": "f01234",
    "Miner": "f01234",
    "EpochPrice": "0",
    "MinBlocksDuration": 42,
    "ProviderCollateral": "0",
    "DealStartEpoch": 10101,
    "FastRetrieval": true,
    "VerifiedDeal": true
  }
]
```

Response:
```json
{
  "/": "bafy2bzacea3wsdh6y3a36tb3skempjoxqpuyompjbmfeyf34fi3uy6uue42v4"
}
```

### ClientStatelessDeal
ClientStatelessDeal fire-and-forget-proposes an offline deal to a miner without subsequent tracking.


Perms: write

Inputs:
```json
[
  {
    "Data": {
      "TransferType": "string value",
      "Root": {
        "/": "bafy2bzacea3wsdh6y3a36tb3skempjoxqpuyompjbmfeyf34fi3uy6uue42v4"
      },
      "PieceCid": null,
      "PieceSize": 1024,
      "RawBlockSize": 42
    },
    "Wallet": "f01234",
    "Miner": "f01234",
    "EpochPrice": "0",
    "MinBlocksDuration": 42,
    "ProviderCollateral": "0",
    "DealStartEpoch": 10101,
    "FastRetrieval": true,
    "VerifiedDeal": true
  }
]
```

Response:
```json
{
  "/": "bafy2bzacea3wsdh6y3a36tb3skempjoxqpuyompjbmfeyf34fi3uy6uue42v4"
}
```

## Create


### CreateBackup
CreateBackup creates node backup onder the specified file name. The
method requires that the lotus daemon is running with the
LOTUS_BACKUP_BASE_PATH environment variable set to some path, and that
the path specified when calling CreateBackup is within the base path


Perms: admin

Inputs:
```json
[
  "string value"
]
```

Response: `{}`

## Gas


### GasEstimateFeeCap
GasEstimateFeeCap estimates gas fee cap


Perms: read

Inputs:
```json
[
  {
    "Version": 42,
    "To": "f01234",
    "From": "f01234",
    "Nonce": 42,
    "Value": "0",
    "GasLimit": 9,
    "GasFeeCap": "0",
    "GasPremium": "0",
    "Method": 1,
    "Params": "Ynl0ZSBhcnJheQ==",
    "CID": {
      "/": "bafy2bzacebbpdegvr3i4cosewthysg5xkxpqfn2wfcz6mv2hmoktwbdxkax4s"
    }
  },
  9,
  [
    {
      "/": "bafy2bzacea3wsdh6y3a36tb3skempjoxqpuyompjbmfeyf34fi3uy6uue42v4"
    },
    {
      "/": "bafy2bzacebp3shtrn43k7g3unredz7fxn4gj533d3o43tqn2p2ipxxhrvchve"
    }
  ]
]
```

Response: `"0"`

### GasEstimateGasLimit
GasEstimateGasLimit estimates gas used by the message and returns it.
It fails if message fails to execute.


Perms: read

Inputs:
```json
[
  {
    "Version": 42,
    "To": "f01234",
    "From": "f01234",
    "Nonce": 42,
    "Value": "0",
    "GasLimit": 9,
    "GasFeeCap": "0",
    "GasPremium": "0",
    "Method": 1,
    "Params": "Ynl0ZSBhcnJheQ==",
    "CID": {
      "/": "bafy2bzacebbpdegvr3i4cosewthysg5xkxpqfn2wfcz6mv2hmoktwbdxkax4s"
    }
  },
  [
    {
      "/": "bafy2bzacea3wsdh6y3a36tb3skempjoxqpuyompjbmfeyf34fi3uy6uue42v4"
    },
    {
      "/": "bafy2bzacebp3shtrn43k7g3unredz7fxn4gj533d3o43tqn2p2ipxxhrvchve"
    }
  ]
]
```

Response: `9`

### GasEstimateGasPremium
GasEstimateGasPremium estimates what gas price should be used for a
message to have high likelihood of inclusion in `nblocksincl` epochs.


Perms: read

Inputs:
```json
[
  42,
  "f01234",
  9,
  [
    {
      "/": "bafy2bzacea3wsdh6y3a36tb3skempjoxqpuyompjbmfeyf34fi3uy6uue42v4"
    },
    {
      "/": "bafy2bzacebp3shtrn43k7g3unredz7fxn4gj533d3o43tqn2p2ipxxhrvchve"
    }
  ]
]
```

Response: `"0"`

### GasEstimateMessageGas
GasEstimateMessageGas estimates gas values for unset message gas fields


Perms: read

Inputs:
```json
[
  {
    "Version": 42,
    "To": "f01234",
    "From": "f01234",
    "Nonce": 42,
    "Value": "0",
    "GasLimit": 9,
    "GasFeeCap": "0",
    "GasPremium": "0",
    "Method": 1,
    "Params": "Ynl0ZSBhcnJheQ==",
    "CID": {
      "/": "bafy2bzacebbpdegvr3i4cosewthysg5xkxpqfn2wfcz6mv2hmoktwbdxkax4s"
    }
  },
  {
    "MaxFee": "0",
    "MsgUuid": "07070707-0707-0707-0707-070707070707"
  },
  [
    {
      "/": "bafy2bzacea3wsdh6y3a36tb3skempjoxqpuyompjbmfeyf34fi3uy6uue42v4"
    },
    {
      "/": "bafy2bzacebp3shtrn43k7g3unredz7fxn4gj533d3o43tqn2p2ipxxhrvchve"
    }
  ]
]
```

Response:
```json
{
  "Version": 42,
  "To": "f01234",
  "From": "f01234",
  "Nonce": 42,
  "Value": "0",
  "GasLimit": 9,
  "GasFeeCap": "0",
  "GasPremium": "0",
  "Method": 1,
  "Params": "Ynl0ZSBhcnJheQ==",
  "CID": {
    "/": "bafy2bzacebbpdegvr3i4cosewthysg5xkxpqfn2wfcz6mv2hmoktwbdxkax4s"
  }
}
```

## I


### ID


Perms: read

Inputs: `null`

Response: `"12D3KooWGzxzKZYveHXtpG6AsrUJBcWxHBFS2HsEoGTxrMLvKXtf"`

## Log


### LogAlerts


Perms: admin

Inputs: `null`

Response:
```json
[
  {
    "Type": {
      "System": "string value",
      "Subsystem": "string value"
    },
    "Active": true,
    "LastActive": {
      "Type": "string value",
      "Message": "json raw message",
      "Time": "0001-01-01T00:00:00Z"
    },
    "LastResolved": {
      "Type": "string value",
      "Message": "json raw message",
      "Time": "0001-01-01T00:00:00Z"
    }
  }
]
```

### LogList


Perms: write

Inputs: `null`

Response:
```json
[
  "string value"
]
```

### LogSetLevel


Perms: write

Inputs:
```json
[
  "string value",
  "string value"
]
```

Response: `{}`

## Market


### MarketAddBalance
MarketAddBalance adds funds to the market actor


Perms: sign

Inputs:
```json
[
  "f01234",
  "f01234",
  "0"
]
```

Response:
```json
{
  "/": "bafy2bzacea3wsdh6y3a36tb3skempjoxqpuyompjbmfeyf34fi3uy6uue42v4"
}
```

### MarketGetReserved
MarketGetReserved gets the amount of funds that are currently reserved for the address


Perms: sign

Inputs:
```json
[
  "f01234"
]
```

Response: `"0"`

### MarketReleaseFunds
MarketReleaseFunds releases funds reserved by MarketReserveFunds


Perms: sign

Inputs:
```json
[
  "f01234",
  "0"
]
```

Response: `{}`

### MarketReserveFunds
MarketReserveFunds reserves funds for a deal


Perms: sign

Inputs:
```json
[
  "f01234",
  "f01234",
  "0"
]
```

Response:
```json
{
  "/": "bafy2bzacea3wsdh6y3a36tb3skempjoxqpuyompjbmfeyf34fi3uy6uue42v4"
}
```

### MarketWithdraw
MarketWithdraw withdraws unlocked funds from the market actor


Perms: sign

Inputs:
```json
[
  "f01234",
  "f01234",
  "0"
]
```

Response:
```json
{
  "/": "bafy2bzacea3wsdh6y3a36tb3skempjoxqpuyompjbmfeyf34fi3uy6uue42v4"
}
```

## Miner


### MinerCreateBlock


Perms: write

Inputs:
```json
[
  {
    "Miner": "f01234",
    "Parents": [
      {
        "/": "bafy2bzacea3wsdh6y3a36tb3skempjoxqpuyompjbmfeyf34fi3uy6uue42v4"
      },
      {
        "/": "bafy2bzacebp3shtrn43k7g3unredz7fxn4gj533d3o43tqn2p2ipxxhrvchve"
      }
    ],
    "Ticket": {
      "VRFProof": "Ynl0ZSBhcnJheQ=="
    },
    "Eproof": {
      "WinCount": 9,
      "VRFProof": "Ynl0ZSBhcnJheQ=="
    },
    "BeaconValues": [
      {
        "Round": 42,
        "Data": "Ynl0ZSBhcnJheQ=="
      }
    ],
    "Messages": [
      {
        "Message": {
          "Version": 42,
          "To": "f01234",
          "From": "f01234",
          "Nonce": 42,
          "Value": "0",
          "GasLimit": 9,
          "GasFeeCap": "0",
          "GasPremium": "0",
          "Method": 1,
          "Params": "Ynl0ZSBhcnJheQ==",
          "CID": {
            "/": "bafy2bzacebbpdegvr3i4cosewthysg5xkxpqfn2wfcz6mv2hmoktwbdxkax4s"
          }
        },
        "Signature": {
          "Type": 2,
          "Data": "Ynl0ZSBhcnJheQ=="
        },
        "CID": {
          "/": "bafy2bzacebbpdegvr3i4cosewthysg5xkxpqfn2wfcz6mv2hmoktwbdxkax4s"
        }
      }
    ],
    "Epoch": 10101,
    "Timestamp": 42,
    "WinningPoStProof": [
      {
        "PoStProof": 8,
        "ProofBytes": "Ynl0ZSBhcnJheQ=="
      }
    ]
  }
]
```

Response:
```json
{
  "Header": {
    "Miner": "f01234",
    "Ticket": {
      "VRFProof": "Ynl0ZSBhcnJheQ=="
    },
    "ElectionProof": {
      "WinCount": 9,
      "VRFProof": "Ynl0ZSBhcnJheQ=="
    },
    "BeaconEntries": [
      {
        "Round": 42,
        "Data": "Ynl0ZSBhcnJheQ=="
      }
    ],
    "WinPoStProof": [
      {
        "PoStProof": 8,
        "ProofBytes": "Ynl0ZSBhcnJheQ=="
      }
    ],
    "Parents": [
      {
        "/": "bafy2bzacea3wsdh6y3a36tb3skempjoxqpuyompjbmfeyf34fi3uy6uue42v4"
      }
    ],
    "ParentWeight": "0",
    "Height": 10101,
    "ParentStateRoot": {
      "/": "bafy2bzacea3wsdh6y3a36tb3skempjoxqpuyompjbmfeyf34fi3uy6uue42v4"
    },
    "ParentMessageReceipts": {
      "/": "bafy2bzacea3wsdh6y3a36tb3skempjoxqpuyompjbmfeyf34fi3uy6uue42v4"
    },
    "Messages": {
      "/": "bafy2bzacea3wsdh6y3a36tb3skempjoxqpuyompjbmfeyf34fi3uy6uue42v4"
    },
    "BLSAggregate": {
      "Type": 2,
      "Data": "Ynl0ZSBhcnJheQ=="
    },
    "Timestamp": 42,
    "BlockSig": {
      "Type": 2,
      "Data": "Ynl0ZSBhcnJheQ=="
    },
    "ForkSignaling": 42,
    "ParentBaseFee": "0"
  },
  "BlsMessages": [
    {
      "/": "bafy2bzacea3wsdh6y3a36tb3skempjoxqpuyompjbmfeyf34fi3uy6uue42v4"
    }
  ],
  "SecpkMessages": [
    {
      "/": "bafy2bzacea3wsdh6y3a36tb3skempjoxqpuyompjbmfeyf34fi3uy6uue42v4"
    }
  ]
}
```

### MinerGetBaseInfo
There are not yet any comments for this method.

Perms: read

Inputs:
```json
[
  "f01234",
  10101,
  [
    {
      "/": "bafy2bzacea3wsdh6y3a36tb3skempjoxqpuyompjbmfeyf34fi3uy6uue42v4"
    },
    {
      "/": "bafy2bzacebp3shtrn43k7g3unredz7fxn4gj533d3o43tqn2p2ipxxhrvchve"
    }
  ]
]
```

Response:
```json
{
  "MinerPower": "0",
  "NetworkPower": "0",
  "Sectors": [
    {
      "SealProof": 8,
      "SectorNumber": 9,
      "SectorKey": null,
      "SealedCID": {
        "/": "bafy2bzacea3wsdh6y3a36tb3skempjoxqpuyompjbmfeyf34fi3uy6uue42v4"
      }
    }
  ],
  "WorkerKey": "f01234",
  "SectorSize": 34359738368,
  "PrevBeaconEntry": {
    "Round": 42,
    "Data": "Ynl0ZSBhcnJheQ=="
  },
  "BeaconEntries": [
    {
      "Round": 42,
      "Data": "Ynl0ZSBhcnJheQ=="
    }
  ],
  "EligibleForMining": true
}
```

## Mpool
The Mpool methods are for interacting with the message pool. The message pool
manages all incoming and outgoing 'messages' going over the network.


### MpoolBatchPush
MpoolBatchPush batch pushes a signed message to mempool.


Perms: write

Inputs:
```json
[
  [
    {
      "Message": {
        "Version": 42,
        "To": "f01234",
        "From": "f01234",
        "Nonce": 42,
        "Value": "0",
        "GasLimit": 9,
        "GasFeeCap": "0",
        "GasPremium": "0",
        "Method": 1,
        "Params": "Ynl0ZSBhcnJheQ==",
        "CID": {
          "/": "bafy2bzacebbpdegvr3i4cosewthysg5xkxpqfn2wfcz6mv2hmoktwbdxkax4s"
        }
      },
      "Signature": {
        "Type": 2,
        "Data": "Ynl0ZSBhcnJheQ=="
      },
      "CID": {
        "/": "bafy2bzacebbpdegvr3i4cosewthysg5xkxpqfn2wfcz6mv2hmoktwbdxkax4s"
      }
    }
  ]
]
```

Response:
```json
[
  {
    "/": "bafy2bzacea3wsdh6y3a36tb3skempjoxqpuyompjbmfeyf34fi3uy6uue42v4"
  }
]
```

### MpoolBatchPushMessage
MpoolBatchPushMessage batch pushes a unsigned message to mempool.


Perms: sign

Inputs:
```json
[
  [
    {
      "Version": 42,
      "To": "f01234",
      "From": "f01234",
      "Nonce": 42,
      "Value": "0",
      "GasLimit": 9,
      "GasFeeCap": "0",
      "GasPremium": "0",
      "Method": 1,
      "Params": "Ynl0ZSBhcnJheQ==",
      "CID": {
        "/": "bafy2bzacebbpdegvr3i4cosewthysg5xkxpqfn2wfcz6mv2hmoktwbdxkax4s"
      }
    }
  ],
  {
    "MaxFee": "0",
    "MsgUuid": "07070707-0707-0707-0707-070707070707"
  }
]
```

Response:
```json
[
  {
    "Message": {
      "Version": 42,
      "To": "f01234",
      "From": "f01234",
      "Nonce": 42,
      "Value": "0",
      "GasLimit": 9,
      "GasFeeCap": "0",
      "GasPremium": "0",
      "Method": 1,
      "Params": "Ynl0ZSBhcnJheQ==",
      "CID": {
        "/": "bafy2bzacebbpdegvr3i4cosewthysg5xkxpqfn2wfcz6mv2hmoktwbdxkax4s"
      }
    },
    "Signature": {
      "Type": 2,
      "Data": "Ynl0ZSBhcnJheQ=="
    },
    "CID": {
      "/": "bafy2bzacebbpdegvr3i4cosewthysg5xkxpqfn2wfcz6mv2hmoktwbdxkax4s"
    }
  }
]
```

### MpoolBatchPushUntrusted
MpoolBatchPushUntrusted batch pushes a signed message to mempool from untrusted sources.


Perms: write

Inputs:
```json
[
  [
    {
      "Message": {
        "Version": 42,
        "To": "f01234",
        "From": "f01234",
        "Nonce": 42,
        "Value": "0",
        "GasLimit": 9,
        "GasFeeCap": "0",
        "GasPremium": "0",
        "Method": 1,
        "Params": "Ynl0ZSBhcnJheQ==",
        "CID": {
          "/": "bafy2bzacebbpdegvr3i4cosewthysg5xkxpqfn2wfcz6mv2hmoktwbdxkax4s"
        }
      },
      "Signature": {
        "Type": 2,
        "Data": "Ynl0ZSBhcnJheQ=="
      },
      "CID": {
        "/": "bafy2bzacebbpdegvr3i4cosewthysg5xkxpqfn2wfcz6mv2hmoktwbdxkax4s"
      }
    }
  ]
]
```

Response:
```json
[
  {
    "/": "bafy2bzacea3wsdh6y3a36tb3skempjoxqpuyompjbmfeyf34fi3uy6uue42v4"
  }
]
```

### MpoolClear
MpoolClear clears pending messages from the mpool


Perms: write

Inputs:
```json
[
  true
]
```

Response: `{}`

### MpoolGetConfig
MpoolGetConfig returns (a copy of) the current mpool config


Perms: read

Inputs: `null`

Response:
```json
{
  "PriorityAddrs": [
    "f01234"
  ],
  "SizeLimitHigh": 123,
  "SizeLimitLow": 123,
  "ReplaceByFeeRatio": 12.3,
  "PruneCooldown": 60000000000,
  "GasLimitOverestimation": 12.3
}
```

### MpoolGetNonce
MpoolGetNonce gets next nonce for the specified sender.
Note that this method may not be atomic. Use MpoolPushMessage instead.


Perms: read

Inputs:
```json
[
  "f01234"
]
```

Response: `42`

### MpoolPending
MpoolPending returns pending mempool messages.


Perms: read

Inputs:
```json
[
  [
    {
      "/": "bafy2bzacea3wsdh6y3a36tb3skempjoxqpuyompjbmfeyf34fi3uy6uue42v4"
    },
    {
      "/": "bafy2bzacebp3shtrn43k7g3unredz7fxn4gj533d3o43tqn2p2ipxxhrvchve"
    }
  ]
]
```

Response:
```json
[
  {
    "Message": {
      "Version": 42,
      "To": "f01234",
      "From": "f01234",
      "Nonce": 42,
      "Value": "0",
      "GasLimit": 9,
      "GasFeeCap": "0",
      "GasPremium": "0",
      "Method": 1,
      "Params": "Ynl0ZSBhcnJheQ==",
      "CID": {
        "/": "bafy2bzacebbpdegvr3i4cosewthysg5xkxpqfn2wfcz6mv2hmoktwbdxkax4s"
      }
    },
    "Signature": {
      "Type": 2,
      "Data": "Ynl0ZSBhcnJheQ=="
    },
    "CID": {
      "/": "bafy2bzacebbpdegvr3i4cosewthysg5xkxpqfn2wfcz6mv2hmoktwbdxkax4s"
    }
  }
]
```

### MpoolPush
MpoolPush pushes a signed message to mempool.


Perms: write

Inputs:
```json
[
  {
    "Message": {
      "Version": 42,
      "To": "f01234",
      "From": "f01234",
      "Nonce": 42,
      "Value": "0",
      "GasLimit": 9,
      "GasFeeCap": "0",
      "GasPremium": "0",
      "Method": 1,
      "Params": "Ynl0ZSBhcnJheQ==",
      "CID": {
        "/": "bafy2bzacebbpdegvr3i4cosewthysg5xkxpqfn2wfcz6mv2hmoktwbdxkax4s"
      }
    },
    "Signature": {
      "Type": 2,
      "Data": "Ynl0ZSBhcnJheQ=="
    },
    "CID": {
      "/": "bafy2bzacebbpdegvr3i4cosewthysg5xkxpqfn2wfcz6mv2hmoktwbdxkax4s"
    }
  }
]
```

Response:
```json
{
  "/": "bafy2bzacea3wsdh6y3a36tb3skempjoxqpuyompjbmfeyf34fi3uy6uue42v4"
}
```

### MpoolPushMessage
MpoolPushMessage atomically assigns a nonce, signs, and pushes a message
to mempool.
maxFee is only used when GasFeeCap/GasPremium fields aren't specified

When maxFee is set to 0, MpoolPushMessage will guess appropriate fee
based on current chain conditions


Perms: sign

Inputs:
```json
[
  {
    "Version": 42,
    "To": "f01234",
    "From": "f01234",
    "Nonce": 42,
    "Value": "0",
    "GasLimit": 9,
    "GasFeeCap": "0",
    "GasPremium": "0",
    "Method": 1,
    "Params": "Ynl0ZSBhcnJheQ==",
    "CID": {
      "/": "bafy2bzacebbpdegvr3i4cosewthysg5xkxpqfn2wfcz6mv2hmoktwbdxkax4s"
    }
  },
  {
    "MaxFee": "0",
    "MsgUuid": "07070707-0707-0707-0707-070707070707"
  }
]
```

Response:
```json
{
  "Message": {
    "Version": 42,
    "To": "f01234",
    "From": "f01234",
    "Nonce": 42,
    "Value": "0",
    "GasLimit": 9,
    "GasFeeCap": "0",
    "GasPremium": "0",
    "Method": 1,
    "Params": "Ynl0ZSBhcnJheQ==",
    "CID": {
      "/": "bafy2bzacebbpdegvr3i4cosewthysg5xkxpqfn2wfcz6mv2hmoktwbdxkax4s"
    }
  },
  "Signature": {
    "Type": 2,
    "Data": "Ynl0ZSBhcnJheQ=="
  },
  "CID": {
    "/": "bafy2bzacebbpdegvr3i4cosewthysg5xkxpqfn2wfcz6mv2hmoktwbdxkax4s"
  }
}
```

### MpoolPushUntrusted
MpoolPushUntrusted pushes a signed message to mempool from untrusted sources.


Perms: write

Inputs:
```json
[
  {
    "Message": {
      "Version": 42,
      "To": "f01234",
      "From": "f01234",
      "Nonce": 42,
      "Value": "0",
      "GasLimit": 9,
      "GasFeeCap": "0",
      "GasPremium": "0",
      "Method": 1,
      "Params": "Ynl0ZSBhcnJheQ==",
      "CID": {
        "/": "bafy2bzacebbpdegvr3i4cosewthysg5xkxpqfn2wfcz6mv2hmoktwbdxkax4s"
      }
    },
    "Signature": {
      "Type": 2,
      "Data": "Ynl0ZSBhcnJheQ=="
    },
    "CID": {
      "/": "bafy2bzacebbpdegvr3i4cosewthysg5xkxpqfn2wfcz6mv2hmoktwbdxkax4s"
    }
  }
]
```

Response:
```json
{
  "/": "bafy2bzacea3wsdh6y3a36tb3skempjoxqpuyompjbmfeyf34fi3uy6uue42v4"
}
```

### MpoolSelect
MpoolSelect returns a list of pending messages for inclusion in the next block


Perms: read

Inputs:
```json
[
  [
    {
      "/": "bafy2bzacea3wsdh6y3a36tb3skempjoxqpuyompjbmfeyf34fi3uy6uue42v4"
    },
    {
      "/": "bafy2bzacebp3shtrn43k7g3unredz7fxn4gj533d3o43tqn2p2ipxxhrvchve"
    }
  ],
  12.3
]
```

Response:
```json
[
  {
    "Message": {
      "Version": 42,
      "To": "f01234",
      "From": "f01234",
      "Nonce": 42,
      "Value": "0",
      "GasLimit": 9,
      "GasFeeCap": "0",
      "GasPremium": "0",
      "Method": 1,
      "Params": "Ynl0ZSBhcnJheQ==",
      "CID": {
        "/": "bafy2bzacebbpdegvr3i4cosewthysg5xkxpqfn2wfcz6mv2hmoktwbdxkax4s"
      }
    },
    "Signature": {
      "Type": 2,
      "Data": "Ynl0ZSBhcnJheQ=="
    },
    "CID": {
      "/": "bafy2bzacebbpdegvr3i4cosewthysg5xkxpqfn2wfcz6mv2hmoktwbdxkax4s"
    }
  }
]
```

### MpoolSetConfig
MpoolSetConfig sets the mpool config to (a copy of) the supplied config


Perms: admin

Inputs:
```json
[
  {
    "PriorityAddrs": [
      "f01234"
    ],
    "SizeLimitHigh": 123,
    "SizeLimitLow": 123,
    "ReplaceByFeeRatio": 12.3,
    "PruneCooldown": 60000000000,
    "GasLimitOverestimation": 12.3
  }
]
```

Response: `{}`

### MpoolSub


Perms: read

Inputs: `null`

Response:
```json
{
  "Type": 0,
  "Message": {
    "Message": {
      "Version": 42,
      "To": "f01234",
      "From": "f01234",
      "Nonce": 42,
      "Value": "0",
      "GasLimit": 9,
      "GasFeeCap": "0",
      "GasPremium": "0",
      "Method": 1,
      "Params": "Ynl0ZSBhcnJheQ==",
      "CID": {
        "/": "bafy2bzacebbpdegvr3i4cosewthysg5xkxpqfn2wfcz6mv2hmoktwbdxkax4s"
      }
    },
    "Signature": {
      "Type": 2,
      "Data": "Ynl0ZSBhcnJheQ=="
    },
    "CID": {
      "/": "bafy2bzacebbpdegvr3i4cosewthysg5xkxpqfn2wfcz6mv2hmoktwbdxkax4s"
    }
  }
}
```

## Msig
The Msig methods are used to interact with multisig wallets on the
filecoin network


### MsigAddApprove
MsigAddApprove approves a previously proposed AddSigner message
It takes the following params: <multisig address>, <sender address of the approve msg>, <proposed message ID>,
<proposer address>, <new signer>, <whether the number of required signers should be increased>


Perms: sign

Inputs:
```json
[
  "f01234",
  "f01234",
  42,
  "f01234",
  "f01234",
  true
]
```

Response:
```json
{
  "/": "bafy2bzacea3wsdh6y3a36tb3skempjoxqpuyompjbmfeyf34fi3uy6uue42v4"
}
```

### MsigAddCancel
MsigAddCancel cancels a previously proposed AddSigner message
It takes the following params: <multisig address>, <sender address of the cancel msg>, <proposed message ID>,
<new signer>, <whether the number of required signers should be increased>


Perms: sign

Inputs:
```json
[
  "f01234",
  "f01234",
  42,
  "f01234",
  true
]
```

Response:
```json
{
  "/": "bafy2bzacea3wsdh6y3a36tb3skempjoxqpuyompjbmfeyf34fi3uy6uue42v4"
}
```

### MsigAddPropose
MsigAddPropose proposes adding a signer in the multisig
It takes the following params: <multisig address>, <sender address of the propose msg>,
<new signer>, <whether the number of required signers should be increased>


Perms: sign

Inputs:
```json
[
  "f01234",
  "f01234",
  "f01234",
  true
]
```

Response:
```json
{
  "/": "bafy2bzacea3wsdh6y3a36tb3skempjoxqpuyompjbmfeyf34fi3uy6uue42v4"
}
```

### MsigApprove
MsigApprove approves a previously-proposed multisig message by transaction ID
It takes the following params: <multisig address>, <proposed transaction ID> <signer address>


Perms: sign

Inputs:
```json
[
  "f01234",
  42,
  "f01234"
]
```

Response:
```json
{
  "/": "bafy2bzacea3wsdh6y3a36tb3skempjoxqpuyompjbmfeyf34fi3uy6uue42v4"
}
```

### MsigApproveTxnHash
MsigApproveTxnHash approves a previously-proposed multisig message, specified
using both transaction ID and a hash of the parameters used in the
proposal. This method of approval can be used to ensure you only approve
exactly the transaction you think you are.
It takes the following params: <multisig address>, <proposed message ID>, <proposer address>, <recipient address>, <value to transfer>,
<sender address of the approve msg>, <method to call in the approved message>, <params to include in the proposed message>


Perms: sign

Inputs:
```json
[
  "f01234",
  42,
  "f01234",
  "f01234",
  "0",
  "f01234",
  42,
  "Ynl0ZSBhcnJheQ=="
]
```

Response:
```json
{
  "/": "bafy2bzacea3wsdh6y3a36tb3skempjoxqpuyompjbmfeyf34fi3uy6uue42v4"
}
```

### MsigCancel
MsigCancel cancels a previously-proposed multisig message
It takes the following params: <multisig address>, <proposed transaction ID>, <recipient address>, <value to transfer>,
<sender address of the cancel msg>, <method to call in the proposed message>, <params to include in the proposed message>


Perms: sign

Inputs:
```json
[
  "f01234",
  42,
  "f01234",
  "0",
  "f01234",
  42,
  "Ynl0ZSBhcnJheQ=="
]
```

Response:
```json
{
  "/": "bafy2bzacea3wsdh6y3a36tb3skempjoxqpuyompjbmfeyf34fi3uy6uue42v4"
}
```

### MsigCreate
MsigCreate creates a multisig wallet
It takes the following params: <required number of senders>, <approving addresses>, <unlock duration>
<initial balance>, <sender address of the create msg>, <gas price>


Perms: sign

Inputs:
```json
[
  42,
  [
    "f01234"
  ],
  10101,
  "0",
  "f01234",
  "0"
]
```

Response:
```json
{
  "/": "bafy2bzacea3wsdh6y3a36tb3skempjoxqpuyompjbmfeyf34fi3uy6uue42v4"
}
```

### MsigGetAvailableBalance
MsigGetAvailableBalance returns the portion of a multisig's balance that can be withdrawn or spent


Perms: read

Inputs:
```json
[
  "f01234",
  [
    {
      "/": "bafy2bzacea3wsdh6y3a36tb3skempjoxqpuyompjbmfeyf34fi3uy6uue42v4"
    },
    {
      "/": "bafy2bzacebp3shtrn43k7g3unredz7fxn4gj533d3o43tqn2p2ipxxhrvchve"
    }
  ]
]
```

Response: `"0"`

### MsigGetPending
MsigGetPending returns pending transactions for the given multisig
wallet. Once pending transactions are fully approved, they will no longer
appear here.


Perms: read

Inputs:
```json
[
  "f01234",
  [
    {
      "/": "bafy2bzacea3wsdh6y3a36tb3skempjoxqpuyompjbmfeyf34fi3uy6uue42v4"
    },
    {
      "/": "bafy2bzacebp3shtrn43k7g3unredz7fxn4gj533d3o43tqn2p2ipxxhrvchve"
    }
  ]
]
```

Response:
```json
[
  {
    "ID": 9,
    "To": "f01234",
    "Value": "0",
    "Method": 1,
    "Params": "Ynl0ZSBhcnJheQ==",
    "Approved": [
      "f01234"
    ]
  }
]
```

### MsigGetVested
MsigGetVested returns the amount of FIL that vested in a multisig in a certain period.
It takes the following params: <multisig address>, <start epoch>, <end epoch>


Perms: read

Inputs:
```json
[
  "f01234",
  [
    {
      "/": "bafy2bzacea3wsdh6y3a36tb3skempjoxqpuyompjbmfeyf34fi3uy6uue42v4"
    },
    {
      "/": "bafy2bzacebp3shtrn43k7g3unredz7fxn4gj533d3o43tqn2p2ipxxhrvchve"
    }
  ],
  [
    {
      "/": "bafy2bzacea3wsdh6y3a36tb3skempjoxqpuyompjbmfeyf34fi3uy6uue42v4"
    },
    {
      "/": "bafy2bzacebp3shtrn43k7g3unredz7fxn4gj533d3o43tqn2p2ipxxhrvchve"
    }
  ]
]
```

Response: `"0"`

### MsigGetVestingSchedule
MsigGetVestingSchedule returns the vesting details of a given multisig.


Perms: read

Inputs:
```json
[
  "f01234",
  [
    {
      "/": "bafy2bzacea3wsdh6y3a36tb3skempjoxqpuyompjbmfeyf34fi3uy6uue42v4"
    },
    {
      "/": "bafy2bzacebp3shtrn43k7g3unredz7fxn4gj533d3o43tqn2p2ipxxhrvchve"
    }
  ]
]
```

Response:
```json
{
  "InitialBalance": "0",
  "StartEpoch": 10101,
  "UnlockDuration": 10101
}
```

### MsigPropose
MsigPropose proposes a multisig message
It takes the following params: <multisig address>, <recipient address>, <value to transfer>,
<sender address of the propose msg>, <method to call in the proposed message>, <params to include in the proposed message>


Perms: sign

Inputs:
```json
[
  "f01234",
  "f01234",
  "0",
  "f01234",
  42,
  "Ynl0ZSBhcnJheQ=="
]
```

Response:
```json
{
  "/": "bafy2bzacea3wsdh6y3a36tb3skempjoxqpuyompjbmfeyf34fi3uy6uue42v4"
}
```

### MsigRemoveSigner
MsigRemoveSigner proposes the removal of a signer from the multisig.
It accepts the multisig to make the change on, the proposer address to
send the message from, the address to be removed, and a boolean
indicating whether or not the signing threshold should be lowered by one
along with the address removal.


Perms: sign

Inputs:
```json
[
  "f01234",
  "f01234",
  "f01234",
  true
]
```

Response:
```json
{
  "/": "bafy2bzacea3wsdh6y3a36tb3skempjoxqpuyompjbmfeyf34fi3uy6uue42v4"
}
```

### MsigSwapApprove
MsigSwapApprove approves a previously proposed SwapSigner
It takes the following params: <multisig address>, <sender address of the approve msg>, <proposed message ID>,
<proposer address>, <old signer>, <new signer>


Perms: sign

Inputs:
```json
[
  "f01234",
  "f01234",
  42,
  "f01234",
  "f01234",
  "f01234"
]
```

Response:
```json
{
  "/": "bafy2bzacea3wsdh6y3a36tb3skempjoxqpuyompjbmfeyf34fi3uy6uue42v4"
}
```

### MsigSwapCancel
MsigSwapCancel cancels a previously proposed SwapSigner message
It takes the following params: <multisig address>, <sender address of the cancel msg>, <proposed message ID>,
<old signer>, <new signer>


Perms: sign

Inputs:
```json
[
  "f01234",
  "f01234",
  42,
  "f01234",
  "f01234"
]
```

Response:
```json
{
  "/": "bafy2bzacea3wsdh6y3a36tb3skempjoxqpuyompjbmfeyf34fi3uy6uue42v4"
}
```

### MsigSwapPropose
MsigSwapPropose proposes swapping 2 signers in the multisig
It takes the following params: <multisig address>, <sender address of the propose msg>,
<old signer>, <new signer>


Perms: sign

Inputs:
```json
[
  "f01234",
  "f01234",
  "f01234",
  "f01234"
]
```

Response:
```json
{
  "/": "bafy2bzacea3wsdh6y3a36tb3skempjoxqpuyompjbmfeyf34fi3uy6uue42v4"
}
```

## Net


### NetAddrsListen


Perms: read

Inputs: `null`

Response:
```json
{
  "ID": "12D3KooWGzxzKZYveHXtpG6AsrUJBcWxHBFS2HsEoGTxrMLvKXtf",
  "Addrs": [
    "/ip4/52.36.61.156/tcp/1347/p2p/12D3KooWFETiESTf1v4PGUvtnxMAcEFMzLZbJGg4tjWfGEimYior"
  ]
}
```

### NetAgentVersion


Perms: read

Inputs:
```json
[
  "12D3KooWGzxzKZYveHXtpG6AsrUJBcWxHBFS2HsEoGTxrMLvKXtf"
]
```

Response: `"string value"`

### NetAutoNatStatus


Perms: read

Inputs: `null`

Response:
```json
{
  "Reachability": 1,
  "PublicAddr": "string value"
}
```

### NetBandwidthStats


Perms: read

Inputs: `null`

Response:
```json
{
  "TotalIn": 9,
  "TotalOut": 9,
  "RateIn": 12.3,
  "RateOut": 12.3
}
```

### NetBandwidthStatsByPeer


Perms: read

Inputs: `null`

Response:
```json
{
  "12D3KooWSXmXLJmBR1M7i9RW9GQPNUhZSzXKzxDHWtAgNuJAbyEJ": {
    "TotalIn": 174000,
    "TotalOut": 12500,
    "RateIn": 100,
    "RateOut": 50
  }
}
```

### NetBandwidthStatsByProtocol


Perms: read

Inputs: `null`

Response:
```json
{
  "/fil/hello/1.0.0": {
    "TotalIn": 174000,
    "TotalOut": 12500,
    "RateIn": 100,
    "RateOut": 50
  }
}
```

### NetBlockAdd


Perms: admin

Inputs:
```json
[
  {
    "Peers": [
      "12D3KooWGzxzKZYveHXtpG6AsrUJBcWxHBFS2HsEoGTxrMLvKXtf"
    ],
    "IPAddrs": [
      "string value"
    ],
    "IPSubnets": [
      "string value"
    ]
  }
]
```

Response: `{}`

### NetBlockList


Perms: read

Inputs: `null`

Response:
```json
{
  "Peers": [
    "12D3KooWGzxzKZYveHXtpG6AsrUJBcWxHBFS2HsEoGTxrMLvKXtf"
  ],
  "IPAddrs": [
    "string value"
  ],
  "IPSubnets": [
    "string value"
  ]
}
```

### NetBlockRemove


Perms: admin

Inputs:
```json
[
  {
    "Peers": [
      "12D3KooWGzxzKZYveHXtpG6AsrUJBcWxHBFS2HsEoGTxrMLvKXtf"
    ],
    "IPAddrs": [
      "string value"
    ],
    "IPSubnets": [
      "string value"
    ]
  }
]
```

Response: `{}`

### NetConnect


Perms: write

Inputs:
```json
[
  {
    "ID": "12D3KooWGzxzKZYveHXtpG6AsrUJBcWxHBFS2HsEoGTxrMLvKXtf",
    "Addrs": [
      "/ip4/52.36.61.156/tcp/1347/p2p/12D3KooWFETiESTf1v4PGUvtnxMAcEFMzLZbJGg4tjWfGEimYior"
    ]
  }
]
```

Response: `{}`

### NetConnectedness


Perms: read

Inputs:
```json
[
  "12D3KooWGzxzKZYveHXtpG6AsrUJBcWxHBFS2HsEoGTxrMLvKXtf"
]
```

Response: `1`

### NetDisconnect


Perms: write

Inputs:
```json
[
  "12D3KooWGzxzKZYveHXtpG6AsrUJBcWxHBFS2HsEoGTxrMLvKXtf"
]
```

Response: `{}`

### NetFindPeer


Perms: read

Inputs:
```json
[
  "12D3KooWGzxzKZYveHXtpG6AsrUJBcWxHBFS2HsEoGTxrMLvKXtf"
]
```

Response:
```json
{
  "ID": "12D3KooWGzxzKZYveHXtpG6AsrUJBcWxHBFS2HsEoGTxrMLvKXtf",
  "Addrs": [
    "/ip4/52.36.61.156/tcp/1347/p2p/12D3KooWFETiESTf1v4PGUvtnxMAcEFMzLZbJGg4tjWfGEimYior"
  ]
}
```

### NetLimit


Perms: read

Inputs:
```json
[
  "string value"
]
```

Response:
```json
{
  "Memory": 123,
  "Streams": 3,
  "StreamsInbound": 1,
  "StreamsOutbound": 2,
  "Conns": 4,
  "ConnsInbound": 3,
  "ConnsOutbound": 4,
  "FD": 5
}
```

### NetPeerInfo


Perms: read

Inputs:
```json
[
  "12D3KooWGzxzKZYveHXtpG6AsrUJBcWxHBFS2HsEoGTxrMLvKXtf"
]
```

Response:
```json
{
  "ID": "12D3KooWGzxzKZYveHXtpG6AsrUJBcWxHBFS2HsEoGTxrMLvKXtf",
  "Agent": "string value",
  "Addrs": [
    "string value"
  ],
  "Protocols": [
    "string value"
  ],
  "ConnMgrMeta": {
    "FirstSeen": "0001-01-01T00:00:00Z",
    "Value": 123,
    "Tags": {
      "name": 42
    },
    "Conns": {
      "name": "2021-03-08T22:52:18Z"
    }
  }
}
```

### NetPeers


Perms: read

Inputs: `null`

Response:
```json
[
  {
    "ID": "12D3KooWGzxzKZYveHXtpG6AsrUJBcWxHBFS2HsEoGTxrMLvKXtf",
    "Addrs": [
      "/ip4/52.36.61.156/tcp/1347/p2p/12D3KooWFETiESTf1v4PGUvtnxMAcEFMzLZbJGg4tjWfGEimYior"
    ]
  }
]
```

### NetPing


Perms: read

Inputs:
```json
[
  "12D3KooWGzxzKZYveHXtpG6AsrUJBcWxHBFS2HsEoGTxrMLvKXtf"
]
```

Response: `60000000000`

### NetProtectAdd


Perms: admin

Inputs:
```json
[
  [
    "12D3KooWGzxzKZYveHXtpG6AsrUJBcWxHBFS2HsEoGTxrMLvKXtf"
  ]
]
```

Response: `{}`

### NetProtectList


Perms: read

Inputs: `null`

Response:
```json
[
  "12D3KooWGzxzKZYveHXtpG6AsrUJBcWxHBFS2HsEoGTxrMLvKXtf"
]
```

### NetProtectRemove


Perms: admin

Inputs:
```json
[
  [
    "12D3KooWGzxzKZYveHXtpG6AsrUJBcWxHBFS2HsEoGTxrMLvKXtf"
  ]
]
```

Response: `{}`

### NetPubsubScores


Perms: read

Inputs: `null`

Response:
```json
[
  {
    "ID": "12D3KooWGzxzKZYveHXtpG6AsrUJBcWxHBFS2HsEoGTxrMLvKXtf",
    "Score": {
      "Score": 12.3,
      "Topics": {
        "/blocks": {
          "TimeInMesh": 60000000000,
          "FirstMessageDeliveries": 122,
          "MeshMessageDeliveries": 1234,
          "InvalidMessageDeliveries": 3
        }
      },
      "AppSpecificScore": 12.3,
      "IPColocationFactor": 12.3,
      "BehaviourPenalty": 12.3
    }
  }
]
```

### NetSetLimit


Perms: admin

Inputs:
```json
[
  "string value",
  {
    "Memory": 123,
    "Streams": 3,
    "StreamsInbound": 1,
    "StreamsOutbound": 2,
    "Conns": 4,
    "ConnsInbound": 3,
    "ConnsOutbound": 4,
    "FD": 5
  }
]
```

Response: `{}`

### NetStat


Perms: read

Inputs:
```json
[
  "string value"
]
```

Response:
```json
{
  "System": {
    "NumStreamsInbound": 123,
    "NumStreamsOutbound": 123,
    "NumConnsInbound": 123,
    "NumConnsOutbound": 123,
    "NumFD": 123,
    "Memory": 9
  },
  "Transient": {
    "NumStreamsInbound": 123,
    "NumStreamsOutbound": 123,
    "NumConnsInbound": 123,
    "NumConnsOutbound": 123,
    "NumFD": 123,
    "Memory": 9
  },
  "Services": {
    "abc": {
      "NumStreamsInbound": 1,
      "NumStreamsOutbound": 2,
      "NumConnsInbound": 3,
      "NumConnsOutbound": 4,
      "NumFD": 5,
      "Memory": 123
    }
  },
  "Protocols": {
    "abc": {
      "NumStreamsInbound": 1,
      "NumStreamsOutbound": 2,
      "NumConnsInbound": 3,
      "NumConnsOutbound": 4,
      "NumFD": 5,
      "Memory": 123
    }
  },
  "Peers": {
    "abc": {
      "NumStreamsInbound": 1,
      "NumStreamsOutbound": 2,
      "NumConnsInbound": 3,
      "NumConnsOutbound": 4,
      "NumFD": 5,
      "Memory": 123
    }
  }
}
```

## Paych
The Paych methods are for interacting with and managing payment channels


### PaychAllocateLane


Perms: sign

Inputs:
```json
[
  "f01234"
]
```

Response: `42`

### PaychAvailableFunds


Perms: sign

Inputs:
```json
[
  "f01234"
]
```

Response:
```json
{
  "Channel": "\u003cempty\u003e",
  "From": "f01234",
  "To": "f01234",
  "ConfirmedAmt": "0",
  "PendingAmt": "0",
  "NonReservedAmt": "0",
  "PendingAvailableAmt": "0",
  "PendingWaitSentinel": null,
  "QueuedAmt": "0",
  "VoucherReedeemedAmt": "0"
}
```

### PaychAvailableFundsByFromTo


Perms: sign

Inputs:
```json
[
  "f01234",
  "f01234"
]
```

Response:
```json
{
  "Channel": "\u003cempty\u003e",
  "From": "f01234",
  "To": "f01234",
  "ConfirmedAmt": "0",
  "PendingAmt": "0",
  "NonReservedAmt": "0",
  "PendingAvailableAmt": "0",
  "PendingWaitSentinel": null,
  "QueuedAmt": "0",
  "VoucherReedeemedAmt": "0"
}
```

### PaychCollect


Perms: sign

Inputs:
```json
[
  "f01234"
]
```

Response:
```json
{
  "/": "bafy2bzacea3wsdh6y3a36tb3skempjoxqpuyompjbmfeyf34fi3uy6uue42v4"
}
```

### PaychGet
There are not yet any comments for this method.

Perms: sign

Inputs:
```json
[
  "f01234",
  "f01234",
  "0"
]
```

Response:
```json
{
  "Channel": "f01234",
  "WaitSentinel": {
    "/": "bafy2bzacea3wsdh6y3a36tb3skempjoxqpuyompjbmfeyf34fi3uy6uue42v4"
  }
}
```

### PaychGetWaitReady


Perms: sign

Inputs:
```json
[
  {
    "/": "bafy2bzacea3wsdh6y3a36tb3skempjoxqpuyompjbmfeyf34fi3uy6uue42v4"
  }
]
```

Response: `"f01234"`

### PaychList


Perms: read

Inputs: `null`

Response:
```json
[
  "f01234"
]
```

### PaychNewPayment


Perms: sign

Inputs:
```json
[
  "f01234",
  "f01234",
  [
    {
      "Amount": "0",
      "TimeLockMin": 10101,
      "TimeLockMax": 10101,
      "MinSettle": 10101,
      "Extra": {
        "Actor": "f01234",
        "Method": 1,
        "Data": "Ynl0ZSBhcnJheQ=="
      }
    }
  ]
]
```

Response:
```json
{
  "Channel": "f01234",
  "WaitSentinel": {
    "/": "bafy2bzacea3wsdh6y3a36tb3skempjoxqpuyompjbmfeyf34fi3uy6uue42v4"
  },
  "Vouchers": [
    {
      "ChannelAddr": "f01234",
      "TimeLockMin": 10101,
      "TimeLockMax": 10101,
      "SecretHash": "Ynl0ZSBhcnJheQ==",
      "Extra": {
        "Actor": "f01234",
        "Method": 1,
        "Data": "Ynl0ZSBhcnJheQ=="
      },
      "Lane": 42,
      "Nonce": 42,
      "Amount": "0",
      "MinSettleHeight": 10101,
      "Merges": [
        {
          "Lane": 42,
          "Nonce": 42
        }
      ],
      "Signature": {
        "Type": 2,
        "Data": "Ynl0ZSBhcnJheQ=="
      }
    }
  ]
}
```

### PaychSettle


Perms: sign

Inputs:
```json
[
  "f01234"
]
```

Response:
```json
{
  "/": "bafy2bzacea3wsdh6y3a36tb3skempjoxqpuyompjbmfeyf34fi3uy6uue42v4"
}
```

### PaychStatus


Perms: read

Inputs:
```json
[
  "f01234"
]
```

Response:
```json
{
  "ControlAddr": "f01234",
  "Direction": 1
}
```

### PaychVoucherAdd


Perms: write

Inputs:
```json
[
  "f01234",
  {
    "ChannelAddr": "f01234",
    "TimeLockMin": 10101,
    "TimeLockMax": 10101,
    "SecretHash": "Ynl0ZSBhcnJheQ==",
    "Extra": {
      "Actor": "f01234",
      "Method": 1,
      "Data": "Ynl0ZSBhcnJheQ=="
    },
    "Lane": 42,
    "Nonce": 42,
    "Amount": "0",
    "MinSettleHeight": 10101,
    "Merges": [
      {
        "Lane": 42,
        "Nonce": 42
      }
    ],
    "Signature": {
      "Type": 2,
      "Data": "Ynl0ZSBhcnJheQ=="
    }
  },
  "Ynl0ZSBhcnJheQ==",
  "0"
]
```

Response: `"0"`

### PaychVoucherCheckSpendable


Perms: read

Inputs:
```json
[
  "f01234",
  {
    "ChannelAddr": "f01234",
    "TimeLockMin": 10101,
    "TimeLockMax": 10101,
    "SecretHash": "Ynl0ZSBhcnJheQ==",
    "Extra": {
      "Actor": "f01234",
      "Method": 1,
      "Data": "Ynl0ZSBhcnJheQ=="
    },
    "Lane": 42,
    "Nonce": 42,
    "Amount": "0",
    "MinSettleHeight": 10101,
    "Merges": [
      {
        "Lane": 42,
        "Nonce": 42
      }
    ],
    "Signature": {
      "Type": 2,
      "Data": "Ynl0ZSBhcnJheQ=="
    }
  },
  "Ynl0ZSBhcnJheQ==",
  "Ynl0ZSBhcnJheQ=="
]
```

Response: `true`

### PaychVoucherCheckValid


Perms: read

Inputs:
```json
[
  "f01234",
  {
    "ChannelAddr": "f01234",
    "TimeLockMin": 10101,
    "TimeLockMax": 10101,
    "SecretHash": "Ynl0ZSBhcnJheQ==",
    "Extra": {
      "Actor": "f01234",
      "Method": 1,
      "Data": "Ynl0ZSBhcnJheQ=="
    },
    "Lane": 42,
    "Nonce": 42,
    "Amount": "0",
    "MinSettleHeight": 10101,
    "Merges": [
      {
        "Lane": 42,
        "Nonce": 42
      }
    ],
    "Signature": {
      "Type": 2,
      "Data": "Ynl0ZSBhcnJheQ=="
    }
  }
]
```

Response: `{}`

### PaychVoucherCreate


Perms: sign

Inputs:
```json
[
  "f01234",
  "0",
  42
]
```

Response:
```json
{
  "Voucher": {
    "ChannelAddr": "f01234",
    "TimeLockMin": 10101,
    "TimeLockMax": 10101,
    "SecretHash": "Ynl0ZSBhcnJheQ==",
    "Extra": {
      "Actor": "f01234",
      "Method": 1,
      "Data": "Ynl0ZSBhcnJheQ=="
    },
    "Lane": 42,
    "Nonce": 42,
    "Amount": "0",
    "MinSettleHeight": 10101,
    "Merges": [
      {
        "Lane": 42,
        "Nonce": 42
      }
    ],
    "Signature": {
      "Type": 2,
      "Data": "Ynl0ZSBhcnJheQ=="
    }
  },
  "Shortfall": "0"
}
```

### PaychVoucherList


Perms: write

Inputs:
```json
[
  "f01234"
]
```

Response:
```json
[
  {
    "ChannelAddr": "f01234",
    "TimeLockMin": 10101,
    "TimeLockMax": 10101,
    "SecretHash": "Ynl0ZSBhcnJheQ==",
    "Extra": {
      "Actor": "f01234",
      "Method": 1,
      "Data": "Ynl0ZSBhcnJheQ=="
    },
    "Lane": 42,
    "Nonce": 42,
    "Amount": "0",
    "MinSettleHeight": 10101,
    "Merges": [
      {
        "Lane": 42,
        "Nonce": 42
      }
    ],
    "Signature": {
      "Type": 2,
      "Data": "Ynl0ZSBhcnJheQ=="
    }
  }
]
```

### PaychVoucherSubmit


Perms: sign

Inputs:
```json
[
  "f01234",
  {
    "ChannelAddr": "f01234",
    "TimeLockMin": 10101,
    "TimeLockMax": 10101,
    "SecretHash": "Ynl0ZSBhcnJheQ==",
    "Extra": {
      "Actor": "f01234",
      "Method": 1,
      "Data": "Ynl0ZSBhcnJheQ=="
    },
    "Lane": 42,
    "Nonce": 42,
    "Amount": "0",
    "MinSettleHeight": 10101,
    "Merges": [
      {
        "Lane": 42,
        "Nonce": 42
      }
    ],
    "Signature": {
      "Type": 2,
      "Data": "Ynl0ZSBhcnJheQ=="
    }
  },
  "Ynl0ZSBhcnJheQ==",
  "Ynl0ZSBhcnJheQ=="
]
```

Response:
```json
{
  "/": "bafy2bzacea3wsdh6y3a36tb3skempjoxqpuyompjbmfeyf34fi3uy6uue42v4"
}
```

## Start


### StartTime


Perms: read

Inputs: `null`

Response: `"0001-01-01T00:00:00Z"`

## State
The State methods are used to query, inspect, and interact with chain state.
Most methods take a TipSetKey as a parameter. The state looked up is the parent state of the tipset.
A nil TipSetKey can be provided as a param, this will cause the heaviest tipset in the chain to be used.


### StateAccountKey
StateAccountKey returns the public key address of the given ID address


Perms: read

Inputs:
```json
[
  "f01234",
  [
    {
      "/": "bafy2bzacea3wsdh6y3a36tb3skempjoxqpuyompjbmfeyf34fi3uy6uue42v4"
    },
    {
      "/": "bafy2bzacebp3shtrn43k7g3unredz7fxn4gj533d3o43tqn2p2ipxxhrvchve"
    }
  ]
]
```

Response: `"f01234"`

### StateActorCodeCIDs
StateActorCodeCIDs returns the CIDs of all the builtin actors for the given network version


Perms: read

Inputs:
```json
[
  18
]
```

Response: `{}`

### StateActorManifestCID
StateActorManifestCID returns the CID of the builtin actors manifest for the given network version


Perms: read

Inputs:
```json
[
  18
]
```

Response:
```json
{
  "/": "bafy2bzacea3wsdh6y3a36tb3skempjoxqpuyompjbmfeyf34fi3uy6uue42v4"
}
```

### StateAllMinerFaults
StateAllMinerFaults returns all non-expired Faults that occur within lookback epochs of the given tipset


Perms: read

Inputs:
```json
[
  10101,
  [
    {
      "/": "bafy2bzacea3wsdh6y3a36tb3skempjoxqpuyompjbmfeyf34fi3uy6uue42v4"
    },
    {
      "/": "bafy2bzacebp3shtrn43k7g3unredz7fxn4gj533d3o43tqn2p2ipxxhrvchve"
    }
  ]
]
```

Response:
```json
[
  {
    "Miner": "f01234",
    "Epoch": 10101
  }
]
```

### StateCall
StateCall runs the given message and returns its result without any persisted changes.

StateCall applies the message to the tipset's parent state. The
message is not applied on-top-of the messages in the passed-in
tipset.


Perms: read

Inputs:
```json
[
  {
    "Version": 42,
    "To": "f01234",
    "From": "f01234",
    "Nonce": 42,
    "Value": "0",
    "GasLimit": 9,
    "GasFeeCap": "0",
    "GasPremium": "0",
    "Method": 1,
    "Params": "Ynl0ZSBhcnJheQ==",
    "CID": {
      "/": "bafy2bzacebbpdegvr3i4cosewthysg5xkxpqfn2wfcz6mv2hmoktwbdxkax4s"
    }
  },
  [
    {
      "/": "bafy2bzacea3wsdh6y3a36tb3skempjoxqpuyompjbmfeyf34fi3uy6uue42v4"
    },
    {
      "/": "bafy2bzacebp3shtrn43k7g3unredz7fxn4gj533d3o43tqn2p2ipxxhrvchve"
    }
  ]
]
```

Response:
```json
{
  "MsgCid": {
    "/": "bafy2bzacea3wsdh6y3a36tb3skempjoxqpuyompjbmfeyf34fi3uy6uue42v4"
  },
  "Msg": {
    "Version": 42,
    "To": "f01234",
    "From": "f01234",
    "Nonce": 42,
    "Value": "0",
    "GasLimit": 9,
    "GasFeeCap": "0",
    "GasPremium": "0",
    "Method": 1,
    "Params": "Ynl0ZSBhcnJheQ==",
    "CID": {
      "/": "bafy2bzacebbpdegvr3i4cosewthysg5xkxpqfn2wfcz6mv2hmoktwbdxkax4s"
    }
  },
  "MsgRct": {
    "ExitCode": 0,
    "Return": "Ynl0ZSBhcnJheQ==",
    "GasUsed": 9
  },
  "GasCost": {
    "Message": {
      "/": "bafy2bzacea3wsdh6y3a36tb3skempjoxqpuyompjbmfeyf34fi3uy6uue42v4"
    },
    "GasUsed": "0",
    "BaseFeeBurn": "0",
    "OverEstimationBurn": "0",
    "MinerPenalty": "0",
    "MinerTip": "0",
    "Refund": "0",
    "TotalCost": "0"
  },
  "ExecutionTrace": {
    "Msg": {
      "Version": 42,
      "To": "f01234",
      "From": "f01234",
      "Nonce": 42,
      "Value": "0",
      "GasLimit": 9,
      "GasFeeCap": "0",
      "GasPremium": "0",
      "Method": 1,
      "Params": "Ynl0ZSBhcnJheQ==",
      "CID": {
        "/": "bafy2bzacebbpdegvr3i4cosewthysg5xkxpqfn2wfcz6mv2hmoktwbdxkax4s"
      }
    },
    "MsgRct": {
      "ExitCode": 0,
      "Return": "Ynl0ZSBhcnJheQ==",
      "GasUsed": 9
    },
    "Error": "string value",
    "Duration": 60000000000,
    "GasCharges": [
      {
        "Name": "string value",
        "loc": [
          {
            "File": "string value",
            "Line": 123,
            "Function": "string value"
          }
        ],
        "tg": 9,
        "cg": 9,
        "sg": 9,
        "vtg": 9,
        "vcg": 9,
        "vsg": 9,
        "tt": 60000000000,
        "ex": {}
      }
    ],
    "Subcalls": [
      {
        "Msg": {
          "Version": 42,
          "To": "f01234",
          "From": "f01234",
          "Nonce": 42,
          "Value": "0",
          "GasLimit": 9,
          "GasFeeCap": "0",
          "GasPremium": "0",
          "Method": 1,
          "Params": "Ynl0ZSBhcnJheQ==",
          "CID": {
            "/": "bafy2bzacebbpdegvr3i4cosewthysg5xkxpqfn2wfcz6mv2hmoktwbdxkax4s"
          }
        },
        "MsgRct": {
          "ExitCode": 0,
          "Return": "Ynl0ZSBhcnJheQ==",
          "GasUsed": 9
        },
        "Error": "string value",
        "Duration": 60000000000,
        "GasCharges": [
          {
            "Name": "string value",
            "loc": [
              {
                "File": "string value",
                "Line": 123,
                "Function": "string value"
              }
            ],
            "tg": 9,
            "cg": 9,
            "sg": 9,
            "vtg": 9,
            "vcg": 9,
            "vsg": 9,
            "tt": 60000000000,
            "ex": {}
          }
        ],
        "Subcalls": null
      }
    ]
  },
  "Error": "string value",
  "Duration": 60000000000
}
```

### StateChangedActors
StateChangedActors returns all the actors whose states change between the two given state CIDs
TODO: Should this take tipset keys instead?


Perms: read

Inputs:
```json
[
  {
    "/": "bafy2bzacea3wsdh6y3a36tb3skempjoxqpuyompjbmfeyf34fi3uy6uue42v4"
  },
  {
    "/": "bafy2bzacea3wsdh6y3a36tb3skempjoxqpuyompjbmfeyf34fi3uy6uue42v4"
  }
]
```

Response:
```json
{
  "t01236": {
    "Code": {
      "/": "bafy2bzacea3wsdh6y3a36tb3skempjoxqpuyompjbmfeyf34fi3uy6uue42v4"
    },
    "Head": {
      "/": "bafy2bzacea3wsdh6y3a36tb3skempjoxqpuyompjbmfeyf34fi3uy6uue42v4"
    },
    "Nonce": 42,
    "Balance": "0",
    "Address": "\u003cempty\u003e"
  }
}
```

### StateCirculatingSupply
StateCirculatingSupply returns the exact circulating supply of Filecoin at the given tipset.
This is not used anywhere in the protocol itself, and is only for external consumption.


Perms: read

Inputs:
```json
[
  [
    {
      "/": "bafy2bzacea3wsdh6y3a36tb3skempjoxqpuyompjbmfeyf34fi3uy6uue42v4"
    },
    {
      "/": "bafy2bzacebp3shtrn43k7g3unredz7fxn4gj533d3o43tqn2p2ipxxhrvchve"
    }
  ]
]
```

Response: `"0"`

### StateCompute
StateCompute is a flexible command that applies the given messages on the given tipset.
The messages are run as though the VM were at the provided height.

When called, StateCompute will:
- Load the provided tipset, or use the current chain head if not provided
- Compute the tipset state of the provided tipset on top of the parent state
  - (note that this step runs before vmheight is applied to the execution)
  - Execute state upgrade if any were scheduled at the epoch, or in null
    blocks preceding the tipset
  - Call the cron actor on null blocks preceding the tipset
  - For each block in the tipset
    - Apply messages in blocks in the specified
    - Award block reward by calling the reward actor
  - Call the cron actor for the current epoch
- If the specified vmheight is higher than the current epoch, apply any
  needed state upgrades to the state
- Apply the specified messages to the state

The vmheight parameter sets VM execution epoch, and can be used to simulate
message execution in different network versions. If the specified vmheight
epoch is higher than the epoch of the specified tipset, any state upgrades
until the vmheight will be executed on the state before applying messages
specified by the user.

Note that the initial tipset state computation is not affected by the
vmheight parameter - only the messages in the `apply` set are

If the caller wants to simply compute the state, vmheight should be set to
the epoch of the specified tipset.

Messages in the `apply` parameter must have the correct nonces, and gas
values set.


Perms: read

Inputs:
```json
[
  10101,
  [
    {
      "Version": 42,
      "To": "f01234",
      "From": "f01234",
      "Nonce": 42,
      "Value": "0",
      "GasLimit": 9,
      "GasFeeCap": "0",
      "GasPremium": "0",
      "Method": 1,
      "Params": "Ynl0ZSBhcnJheQ==",
      "CID": {
        "/": "bafy2bzacebbpdegvr3i4cosewthysg5xkxpqfn2wfcz6mv2hmoktwbdxkax4s"
      }
    }
  ],
  [
    {
      "/": "bafy2bzacea3wsdh6y3a36tb3skempjoxqpuyompjbmfeyf34fi3uy6uue42v4"
    },
    {
      "/": "bafy2bzacebp3shtrn43k7g3unredz7fxn4gj533d3o43tqn2p2ipxxhrvchve"
    }
  ]
]
```

Response:
```json
{
  "Root": {
    "/": "bafy2bzacea3wsdh6y3a36tb3skempjoxqpuyompjbmfeyf34fi3uy6uue42v4"
  },
  "Trace": [
    {
      "MsgCid": {
        "/": "bafy2bzacea3wsdh6y3a36tb3skempjoxqpuyompjbmfeyf34fi3uy6uue42v4"
      },
      "Msg": {
        "Version": 42,
        "To": "f01234",
        "From": "f01234",
        "Nonce": 42,
        "Value": "0",
        "GasLimit": 9,
        "GasFeeCap": "0",
        "GasPremium": "0",
        "Method": 1,
        "Params": "Ynl0ZSBhcnJheQ==",
        "CID": {
          "/": "bafy2bzacebbpdegvr3i4cosewthysg5xkxpqfn2wfcz6mv2hmoktwbdxkax4s"
        }
      },
      "MsgRct": {
        "ExitCode": 0,
        "Return": "Ynl0ZSBhcnJheQ==",
        "GasUsed": 9
      },
      "GasCost": {
        "Message": {
          "/": "bafy2bzacea3wsdh6y3a36tb3skempjoxqpuyompjbmfeyf34fi3uy6uue42v4"
        },
        "GasUsed": "0",
        "BaseFeeBurn": "0",
        "OverEstimationBurn": "0",
        "MinerPenalty": "0",
        "MinerTip": "0",
        "Refund": "0",
        "TotalCost": "0"
      },
      "ExecutionTrace": {
        "Msg": {
          "Version": 42,
          "To": "f01234",
          "From": "f01234",
          "Nonce": 42,
          "Value": "0",
          "GasLimit": 9,
          "GasFeeCap": "0",
          "GasPremium": "0",
          "Method": 1,
          "Params": "Ynl0ZSBhcnJheQ==",
          "CID": {
            "/": "bafy2bzacebbpdegvr3i4cosewthysg5xkxpqfn2wfcz6mv2hmoktwbdxkax4s"
          }
        },
        "MsgRct": {
          "ExitCode": 0,
          "Return": "Ynl0ZSBhcnJheQ==",
          "GasUsed": 9
        },
        "Error": "string value",
        "Duration": 60000000000,
        "GasCharges": [
          {
            "Name": "string value",
            "loc": [
              {
                "File": "string value",
                "Line": 123,
                "Function": "string value"
              }
            ],
            "tg": 9,
            "cg": 9,
            "sg": 9,
            "vtg": 9,
            "vcg": 9,
            "vsg": 9,
            "tt": 60000000000,
            "ex": {}
          }
        ],
        "Subcalls": [
          {
            "Msg": {
              "Version": 42,
              "To": "f01234",
              "From": "f01234",
              "Nonce": 42,
              "Value": "0",
              "GasLimit": 9,
              "GasFeeCap": "0",
              "GasPremium": "0",
              "Method": 1,
              "Params": "Ynl0ZSBhcnJheQ==",
              "CID": {
                "/": "bafy2bzacebbpdegvr3i4cosewthysg5xkxpqfn2wfcz6mv2hmoktwbdxkax4s"
              }
            },
            "MsgRct": {
              "ExitCode": 0,
              "Return": "Ynl0ZSBhcnJheQ==",
              "GasUsed": 9
            },
            "Error": "string value",
            "Duration": 60000000000,
            "GasCharges": [
              {
                "Name": "string value",
                "loc": [
                  {
                    "File": "string value",
                    "Line": 123,
                    "Function": "string value"
                  }
                ],
                "tg": 9,
                "cg": 9,
                "sg": 9,
                "vtg": 9,
                "vcg": 9,
                "vsg": 9,
                "tt": 60000000000,
                "ex": {}
              }
            ],
            "Subcalls": null
          }
        ]
      },
      "Error": "string value",
      "Duration": 60000000000
    }
  ]
}
```

### StateDealProviderCollateralBounds
StateDealProviderCollateralBounds returns the min and max collateral a storage provider
can issue. It takes the deal size and verified status as parameters.


Perms: read

Inputs:
```json
[
  1032,
  true,
  [
    {
      "/": "bafy2bzacea3wsdh6y3a36tb3skempjoxqpuyompjbmfeyf34fi3uy6uue42v4"
    },
    {
      "/": "bafy2bzacebp3shtrn43k7g3unredz7fxn4gj533d3o43tqn2p2ipxxhrvchve"
    }
  ]
]
```

Response:
```json
{
  "Min": "0",
  "Max": "0"
}
```

### StateDecodeParams
StateDecodeParams attempts to decode the provided params, based on the recipient actor address and method number.


Perms: read

Inputs:
```json
[
  "f01234",
  1,
  "Ynl0ZSBhcnJheQ==",
  [
    {
      "/": "bafy2bzacea3wsdh6y3a36tb3skempjoxqpuyompjbmfeyf34fi3uy6uue42v4"
    },
    {
      "/": "bafy2bzacebp3shtrn43k7g3unredz7fxn4gj533d3o43tqn2p2ipxxhrvchve"
    }
  ]
]
```

Response: `{}`

### StateGetActor
StateGetActor returns the indicated actor's nonce and balance.


Perms: read

Inputs:
```json
[
  "f01234",
  [
    {
      "/": "bafy2bzacea3wsdh6y3a36tb3skempjoxqpuyompjbmfeyf34fi3uy6uue42v4"
    },
    {
      "/": "bafy2bzacebp3shtrn43k7g3unredz7fxn4gj533d3o43tqn2p2ipxxhrvchve"
    }
  ]
]
```

Response:
```json
{
  "Code": {
    "/": "bafy2bzacea3wsdh6y3a36tb3skempjoxqpuyompjbmfeyf34fi3uy6uue42v4"
  },
  "Head": {
    "/": "bafy2bzacea3wsdh6y3a36tb3skempjoxqpuyompjbmfeyf34fi3uy6uue42v4"
  },
  "Nonce": 42,
  "Balance": "0",
  "Address": "\u003cempty\u003e"
}
```

### StateGetAllocation
StateGetAllocation returns the allocation for a given address and allocation ID.


Perms: read

Inputs:
```json
[
  "f01234",
  0,
  [
    {
      "/": "bafy2bzacea3wsdh6y3a36tb3skempjoxqpuyompjbmfeyf34fi3uy6uue42v4"
    },
    {
      "/": "bafy2bzacebp3shtrn43k7g3unredz7fxn4gj533d3o43tqn2p2ipxxhrvchve"
    }
  ]
]
```

Response:
```json
{
  "Client": 1000,
  "Provider": 1000,
  "Data": {
    "/": "bafy2bzacea3wsdh6y3a36tb3skempjoxqpuyompjbmfeyf34fi3uy6uue42v4"
  },
  "Size": 1032,
  "TermMin": 10101,
  "TermMax": 10101,
  "Expiration": 10101
}
```

### StateGetAllocationForPendingDeal
StateGetAllocationForPendingDeal returns the allocation for a given deal ID of a pending deal.


Perms: read

Inputs:
```json
[
  5432,
  [
    {
      "/": "bafy2bzacea3wsdh6y3a36tb3skempjoxqpuyompjbmfeyf34fi3uy6uue42v4"
    },
    {
      "/": "bafy2bzacebp3shtrn43k7g3unredz7fxn4gj533d3o43tqn2p2ipxxhrvchve"
    }
  ]
]
```

Response:
```json
{
  "Client": 1000,
  "Provider": 1000,
  "Data": {
    "/": "bafy2bzacea3wsdh6y3a36tb3skempjoxqpuyompjbmfeyf34fi3uy6uue42v4"
  },
  "Size": 1032,
  "TermMin": 10101,
  "TermMax": 10101,
  "Expiration": 10101
}
```

### StateGetAllocations
StateGetAllocations returns the all the allocations for a given client.


Perms: read

Inputs:
```json
[
  "f01234",
  [
    {
      "/": "bafy2bzacea3wsdh6y3a36tb3skempjoxqpuyompjbmfeyf34fi3uy6uue42v4"
    },
    {
      "/": "bafy2bzacebp3shtrn43k7g3unredz7fxn4gj533d3o43tqn2p2ipxxhrvchve"
    }
  ]
]
```

Response: `{}`

### StateGetClaim
StateGetClaim returns the claim for a given address and claim ID.


Perms: read

Inputs:
```json
[
  "f01234",
  0,
  [
    {
      "/": "bafy2bzacea3wsdh6y3a36tb3skempjoxqpuyompjbmfeyf34fi3uy6uue42v4"
    },
    {
      "/": "bafy2bzacebp3shtrn43k7g3unredz7fxn4gj533d3o43tqn2p2ipxxhrvchve"
    }
  ]
]
```

Response:
```json
{
  "Provider": 1000,
  "Client": 1000,
  "Data": {
    "/": "bafy2bzacea3wsdh6y3a36tb3skempjoxqpuyompjbmfeyf34fi3uy6uue42v4"
  },
  "Size": 1032,
  "TermMin": 10101,
  "TermMax": 10101,
  "TermStart": 10101,
  "Sector": 9
}
```

### StateGetClaims
StateGetClaims returns the all the claims for a given provider.


Perms: read

Inputs:
```json
[
  "f01234",
  [
    {
      "/": "bafy2bzacea3wsdh6y3a36tb3skempjoxqpuyompjbmfeyf34fi3uy6uue42v4"
    },
    {
      "/": "bafy2bzacebp3shtrn43k7g3unredz7fxn4gj533d3o43tqn2p2ipxxhrvchve"
    }
  ]
]
```

Response: `{}`

### StateGetNetworkParams
StateGetNetworkParams return current network params


Perms: read

Inputs: `null`

Response:
```json
{
  "NetworkName": "lotus",
  "BlockDelaySecs": 42,
  "ConsensusMinerMinPower": "0",
  "SupportedProofTypes": [
    8
  ],
  "PreCommitChallengeDelay": 10101,
  "ForkUpgradeParams": {
<<<<<<< HEAD
    "UpgradeSmokeHeight": 0,
    "UpgradeBreezeHeight": 0,
    "UpgradeIgnitionHeight": 0,
    "UpgradeLiftoffHeight": 0,
    "UpgradeAssemblyHeight": 0,
    "UpgradeRefuelHeight": 0,
    "UpgradeTapeHeight": 0,
    "UpgradeKumquatHeight": 0,
    "UpgradePriceListOopsHeight": 0,
    "BreezeGasTampingDuration": 0,
    "UpgradeCalicoHeight": 0,
    "UpgradePersianHeight": 0,
    "UpgradeOrangeHeight": 0,
    "UpgradeClausHeight": 0,
    "UpgradeTrustHeight": 0,
    "UpgradeNorwegianHeight": 0,
    "UpgradeTurboHeight": 0,
    "UpgradeHyperdriveHeight": 0,
    "UpgradeChocolateHeight": 0,
    "UpgradeOhSnapHeight": 0,
    "UpgradeSkyrHeight": 0,
    "UpgradeSharkHeight": 0,
    "UpgradeHyggeHeight": 0
=======
    "UpgradeSmokeHeight": 10101,
    "UpgradeBreezeHeight": 10101,
    "UpgradeIgnitionHeight": 10101,
    "UpgradeLiftoffHeight": 10101,
    "UpgradeAssemblyHeight": 10101,
    "UpgradeRefuelHeight": 10101,
    "UpgradeTapeHeight": 10101,
    "UpgradeKumquatHeight": 10101,
    "UpgradePriceListOopsHeight": 10101,
    "BreezeGasTampingDuration": 10101,
    "UpgradeCalicoHeight": 10101,
    "UpgradePersianHeight": 10101,
    "UpgradeOrangeHeight": 10101,
    "UpgradeClausHeight": 10101,
    "UpgradeTrustHeight": 10101,
    "UpgradeNorwegianHeight": 10101,
    "UpgradeTurboHeight": 10101,
    "UpgradeHyperdriveHeight": 10101,
    "UpgradeChocolateHeight": 10101,
    "UpgradeOhSnapHeight": 10101,
    "UpgradeSkyrHeight": 10101,
    "UpgradeSharkHeight": 10101
>>>>>>> cf6593ff
  }
}
```

### StateGetRandomnessFromBeacon
StateGetRandomnessFromBeacon is used to sample the beacon for randomness.


Perms: read

Inputs:
```json
[
  2,
  10101,
  "Ynl0ZSBhcnJheQ==",
  [
    {
      "/": "bafy2bzacea3wsdh6y3a36tb3skempjoxqpuyompjbmfeyf34fi3uy6uue42v4"
    },
    {
      "/": "bafy2bzacebp3shtrn43k7g3unredz7fxn4gj533d3o43tqn2p2ipxxhrvchve"
    }
  ]
]
```

Response: `"Bw=="`

### StateGetRandomnessFromTickets
StateGetRandomnessFromTickets is used to sample the chain for randomness.


Perms: read

Inputs:
```json
[
  2,
  10101,
  "Ynl0ZSBhcnJheQ==",
  [
    {
      "/": "bafy2bzacea3wsdh6y3a36tb3skempjoxqpuyompjbmfeyf34fi3uy6uue42v4"
    },
    {
      "/": "bafy2bzacebp3shtrn43k7g3unredz7fxn4gj533d3o43tqn2p2ipxxhrvchve"
    }
  ]
]
```

Response: `"Bw=="`

### StateGetReceipt
StateGetReceipt returns the message receipt for the given message or for a
matching gas-repriced replacing message

NOTE: If the requested message was replaced, this method will return the receipt
for the replacing message - if the caller needs the receipt for exactly the
requested message, use StateSearchMsg().Receipt, and check that MsgLookup.Message
is matching the requested CID

DEPRECATED: Use StateSearchMsg, this method won't be supported in v1 API


Perms: read

Inputs:
```json
[
  {
    "/": "bafy2bzacea3wsdh6y3a36tb3skempjoxqpuyompjbmfeyf34fi3uy6uue42v4"
  },
  [
    {
      "/": "bafy2bzacea3wsdh6y3a36tb3skempjoxqpuyompjbmfeyf34fi3uy6uue42v4"
    },
    {
      "/": "bafy2bzacebp3shtrn43k7g3unredz7fxn4gj533d3o43tqn2p2ipxxhrvchve"
    }
  ]
]
```

Response:
```json
{
  "ExitCode": 0,
  "Return": "Ynl0ZSBhcnJheQ==",
<<<<<<< HEAD
  "GasUsed": 0,
  "EventsRoot": null
=======
  "GasUsed": 9
>>>>>>> cf6593ff
}
```

### StateListActors
StateListActors returns the addresses of every actor in the state


Perms: read

Inputs:
```json
[
  [
    {
      "/": "bafy2bzacea3wsdh6y3a36tb3skempjoxqpuyompjbmfeyf34fi3uy6uue42v4"
    },
    {
      "/": "bafy2bzacebp3shtrn43k7g3unredz7fxn4gj533d3o43tqn2p2ipxxhrvchve"
    }
  ]
]
```

Response:
```json
[
  "f01234"
]
```

### StateListMessages
StateListMessages looks back and returns all messages with a matching to or from address, stopping at the given height.


Perms: read

Inputs:
```json
[
  {
    "To": "f01234",
    "From": "f01234"
  },
  [
    {
      "/": "bafy2bzacea3wsdh6y3a36tb3skempjoxqpuyompjbmfeyf34fi3uy6uue42v4"
    },
    {
      "/": "bafy2bzacebp3shtrn43k7g3unredz7fxn4gj533d3o43tqn2p2ipxxhrvchve"
    }
  ],
  10101
]
```

Response:
```json
[
  {
    "/": "bafy2bzacea3wsdh6y3a36tb3skempjoxqpuyompjbmfeyf34fi3uy6uue42v4"
  }
]
```

### StateListMiners
StateListMiners returns the addresses of every miner that has claimed power in the Power Actor


Perms: read

Inputs:
```json
[
  [
    {
      "/": "bafy2bzacea3wsdh6y3a36tb3skempjoxqpuyompjbmfeyf34fi3uy6uue42v4"
    },
    {
      "/": "bafy2bzacebp3shtrn43k7g3unredz7fxn4gj533d3o43tqn2p2ipxxhrvchve"
    }
  ]
]
```

Response:
```json
[
  "f01234"
]
```

### StateLookupID
StateLookupID retrieves the ID address of the given address


Perms: read

Inputs:
```json
[
  "f01234",
  [
    {
      "/": "bafy2bzacea3wsdh6y3a36tb3skempjoxqpuyompjbmfeyf34fi3uy6uue42v4"
    },
    {
      "/": "bafy2bzacebp3shtrn43k7g3unredz7fxn4gj533d3o43tqn2p2ipxxhrvchve"
    }
  ]
]
```

Response: `"f01234"`

### StateMarketBalance
StateMarketBalance looks up the Escrow and Locked balances of the given address in the Storage Market


Perms: read

Inputs:
```json
[
  "f01234",
  [
    {
      "/": "bafy2bzacea3wsdh6y3a36tb3skempjoxqpuyompjbmfeyf34fi3uy6uue42v4"
    },
    {
      "/": "bafy2bzacebp3shtrn43k7g3unredz7fxn4gj533d3o43tqn2p2ipxxhrvchve"
    }
  ]
]
```

Response:
```json
{
  "Escrow": "0",
  "Locked": "0"
}
```

### StateMarketDeals
StateMarketDeals returns information about every deal in the Storage Market


Perms: read

Inputs:
```json
[
  [
    {
      "/": "bafy2bzacea3wsdh6y3a36tb3skempjoxqpuyompjbmfeyf34fi3uy6uue42v4"
    },
    {
      "/": "bafy2bzacebp3shtrn43k7g3unredz7fxn4gj533d3o43tqn2p2ipxxhrvchve"
    }
  ]
]
```

Response:
```json
{
  "t026363": {
    "Proposal": {
      "PieceCID": {
        "/": "bafy2bzacea3wsdh6y3a36tb3skempjoxqpuyompjbmfeyf34fi3uy6uue42v4"
      },
      "PieceSize": 1032,
      "VerifiedDeal": true,
      "Client": "f01234",
      "Provider": "f01234",
      "Label": "",
      "StartEpoch": 10101,
      "EndEpoch": 10101,
      "StoragePricePerEpoch": "0",
      "ProviderCollateral": "0",
      "ClientCollateral": "0"
    },
    "State": {
      "SectorStartEpoch": 10101,
      "LastUpdatedEpoch": 10101,
      "SlashEpoch": 10101,
      "VerifiedClaim": 0
    }
  }
}
```

### StateMarketParticipants
StateMarketParticipants returns the Escrow and Locked balances of every participant in the Storage Market


Perms: read

Inputs:
```json
[
  [
    {
      "/": "bafy2bzacea3wsdh6y3a36tb3skempjoxqpuyompjbmfeyf34fi3uy6uue42v4"
    },
    {
      "/": "bafy2bzacebp3shtrn43k7g3unredz7fxn4gj533d3o43tqn2p2ipxxhrvchve"
    }
  ]
]
```

Response:
```json
{
  "t026363": {
    "Escrow": "0",
    "Locked": "0"
  }
}
```

### StateMarketStorageDeal
StateMarketStorageDeal returns information about the indicated deal


Perms: read

Inputs:
```json
[
  5432,
  [
    {
      "/": "bafy2bzacea3wsdh6y3a36tb3skempjoxqpuyompjbmfeyf34fi3uy6uue42v4"
    },
    {
      "/": "bafy2bzacebp3shtrn43k7g3unredz7fxn4gj533d3o43tqn2p2ipxxhrvchve"
    }
  ]
]
```

Response:
```json
{
  "Proposal": {
    "PieceCID": {
      "/": "bafy2bzacea3wsdh6y3a36tb3skempjoxqpuyompjbmfeyf34fi3uy6uue42v4"
    },
    "PieceSize": 1032,
    "VerifiedDeal": true,
    "Client": "f01234",
    "Provider": "f01234",
    "Label": "",
    "StartEpoch": 10101,
    "EndEpoch": 10101,
    "StoragePricePerEpoch": "0",
    "ProviderCollateral": "0",
    "ClientCollateral": "0"
  },
  "State": {
    "SectorStartEpoch": 10101,
    "LastUpdatedEpoch": 10101,
    "SlashEpoch": 10101,
    "VerifiedClaim": 0
  }
}
```

### StateMinerActiveSectors
StateMinerActiveSectors returns info about sectors that a given miner is actively proving.


Perms: read

Inputs:
```json
[
  "f01234",
  [
    {
      "/": "bafy2bzacea3wsdh6y3a36tb3skempjoxqpuyompjbmfeyf34fi3uy6uue42v4"
    },
    {
      "/": "bafy2bzacebp3shtrn43k7g3unredz7fxn4gj533d3o43tqn2p2ipxxhrvchve"
    }
  ]
]
```

Response:
```json
[
  {
    "SectorNumber": 9,
    "SealProof": 8,
    "SealedCID": {
      "/": "bafy2bzacea3wsdh6y3a36tb3skempjoxqpuyompjbmfeyf34fi3uy6uue42v4"
    },
    "DealIDs": [
      5432
    ],
    "Activation": 10101,
    "Expiration": 10101,
    "DealWeight": "0",
    "VerifiedDealWeight": "0",
    "InitialPledge": "0",
    "ExpectedDayReward": "0",
    "ExpectedStoragePledge": "0",
    "ReplacedSectorAge": 10101,
    "ReplacedDayReward": "0",
    "SectorKeyCID": null,
    "SimpleQAPower": true
  }
]
```

### StateMinerAvailableBalance
StateMinerAvailableBalance returns the portion of a miner's balance that can be withdrawn or spent


Perms: read

Inputs:
```json
[
  "f01234",
  [
    {
      "/": "bafy2bzacea3wsdh6y3a36tb3skempjoxqpuyompjbmfeyf34fi3uy6uue42v4"
    },
    {
      "/": "bafy2bzacebp3shtrn43k7g3unredz7fxn4gj533d3o43tqn2p2ipxxhrvchve"
    }
  ]
]
```

Response: `"0"`

### StateMinerDeadlines
StateMinerDeadlines returns all the proving deadlines for the given miner


Perms: read

Inputs:
```json
[
  "f01234",
  [
    {
      "/": "bafy2bzacea3wsdh6y3a36tb3skempjoxqpuyompjbmfeyf34fi3uy6uue42v4"
    },
    {
      "/": "bafy2bzacebp3shtrn43k7g3unredz7fxn4gj533d3o43tqn2p2ipxxhrvchve"
    }
  ]
]
```

Response:
```json
[
  {
    "PostSubmissions": [
      5,
      1
    ],
    "DisputableProofCount": 42
  }
]
```

### StateMinerFaults
StateMinerFaults returns a bitfield indicating the faulty sectors of the given miner


Perms: read

Inputs:
```json
[
  "f01234",
  [
    {
      "/": "bafy2bzacea3wsdh6y3a36tb3skempjoxqpuyompjbmfeyf34fi3uy6uue42v4"
    },
    {
      "/": "bafy2bzacebp3shtrn43k7g3unredz7fxn4gj533d3o43tqn2p2ipxxhrvchve"
    }
  ]
]
```

Response:
```json
[
  5,
  1
]
```

### StateMinerInfo
StateMinerInfo returns info about the indicated miner


Perms: read

Inputs:
```json
[
  "f01234",
  [
    {
      "/": "bafy2bzacea3wsdh6y3a36tb3skempjoxqpuyompjbmfeyf34fi3uy6uue42v4"
    },
    {
      "/": "bafy2bzacebp3shtrn43k7g3unredz7fxn4gj533d3o43tqn2p2ipxxhrvchve"
    }
  ]
]
```

Response:
```json
{
  "Owner": "f01234",
  "Worker": "f01234",
  "NewWorker": "f01234",
  "ControlAddresses": [
    "f01234"
  ],
  "WorkerChangeEpoch": 10101,
  "PeerId": "12D3KooWGzxzKZYveHXtpG6AsrUJBcWxHBFS2HsEoGTxrMLvKXtf",
  "Multiaddrs": [
    "Ynl0ZSBhcnJheQ=="
  ],
  "WindowPoStProofType": 8,
  "SectorSize": 34359738368,
  "WindowPoStPartitionSectors": 42,
  "ConsensusFaultElapsed": 10101,
  "Beneficiary": "f01234",
  "BeneficiaryTerm": {
    "Quota": "0",
    "UsedQuota": "0",
    "Expiration": 10101
  },
  "PendingBeneficiaryTerm": {
    "NewBeneficiary": "f01234",
    "NewQuota": "0",
    "NewExpiration": 10101,
    "ApprovedByBeneficiary": true,
    "ApprovedByNominee": true
  }
}
```

### StateMinerInitialPledgeCollateral
StateMinerInitialPledgeCollateral returns the initial pledge collateral for the specified miner's sector


Perms: read

Inputs:
```json
[
  "f01234",
  {
    "SealProof": 8,
    "SectorNumber": 9,
    "SealedCID": {
      "/": "bafy2bzacea3wsdh6y3a36tb3skempjoxqpuyompjbmfeyf34fi3uy6uue42v4"
    },
    "SealRandEpoch": 10101,
    "DealIDs": [
      5432
    ],
    "Expiration": 10101,
    "UnsealedCid": null
  },
  [
    {
      "/": "bafy2bzacea3wsdh6y3a36tb3skempjoxqpuyompjbmfeyf34fi3uy6uue42v4"
    },
    {
      "/": "bafy2bzacebp3shtrn43k7g3unredz7fxn4gj533d3o43tqn2p2ipxxhrvchve"
    }
  ]
]
```

Response: `"0"`

### StateMinerPartitions
StateMinerPartitions returns all partitions in the specified deadline


Perms: read

Inputs:
```json
[
  "f01234",
  42,
  [
    {
      "/": "bafy2bzacea3wsdh6y3a36tb3skempjoxqpuyompjbmfeyf34fi3uy6uue42v4"
    },
    {
      "/": "bafy2bzacebp3shtrn43k7g3unredz7fxn4gj533d3o43tqn2p2ipxxhrvchve"
    }
  ]
]
```

Response:
```json
[
  {
    "AllSectors": [
      5,
      1
    ],
    "FaultySectors": [
      5,
      1
    ],
    "RecoveringSectors": [
      5,
      1
    ],
    "LiveSectors": [
      5,
      1
    ],
    "ActiveSectors": [
      5,
      1
    ]
  }
]
```

### StateMinerPower
StateMinerPower returns the power of the indicated miner


Perms: read

Inputs:
```json
[
  "f01234",
  [
    {
      "/": "bafy2bzacea3wsdh6y3a36tb3skempjoxqpuyompjbmfeyf34fi3uy6uue42v4"
    },
    {
      "/": "bafy2bzacebp3shtrn43k7g3unredz7fxn4gj533d3o43tqn2p2ipxxhrvchve"
    }
  ]
]
```

Response:
```json
{
  "MinerPower": {
    "RawBytePower": "0",
    "QualityAdjPower": "0"
  },
  "TotalPower": {
    "RawBytePower": "0",
    "QualityAdjPower": "0"
  },
  "HasMinPower": true
}
```

### StateMinerPreCommitDepositForPower
StateMinerInitialPledgeCollateral returns the precommit deposit for the specified miner's sector


Perms: read

Inputs:
```json
[
  "f01234",
  {
    "SealProof": 8,
    "SectorNumber": 9,
    "SealedCID": {
      "/": "bafy2bzacea3wsdh6y3a36tb3skempjoxqpuyompjbmfeyf34fi3uy6uue42v4"
    },
    "SealRandEpoch": 10101,
    "DealIDs": [
      5432
    ],
    "Expiration": 10101,
    "UnsealedCid": null
  },
  [
    {
      "/": "bafy2bzacea3wsdh6y3a36tb3skempjoxqpuyompjbmfeyf34fi3uy6uue42v4"
    },
    {
      "/": "bafy2bzacebp3shtrn43k7g3unredz7fxn4gj533d3o43tqn2p2ipxxhrvchve"
    }
  ]
]
```

Response: `"0"`

### StateMinerProvingDeadline
StateMinerProvingDeadline calculates the deadline at some epoch for a proving period
and returns the deadline-related calculations.


Perms: read

Inputs:
```json
[
  "f01234",
  [
    {
      "/": "bafy2bzacea3wsdh6y3a36tb3skempjoxqpuyompjbmfeyf34fi3uy6uue42v4"
    },
    {
      "/": "bafy2bzacebp3shtrn43k7g3unredz7fxn4gj533d3o43tqn2p2ipxxhrvchve"
    }
  ]
]
```

Response:
```json
{
  "CurrentEpoch": 10101,
  "PeriodStart": 10101,
  "Index": 42,
  "Open": 10101,
  "Close": 10101,
  "Challenge": 10101,
  "FaultCutoff": 10101,
  "WPoStPeriodDeadlines": 42,
  "WPoStProvingPeriod": 10101,
  "WPoStChallengeWindow": 10101,
  "WPoStChallengeLookback": 10101,
  "FaultDeclarationCutoff": 10101
}
```

### StateMinerRecoveries
StateMinerRecoveries returns a bitfield indicating the recovering sectors of the given miner


Perms: read

Inputs:
```json
[
  "f01234",
  [
    {
      "/": "bafy2bzacea3wsdh6y3a36tb3skempjoxqpuyompjbmfeyf34fi3uy6uue42v4"
    },
    {
      "/": "bafy2bzacebp3shtrn43k7g3unredz7fxn4gj533d3o43tqn2p2ipxxhrvchve"
    }
  ]
]
```

Response:
```json
[
  5,
  1
]
```

### StateMinerSectorAllocated
StateMinerSectorAllocated checks if a sector is allocated


Perms: read

Inputs:
```json
[
  "f01234",
  9,
  [
    {
      "/": "bafy2bzacea3wsdh6y3a36tb3skempjoxqpuyompjbmfeyf34fi3uy6uue42v4"
    },
    {
      "/": "bafy2bzacebp3shtrn43k7g3unredz7fxn4gj533d3o43tqn2p2ipxxhrvchve"
    }
  ]
]
```

Response: `true`

### StateMinerSectorCount
StateMinerSectorCount returns the number of sectors in a miner's sector set and proving set


Perms: read

Inputs:
```json
[
  "f01234",
  [
    {
      "/": "bafy2bzacea3wsdh6y3a36tb3skempjoxqpuyompjbmfeyf34fi3uy6uue42v4"
    },
    {
      "/": "bafy2bzacebp3shtrn43k7g3unredz7fxn4gj533d3o43tqn2p2ipxxhrvchve"
    }
  ]
]
```

Response:
```json
{
  "Live": 42,
  "Active": 42,
  "Faulty": 42
}
```

### StateMinerSectors
StateMinerSectors returns info about the given miner's sectors. If the filter bitfield is nil, all sectors are included.


Perms: read

Inputs:
```json
[
  "f01234",
  [
    0
  ],
  [
    {
      "/": "bafy2bzacea3wsdh6y3a36tb3skempjoxqpuyompjbmfeyf34fi3uy6uue42v4"
    },
    {
      "/": "bafy2bzacebp3shtrn43k7g3unredz7fxn4gj533d3o43tqn2p2ipxxhrvchve"
    }
  ]
]
```

Response:
```json
[
  {
    "SectorNumber": 9,
    "SealProof": 8,
    "SealedCID": {
      "/": "bafy2bzacea3wsdh6y3a36tb3skempjoxqpuyompjbmfeyf34fi3uy6uue42v4"
    },
    "DealIDs": [
      5432
    ],
    "Activation": 10101,
    "Expiration": 10101,
    "DealWeight": "0",
    "VerifiedDealWeight": "0",
    "InitialPledge": "0",
    "ExpectedDayReward": "0",
    "ExpectedStoragePledge": "0",
    "ReplacedSectorAge": 10101,
    "ReplacedDayReward": "0",
    "SectorKeyCID": null,
    "SimpleQAPower": true
  }
]
```

### StateNetworkName
StateNetworkName returns the name of the network the node is synced to


Perms: read

Inputs: `null`

Response: `"lotus"`

### StateNetworkVersion
StateNetworkVersion returns the network version at the given tipset


Perms: read

Inputs:
```json
[
  [
    {
      "/": "bafy2bzacea3wsdh6y3a36tb3skempjoxqpuyompjbmfeyf34fi3uy6uue42v4"
    },
    {
      "/": "bafy2bzacebp3shtrn43k7g3unredz7fxn4gj533d3o43tqn2p2ipxxhrvchve"
    }
  ]
]
```

Response: `18`

### StateReadState
StateReadState returns the indicated actor's state.


Perms: read

Inputs:
```json
[
  "f01234",
  [
    {
      "/": "bafy2bzacea3wsdh6y3a36tb3skempjoxqpuyompjbmfeyf34fi3uy6uue42v4"
    },
    {
      "/": "bafy2bzacebp3shtrn43k7g3unredz7fxn4gj533d3o43tqn2p2ipxxhrvchve"
    }
  ]
]
```

Response:
```json
{
  "Balance": "0",
  "Code": {
    "/": "bafy2bzacea3wsdh6y3a36tb3skempjoxqpuyompjbmfeyf34fi3uy6uue42v4"
  },
  "State": {}
}
```

### StateReplay
StateReplay replays a given message, assuming it was included in a block in the specified tipset.

If a tipset key is provided, and a replacing message is not found on chain,
the method will return an error saying that the message wasn't found

If no tipset key is provided, the appropriate tipset is looked up, and if
the message was gas-repriced, the on-chain message will be replayed - in
that case the returned InvocResult.MsgCid will not match the Cid param

If the caller wants to ensure that exactly the requested message was executed,
they MUST check that InvocResult.MsgCid is equal to the provided Cid.
Without this check both the requested and original message may appear as
successfully executed on-chain, which may look like a double-spend.

A replacing message is a message with a different CID, any of Gas values, and
different signature, but with all other parameters matching (source/destination,
nonce, params, etc.)


Perms: read

Inputs:
```json
[
  [
    {
      "/": "bafy2bzacea3wsdh6y3a36tb3skempjoxqpuyompjbmfeyf34fi3uy6uue42v4"
    },
    {
      "/": "bafy2bzacebp3shtrn43k7g3unredz7fxn4gj533d3o43tqn2p2ipxxhrvchve"
    }
  ],
  {
    "/": "bafy2bzacea3wsdh6y3a36tb3skempjoxqpuyompjbmfeyf34fi3uy6uue42v4"
  }
]
```

Response:
```json
{
  "MsgCid": {
    "/": "bafy2bzacea3wsdh6y3a36tb3skempjoxqpuyompjbmfeyf34fi3uy6uue42v4"
  },
  "Msg": {
    "Version": 42,
    "To": "f01234",
    "From": "f01234",
    "Nonce": 42,
    "Value": "0",
    "GasLimit": 9,
    "GasFeeCap": "0",
    "GasPremium": "0",
    "Method": 1,
    "Params": "Ynl0ZSBhcnJheQ==",
    "CID": {
      "/": "bafy2bzacebbpdegvr3i4cosewthysg5xkxpqfn2wfcz6mv2hmoktwbdxkax4s"
    }
  },
  "MsgRct": {
    "ExitCode": 0,
    "Return": "Ynl0ZSBhcnJheQ==",
    "GasUsed": 9
  },
  "GasCost": {
    "Message": {
      "/": "bafy2bzacea3wsdh6y3a36tb3skempjoxqpuyompjbmfeyf34fi3uy6uue42v4"
    },
    "GasUsed": "0",
    "BaseFeeBurn": "0",
    "OverEstimationBurn": "0",
    "MinerPenalty": "0",
    "MinerTip": "0",
    "Refund": "0",
    "TotalCost": "0"
  },
  "ExecutionTrace": {
    "Msg": {
      "Version": 42,
      "To": "f01234",
      "From": "f01234",
      "Nonce": 42,
      "Value": "0",
      "GasLimit": 9,
      "GasFeeCap": "0",
      "GasPremium": "0",
      "Method": 1,
      "Params": "Ynl0ZSBhcnJheQ==",
      "CID": {
        "/": "bafy2bzacebbpdegvr3i4cosewthysg5xkxpqfn2wfcz6mv2hmoktwbdxkax4s"
      }
    },
    "MsgRct": {
      "ExitCode": 0,
      "Return": "Ynl0ZSBhcnJheQ==",
      "GasUsed": 9
    },
    "Error": "string value",
    "Duration": 60000000000,
    "GasCharges": [
      {
        "Name": "string value",
        "loc": [
          {
            "File": "string value",
            "Line": 123,
            "Function": "string value"
          }
        ],
        "tg": 9,
        "cg": 9,
        "sg": 9,
        "vtg": 9,
        "vcg": 9,
        "vsg": 9,
        "tt": 60000000000,
        "ex": {}
      }
    ],
    "Subcalls": [
      {
        "Msg": {
          "Version": 42,
          "To": "f01234",
          "From": "f01234",
          "Nonce": 42,
          "Value": "0",
          "GasLimit": 9,
          "GasFeeCap": "0",
          "GasPremium": "0",
          "Method": 1,
          "Params": "Ynl0ZSBhcnJheQ==",
          "CID": {
            "/": "bafy2bzacebbpdegvr3i4cosewthysg5xkxpqfn2wfcz6mv2hmoktwbdxkax4s"
          }
        },
        "MsgRct": {
          "ExitCode": 0,
          "Return": "Ynl0ZSBhcnJheQ==",
          "GasUsed": 9
        },
        "Error": "string value",
        "Duration": 60000000000,
        "GasCharges": [
          {
            "Name": "string value",
            "loc": [
              {
                "File": "string value",
                "Line": 123,
                "Function": "string value"
              }
            ],
            "tg": 9,
            "cg": 9,
            "sg": 9,
            "vtg": 9,
            "vcg": 9,
            "vsg": 9,
            "tt": 60000000000,
            "ex": {}
          }
        ],
        "Subcalls": null
      }
    ]
  },
  "Error": "string value",
  "Duration": 60000000000
}
```

### StateSearchMsg
StateSearchMsg searches for a message in the chain, and returns its receipt and the tipset where it was executed

NOTE: If a replacing message is found on chain, this method will return
a MsgLookup for the replacing message - the MsgLookup.Message will be a different
CID than the one provided in the 'cid' param, MsgLookup.Receipt will contain the
result of the execution of the replacing message.

If the caller wants to ensure that exactly the requested message was executed,
they MUST check that MsgLookup.Message is equal to the provided 'cid'.
Without this check both the requested and original message may appear as
successfully executed on-chain, which may look like a double-spend.

A replacing message is a message with a different CID, any of Gas values, and
different signature, but with all other parameters matching (source/destination,
nonce, params, etc.)


Perms: read

Inputs:
```json
[
  {
    "/": "bafy2bzacea3wsdh6y3a36tb3skempjoxqpuyompjbmfeyf34fi3uy6uue42v4"
  }
]
```

Response:
```json
{
  "Message": {
    "/": "bafy2bzacea3wsdh6y3a36tb3skempjoxqpuyompjbmfeyf34fi3uy6uue42v4"
  },
  "Receipt": {
    "ExitCode": 0,
    "Return": "Ynl0ZSBhcnJheQ==",
<<<<<<< HEAD
    "GasUsed": 0,
    "EventsRoot": null
=======
    "GasUsed": 9
>>>>>>> cf6593ff
  },
  "ReturnDec": {},
  "TipSet": [
    {
      "/": "bafy2bzacea3wsdh6y3a36tb3skempjoxqpuyompjbmfeyf34fi3uy6uue42v4"
    },
    {
      "/": "bafy2bzacebp3shtrn43k7g3unredz7fxn4gj533d3o43tqn2p2ipxxhrvchve"
    }
  ],
  "Height": 10101
}
```

### StateSearchMsgLimited
StateSearchMsgLimited looks back up to limit epochs in the chain for a message, and returns its receipt and the tipset where it was executed

NOTE: If a replacing message is found on chain, this method will return
a MsgLookup for the replacing message - the MsgLookup.Message will be a different
CID than the one provided in the 'cid' param, MsgLookup.Receipt will contain the
result of the execution of the replacing message.

If the caller wants to ensure that exactly the requested message was executed,
they MUST check that MsgLookup.Message is equal to the provided 'cid'.
Without this check both the requested and original message may appear as
successfully executed on-chain, which may look like a double-spend.

A replacing message is a message with a different CID, any of Gas values, and
different signature, but with all other parameters matching (source/destination,
nonce, params, etc.)


Perms: read

Inputs:
```json
[
  {
    "/": "bafy2bzacea3wsdh6y3a36tb3skempjoxqpuyompjbmfeyf34fi3uy6uue42v4"
  },
  10101
]
```

Response:
```json
{
  "Message": {
    "/": "bafy2bzacea3wsdh6y3a36tb3skempjoxqpuyompjbmfeyf34fi3uy6uue42v4"
  },
  "Receipt": {
    "ExitCode": 0,
    "Return": "Ynl0ZSBhcnJheQ==",
<<<<<<< HEAD
    "GasUsed": 0,
    "EventsRoot": null
=======
    "GasUsed": 9
>>>>>>> cf6593ff
  },
  "ReturnDec": {},
  "TipSet": [
    {
      "/": "bafy2bzacea3wsdh6y3a36tb3skempjoxqpuyompjbmfeyf34fi3uy6uue42v4"
    },
    {
      "/": "bafy2bzacebp3shtrn43k7g3unredz7fxn4gj533d3o43tqn2p2ipxxhrvchve"
    }
  ],
  "Height": 10101
}
```

### StateSectorExpiration
StateSectorExpiration returns epoch at which given sector will expire


Perms: read

Inputs:
```json
[
  "f01234",
  9,
  [
    {
      "/": "bafy2bzacea3wsdh6y3a36tb3skempjoxqpuyompjbmfeyf34fi3uy6uue42v4"
    },
    {
      "/": "bafy2bzacebp3shtrn43k7g3unredz7fxn4gj533d3o43tqn2p2ipxxhrvchve"
    }
  ]
]
```

Response:
```json
{
  "OnTime": 10101,
  "Early": 10101
}
```

### StateSectorGetInfo
StateSectorGetInfo returns the on-chain info for the specified miner's sector. Returns null in case the sector info isn't found
NOTE: returned info.Expiration may not be accurate in some cases, use StateSectorExpiration to get accurate
expiration epoch


Perms: read

Inputs:
```json
[
  "f01234",
  9,
  [
    {
      "/": "bafy2bzacea3wsdh6y3a36tb3skempjoxqpuyompjbmfeyf34fi3uy6uue42v4"
    },
    {
      "/": "bafy2bzacebp3shtrn43k7g3unredz7fxn4gj533d3o43tqn2p2ipxxhrvchve"
    }
  ]
]
```

Response:
```json
{
  "SectorNumber": 9,
  "SealProof": 8,
  "SealedCID": {
    "/": "bafy2bzacea3wsdh6y3a36tb3skempjoxqpuyompjbmfeyf34fi3uy6uue42v4"
  },
  "DealIDs": [
    5432
  ],
  "Activation": 10101,
  "Expiration": 10101,
  "DealWeight": "0",
  "VerifiedDealWeight": "0",
  "InitialPledge": "0",
  "ExpectedDayReward": "0",
  "ExpectedStoragePledge": "0",
  "ReplacedSectorAge": 10101,
  "ReplacedDayReward": "0",
  "SectorKeyCID": null,
  "SimpleQAPower": true
}
```

### StateSectorPartition
StateSectorPartition finds deadline/partition with the specified sector


Perms: read

Inputs:
```json
[
  "f01234",
  9,
  [
    {
      "/": "bafy2bzacea3wsdh6y3a36tb3skempjoxqpuyompjbmfeyf34fi3uy6uue42v4"
    },
    {
      "/": "bafy2bzacebp3shtrn43k7g3unredz7fxn4gj533d3o43tqn2p2ipxxhrvchve"
    }
  ]
]
```

Response:
```json
{
  "Deadline": 42,
  "Partition": 42
}
```

### StateSectorPreCommitInfo
StateSectorPreCommitInfo returns the PreCommit info for the specified miner's sector


Perms: read

Inputs:
```json
[
  "f01234",
  9,
  [
    {
      "/": "bafy2bzacea3wsdh6y3a36tb3skempjoxqpuyompjbmfeyf34fi3uy6uue42v4"
    },
    {
      "/": "bafy2bzacebp3shtrn43k7g3unredz7fxn4gj533d3o43tqn2p2ipxxhrvchve"
    }
  ]
]
```

Response:
```json
{
  "Info": {
    "SealProof": 8,
    "SectorNumber": 9,
    "SealedCID": {
      "/": "bafy2bzacea3wsdh6y3a36tb3skempjoxqpuyompjbmfeyf34fi3uy6uue42v4"
    },
    "SealRandEpoch": 10101,
    "DealIDs": [
      5432
    ],
    "Expiration": 10101,
    "UnsealedCid": null
  },
  "PreCommitDeposit": "0",
  "PreCommitEpoch": 10101
}
```

### StateVMCirculatingSupplyInternal
StateVMCirculatingSupplyInternal returns an approximation of the circulating supply of Filecoin at the given tipset.
This is the value reported by the runtime interface to actors code.


Perms: read

Inputs:
```json
[
  [
    {
      "/": "bafy2bzacea3wsdh6y3a36tb3skempjoxqpuyompjbmfeyf34fi3uy6uue42v4"
    },
    {
      "/": "bafy2bzacebp3shtrn43k7g3unredz7fxn4gj533d3o43tqn2p2ipxxhrvchve"
    }
  ]
]
```

Response:
```json
{
  "FilVested": "0",
  "FilMined": "0",
  "FilBurnt": "0",
  "FilLocked": "0",
  "FilCirculating": "0",
  "FilReserveDisbursed": "0"
}
```

### StateVerifiedClientStatus
StateVerifiedClientStatus returns the data cap for the given address.
Returns nil if there is no entry in the data cap table for the
address.


Perms: read

Inputs:
```json
[
  "f01234",
  [
    {
      "/": "bafy2bzacea3wsdh6y3a36tb3skempjoxqpuyompjbmfeyf34fi3uy6uue42v4"
    },
    {
      "/": "bafy2bzacebp3shtrn43k7g3unredz7fxn4gj533d3o43tqn2p2ipxxhrvchve"
    }
  ]
]
```

Response: `"0"`

### StateVerifiedRegistryRootKey
StateVerifiedRegistryRootKey returns the address of the Verified Registry's root key


Perms: read

Inputs:
```json
[
  [
    {
      "/": "bafy2bzacea3wsdh6y3a36tb3skempjoxqpuyompjbmfeyf34fi3uy6uue42v4"
    },
    {
      "/": "bafy2bzacebp3shtrn43k7g3unredz7fxn4gj533d3o43tqn2p2ipxxhrvchve"
    }
  ]
]
```

Response: `"f01234"`

### StateVerifierStatus
StateVerifierStatus returns the data cap for the given address.
Returns nil if there is no entry in the data cap table for the
address.


Perms: read

Inputs:
```json
[
  "f01234",
  [
    {
      "/": "bafy2bzacea3wsdh6y3a36tb3skempjoxqpuyompjbmfeyf34fi3uy6uue42v4"
    },
    {
      "/": "bafy2bzacebp3shtrn43k7g3unredz7fxn4gj533d3o43tqn2p2ipxxhrvchve"
    }
  ]
]
```

Response: `"0"`

### StateWaitMsg
StateWaitMsg looks back in the chain for a message. If not found, it blocks until the
message arrives on chain, and gets to the indicated confidence depth.

NOTE: If a replacing message is found on chain, this method will return
a MsgLookup for the replacing message - the MsgLookup.Message will be a different
CID than the one provided in the 'cid' param, MsgLookup.Receipt will contain the
result of the execution of the replacing message.

If the caller wants to ensure that exactly the requested message was executed,
they MUST check that MsgLookup.Message is equal to the provided 'cid'.
Without this check both the requested and original message may appear as
successfully executed on-chain, which may look like a double-spend.

A replacing message is a message with a different CID, any of Gas values, and
different signature, but with all other parameters matching (source/destination,
nonce, params, etc.)


Perms: read

Inputs:
```json
[
  {
    "/": "bafy2bzacea3wsdh6y3a36tb3skempjoxqpuyompjbmfeyf34fi3uy6uue42v4"
  },
  42
]
```

Response:
```json
{
  "Message": {
    "/": "bafy2bzacea3wsdh6y3a36tb3skempjoxqpuyompjbmfeyf34fi3uy6uue42v4"
  },
  "Receipt": {
    "ExitCode": 0,
    "Return": "Ynl0ZSBhcnJheQ==",
<<<<<<< HEAD
    "GasUsed": 0,
    "EventsRoot": null
=======
    "GasUsed": 9
>>>>>>> cf6593ff
  },
  "ReturnDec": {},
  "TipSet": [
    {
      "/": "bafy2bzacea3wsdh6y3a36tb3skempjoxqpuyompjbmfeyf34fi3uy6uue42v4"
    },
    {
      "/": "bafy2bzacebp3shtrn43k7g3unredz7fxn4gj533d3o43tqn2p2ipxxhrvchve"
    }
  ],
  "Height": 10101
}
```

### StateWaitMsgLimited
StateWaitMsgLimited looks back up to limit epochs in the chain for a message.
If not found, it blocks until the message arrives on chain, and gets to the
indicated confidence depth.

NOTE: If a replacing message is found on chain, this method will return
a MsgLookup for the replacing message - the MsgLookup.Message will be a different
CID than the one provided in the 'cid' param, MsgLookup.Receipt will contain the
result of the execution of the replacing message.

If the caller wants to ensure that exactly the requested message was executed,
they MUST check that MsgLookup.Message is equal to the provided 'cid'.
Without this check both the requested and original message may appear as
successfully executed on-chain, which may look like a double-spend.

A replacing message is a message with a different CID, any of Gas values, and
different signature, but with all other parameters matching (source/destination,
nonce, params, etc.)


Perms: read

Inputs:
```json
[
  {
    "/": "bafy2bzacea3wsdh6y3a36tb3skempjoxqpuyompjbmfeyf34fi3uy6uue42v4"
  },
  42,
  10101
]
```

Response:
```json
{
  "Message": {
    "/": "bafy2bzacea3wsdh6y3a36tb3skempjoxqpuyompjbmfeyf34fi3uy6uue42v4"
  },
  "Receipt": {
    "ExitCode": 0,
    "Return": "Ynl0ZSBhcnJheQ==",
<<<<<<< HEAD
    "GasUsed": 0,
    "EventsRoot": null
=======
    "GasUsed": 9
>>>>>>> cf6593ff
  },
  "ReturnDec": {},
  "TipSet": [
    {
      "/": "bafy2bzacea3wsdh6y3a36tb3skempjoxqpuyompjbmfeyf34fi3uy6uue42v4"
    },
    {
      "/": "bafy2bzacebp3shtrn43k7g3unredz7fxn4gj533d3o43tqn2p2ipxxhrvchve"
    }
  ],
  "Height": 10101
}
```

## Sync
The Sync method group contains methods for interacting with and
observing the lotus sync service.


### SyncCheckBad
SyncCheckBad checks if a block was marked as bad, and if it was, returns
the reason.


Perms: read

Inputs:
```json
[
  {
    "/": "bafy2bzacea3wsdh6y3a36tb3skempjoxqpuyompjbmfeyf34fi3uy6uue42v4"
  }
]
```

Response: `"string value"`

### SyncCheckpoint
SyncCheckpoint marks a blocks as checkpointed, meaning that it won't ever fork away from it.


Perms: admin

Inputs:
```json
[
  [
    {
      "/": "bafy2bzacea3wsdh6y3a36tb3skempjoxqpuyompjbmfeyf34fi3uy6uue42v4"
    },
    {
      "/": "bafy2bzacebp3shtrn43k7g3unredz7fxn4gj533d3o43tqn2p2ipxxhrvchve"
    }
  ]
]
```

Response: `{}`

### SyncIncomingBlocks
SyncIncomingBlocks returns a channel streaming incoming, potentially not
yet synced block headers.


Perms: read

Inputs: `null`

Response:
```json
{
  "Miner": "f01234",
  "Ticket": {
    "VRFProof": "Ynl0ZSBhcnJheQ=="
  },
  "ElectionProof": {
    "WinCount": 9,
    "VRFProof": "Ynl0ZSBhcnJheQ=="
  },
  "BeaconEntries": [
    {
      "Round": 42,
      "Data": "Ynl0ZSBhcnJheQ=="
    }
  ],
  "WinPoStProof": [
    {
      "PoStProof": 8,
      "ProofBytes": "Ynl0ZSBhcnJheQ=="
    }
  ],
  "Parents": [
    {
      "/": "bafy2bzacea3wsdh6y3a36tb3skempjoxqpuyompjbmfeyf34fi3uy6uue42v4"
    }
  ],
  "ParentWeight": "0",
  "Height": 10101,
  "ParentStateRoot": {
    "/": "bafy2bzacea3wsdh6y3a36tb3skempjoxqpuyompjbmfeyf34fi3uy6uue42v4"
  },
  "ParentMessageReceipts": {
    "/": "bafy2bzacea3wsdh6y3a36tb3skempjoxqpuyompjbmfeyf34fi3uy6uue42v4"
  },
  "Messages": {
    "/": "bafy2bzacea3wsdh6y3a36tb3skempjoxqpuyompjbmfeyf34fi3uy6uue42v4"
  },
  "BLSAggregate": {
    "Type": 2,
    "Data": "Ynl0ZSBhcnJheQ=="
  },
  "Timestamp": 42,
  "BlockSig": {
    "Type": 2,
    "Data": "Ynl0ZSBhcnJheQ=="
  },
  "ForkSignaling": 42,
  "ParentBaseFee": "0"
}
```

### SyncMarkBad
SyncMarkBad marks a blocks as bad, meaning that it won't ever by synced.
Use with extreme caution.


Perms: admin

Inputs:
```json
[
  {
    "/": "bafy2bzacea3wsdh6y3a36tb3skempjoxqpuyompjbmfeyf34fi3uy6uue42v4"
  }
]
```

Response: `{}`

### SyncState
SyncState returns the current status of the lotus sync system.


Perms: read

Inputs: `null`

Response:
```json
{
  "ActiveSyncs": [
    {
      "WorkerID": 42,
      "Base": {
        "Cids": null,
        "Blocks": null,
        "Height": 0
      },
      "Target": {
        "Cids": null,
        "Blocks": null,
        "Height": 0
      },
      "Stage": 1,
      "Height": 10101,
      "Start": "0001-01-01T00:00:00Z",
      "End": "0001-01-01T00:00:00Z",
      "Message": "string value"
    }
  ],
  "VMApplied": 42
}
```

### SyncSubmitBlock
SyncSubmitBlock can be used to submit a newly created block to the.
network through this node


Perms: write

Inputs:
```json
[
  {
    "Header": {
      "Miner": "f01234",
      "Ticket": {
        "VRFProof": "Ynl0ZSBhcnJheQ=="
      },
      "ElectionProof": {
        "WinCount": 9,
        "VRFProof": "Ynl0ZSBhcnJheQ=="
      },
      "BeaconEntries": [
        {
          "Round": 42,
          "Data": "Ynl0ZSBhcnJheQ=="
        }
      ],
      "WinPoStProof": [
        {
          "PoStProof": 8,
          "ProofBytes": "Ynl0ZSBhcnJheQ=="
        }
      ],
      "Parents": [
        {
          "/": "bafy2bzacea3wsdh6y3a36tb3skempjoxqpuyompjbmfeyf34fi3uy6uue42v4"
        }
      ],
      "ParentWeight": "0",
      "Height": 10101,
      "ParentStateRoot": {
        "/": "bafy2bzacea3wsdh6y3a36tb3skempjoxqpuyompjbmfeyf34fi3uy6uue42v4"
      },
      "ParentMessageReceipts": {
        "/": "bafy2bzacea3wsdh6y3a36tb3skempjoxqpuyompjbmfeyf34fi3uy6uue42v4"
      },
      "Messages": {
        "/": "bafy2bzacea3wsdh6y3a36tb3skempjoxqpuyompjbmfeyf34fi3uy6uue42v4"
      },
      "BLSAggregate": {
        "Type": 2,
        "Data": "Ynl0ZSBhcnJheQ=="
      },
      "Timestamp": 42,
      "BlockSig": {
        "Type": 2,
        "Data": "Ynl0ZSBhcnJheQ=="
      },
      "ForkSignaling": 42,
      "ParentBaseFee": "0"
    },
    "BlsMessages": [
      {
        "/": "bafy2bzacea3wsdh6y3a36tb3skempjoxqpuyompjbmfeyf34fi3uy6uue42v4"
      }
    ],
    "SecpkMessages": [
      {
        "/": "bafy2bzacea3wsdh6y3a36tb3skempjoxqpuyompjbmfeyf34fi3uy6uue42v4"
      }
    ]
  }
]
```

Response: `{}`

### SyncUnmarkAllBad
SyncUnmarkAllBad purges bad block cache, making it possible to sync to chains previously marked as bad


Perms: admin

Inputs: `null`

Response: `{}`

### SyncUnmarkBad
SyncUnmarkBad unmarks a blocks as bad, making it possible to be validated and synced again.


Perms: admin

Inputs:
```json
[
  {
    "/": "bafy2bzacea3wsdh6y3a36tb3skempjoxqpuyompjbmfeyf34fi3uy6uue42v4"
  }
]
```

Response: `{}`

### SyncValidateTipset
SyncValidateTipset indicates whether the provided tipset is valid or not


Perms: read

Inputs:
```json
[
  [
    {
      "/": "bafy2bzacea3wsdh6y3a36tb3skempjoxqpuyompjbmfeyf34fi3uy6uue42v4"
    },
    {
      "/": "bafy2bzacebp3shtrn43k7g3unredz7fxn4gj533d3o43tqn2p2ipxxhrvchve"
    }
  ]
]
```

Response: `true`

## Wallet


### WalletBalance
WalletBalance returns the balance of the given address at the current head of the chain.


Perms: read

Inputs:
```json
[
  "f01234"
]
```

Response: `"0"`

### WalletDefaultAddress
WalletDefaultAddress returns the address marked as default in the wallet.


Perms: write

Inputs: `null`

Response: `"f01234"`

### WalletDelete
WalletDelete deletes an address from the wallet.


Perms: admin

Inputs:
```json
[
  "f01234"
]
```

Response: `{}`

### WalletExport
WalletExport returns the private key of an address in the wallet.


Perms: admin

Inputs:
```json
[
  "f01234"
]
```

Response:
```json
{
  "Type": "bls",
  "PrivateKey": "Ynl0ZSBhcnJheQ=="
}
```

### WalletHas
WalletHas indicates whether the given address is in the wallet.


Perms: write

Inputs:
```json
[
  "f01234"
]
```

Response: `true`

### WalletImport
WalletImport receives a KeyInfo, which includes a private key, and imports it into the wallet.


Perms: admin

Inputs:
```json
[
  {
    "Type": "bls",
    "PrivateKey": "Ynl0ZSBhcnJheQ=="
  }
]
```

Response: `"f01234"`

### WalletList
WalletList lists all the addresses in the wallet.


Perms: write

Inputs: `null`

Response:
```json
[
  "f01234"
]
```

### WalletNew
WalletNew creates a new address in the wallet with the given sigType.
Available key types: bls, secp256k1, secp256k1-ledger
Support for numerical types: 1 - secp256k1, 2 - BLS is deprecated


Perms: write

Inputs:
```json
[
  "bls"
]
```

Response: `"f01234"`

### WalletSetDefault
WalletSetDefault marks the given address as as the default one.


Perms: write

Inputs:
```json
[
  "f01234"
]
```

Response: `{}`

### WalletSign
WalletSign signs the given bytes using the given address.


Perms: sign

Inputs:
```json
[
  "f01234",
  "Ynl0ZSBhcnJheQ=="
]
```

Response:
```json
{
  "Type": 2,
  "Data": "Ynl0ZSBhcnJheQ=="
}
```

### WalletSignMessage
WalletSignMessage signs the given message using the given address.


Perms: sign

Inputs:
```json
[
  "f01234",
  {
    "Version": 42,
    "To": "f01234",
    "From": "f01234",
    "Nonce": 42,
    "Value": "0",
    "GasLimit": 9,
    "GasFeeCap": "0",
    "GasPremium": "0",
    "Method": 1,
    "Params": "Ynl0ZSBhcnJheQ==",
    "CID": {
      "/": "bafy2bzacebbpdegvr3i4cosewthysg5xkxpqfn2wfcz6mv2hmoktwbdxkax4s"
    }
  }
]
```

Response:
```json
{
  "Message": {
    "Version": 42,
    "To": "f01234",
    "From": "f01234",
    "Nonce": 42,
    "Value": "0",
    "GasLimit": 9,
    "GasFeeCap": "0",
    "GasPremium": "0",
    "Method": 1,
    "Params": "Ynl0ZSBhcnJheQ==",
    "CID": {
      "/": "bafy2bzacebbpdegvr3i4cosewthysg5xkxpqfn2wfcz6mv2hmoktwbdxkax4s"
    }
  },
  "Signature": {
    "Type": 2,
    "Data": "Ynl0ZSBhcnJheQ=="
  },
  "CID": {
    "/": "bafy2bzacebbpdegvr3i4cosewthysg5xkxpqfn2wfcz6mv2hmoktwbdxkax4s"
  }
}
```

### WalletValidateAddress
WalletValidateAddress validates whether a given string can be decoded as a well-formed address


Perms: read

Inputs:
```json
[
  "string value"
]
```

Response: `"f01234"`

### WalletVerify
WalletVerify takes an address, a signature, and some bytes, and indicates whether the signature is valid.
The address does not have to be in the wallet.


Perms: read

Inputs:
```json
[
  "f01234",
  "Ynl0ZSBhcnJheQ==",
  {
    "Type": 2,
    "Data": "Ynl0ZSBhcnJheQ=="
  }
]
```

Response: `true`
<|MERGE_RESOLUTION|>--- conflicted
+++ resolved
@@ -754,12 +754,10 @@
   {
     "ExitCode": 0,
     "Return": "Ynl0ZSBhcnJheQ==",
-<<<<<<< HEAD
-    "GasUsed": 0,
-    "EventsRoot": null
-=======
-    "GasUsed": 9
->>>>>>> cf6593ff
+    "GasUsed": 9,
+    "EventsRoot": {
+      "/": "bafy2bzacea3wsdh6y3a36tb3skempjoxqpuyompjbmfeyf34fi3uy6uue42v4"
+    }
   }
 ]
 ```
@@ -1279,7 +1277,9 @@
     "MinerPeer": {
       "Address": "f01234",
       "ID": "12D3KooWGzxzKZYveHXtpG6AsrUJBcWxHBFS2HsEoGTxrMLvKXtf",
-      "PieceCID": null
+      "PieceCID": {
+        "/": "bafy2bzacea3wsdh6y3a36tb3skempjoxqpuyompjbmfeyf34fi3uy6uue42v4"
+      }
     }
   }
 ]
@@ -1350,7 +1350,9 @@
     "Root": {
       "/": "bafy2bzacea3wsdh6y3a36tb3skempjoxqpuyompjbmfeyf34fi3uy6uue42v4"
     },
-    "PieceCid": null,
+    "PieceCid": {
+      "/": "bafy2bzacea3wsdh6y3a36tb3skempjoxqpuyompjbmfeyf34fi3uy6uue42v4"
+    },
     "PieceSize": 1024,
     "RawBlockSize": 42
   },
@@ -1454,7 +1456,9 @@
     "Root": {
       "/": "bafy2bzacea3wsdh6y3a36tb3skempjoxqpuyompjbmfeyf34fi3uy6uue42v4"
     },
-    "PieceCid": null,
+    "PieceCid": {
+      "/": "bafy2bzacea3wsdh6y3a36tb3skempjoxqpuyompjbmfeyf34fi3uy6uue42v4"
+    },
     "PieceSize": 1024,
     "RawBlockSize": 42
   },
@@ -1519,7 +1523,9 @@
     "/": "bafy2bzacea3wsdh6y3a36tb3skempjoxqpuyompjbmfeyf34fi3uy6uue42v4"
   },
   "ID": 5,
-  "PieceCID": null,
+  "PieceCID": {
+    "/": "bafy2bzacea3wsdh6y3a36tb3skempjoxqpuyompjbmfeyf34fi3uy6uue42v4"
+  },
   "PricePerByte": "0",
   "UnsealPrice": "0",
   "Status": 0,
@@ -1692,7 +1698,9 @@
       "Root": {
         "/": "bafy2bzacea3wsdh6y3a36tb3skempjoxqpuyompjbmfeyf34fi3uy6uue42v4"
       },
-      "PieceCid": null,
+      "PieceCid": {
+        "/": "bafy2bzacea3wsdh6y3a36tb3skempjoxqpuyompjbmfeyf34fi3uy6uue42v4"
+      },
       "PieceSize": 1024,
       "RawBlockSize": 42
     },
@@ -1784,7 +1792,9 @@
       "/": "bafy2bzacea3wsdh6y3a36tb3skempjoxqpuyompjbmfeyf34fi3uy6uue42v4"
     },
     "ID": 5,
-    "PieceCID": null,
+    "PieceCID": {
+      "/": "bafy2bzacea3wsdh6y3a36tb3skempjoxqpuyompjbmfeyf34fi3uy6uue42v4"
+    },
     "PricePerByte": "0",
     "UnsealPrice": "0",
     "Status": 0,
@@ -1871,7 +1881,9 @@
   "MinerPeer": {
     "Address": "f01234",
     "ID": "12D3KooWGzxzKZYveHXtpG6AsrUJBcWxHBFS2HsEoGTxrMLvKXtf",
-    "PieceCID": null
+    "PieceCID": {
+      "/": "bafy2bzacea3wsdh6y3a36tb3skempjoxqpuyompjbmfeyf34fi3uy6uue42v4"
+    }
   }
 }
 ```
@@ -1948,15 +1960,10 @@
     "Root": {
       "/": "bafy2bzacea3wsdh6y3a36tb3skempjoxqpuyompjbmfeyf34fi3uy6uue42v4"
     },
-<<<<<<< HEAD
     "Piece": {
       "/": "bafy2bzacea3wsdh6y3a36tb3skempjoxqpuyompjbmfeyf34fi3uy6uue42v4"
     },
-    "DatamodelPathSelector": null,
-=======
-    "Piece": null,
     "DatamodelPathSelector": "Links/21/Hash/Links/42/Hash",
->>>>>>> cf6593ff
     "Size": 42,
     "FromLocalCAR": "string value",
     "Total": "0",
@@ -1968,7 +1975,9 @@
     "MinerPeer": {
       "Address": "f01234",
       "ID": "12D3KooWGzxzKZYveHXtpG6AsrUJBcWxHBFS2HsEoGTxrMLvKXtf",
-      "PieceCID": null
+      "PieceCID": {
+        "/": "bafy2bzacea3wsdh6y3a36tb3skempjoxqpuyompjbmfeyf34fi3uy6uue42v4"
+      }
     }
   },
   {
@@ -2010,15 +2019,10 @@
     "Root": {
       "/": "bafy2bzacea3wsdh6y3a36tb3skempjoxqpuyompjbmfeyf34fi3uy6uue42v4"
     },
-<<<<<<< HEAD
     "Piece": {
       "/": "bafy2bzacea3wsdh6y3a36tb3skempjoxqpuyompjbmfeyf34fi3uy6uue42v4"
     },
-    "DatamodelPathSelector": null,
-=======
-    "Piece": null,
     "DatamodelPathSelector": "Links/21/Hash/Links/42/Hash",
->>>>>>> cf6593ff
     "Size": 42,
     "FromLocalCAR": "string value",
     "Total": "0",
@@ -2030,7 +2034,9 @@
     "MinerPeer": {
       "Address": "f01234",
       "ID": "12D3KooWGzxzKZYveHXtpG6AsrUJBcWxHBFS2HsEoGTxrMLvKXtf",
-      "PieceCID": null
+      "PieceCID": {
+        "/": "bafy2bzacea3wsdh6y3a36tb3skempjoxqpuyompjbmfeyf34fi3uy6uue42v4"
+      }
     }
   },
   {
@@ -2066,7 +2072,9 @@
       "Root": {
         "/": "bafy2bzacea3wsdh6y3a36tb3skempjoxqpuyompjbmfeyf34fi3uy6uue42v4"
       },
-      "PieceCid": null,
+      "PieceCid": {
+        "/": "bafy2bzacea3wsdh6y3a36tb3skempjoxqpuyompjbmfeyf34fi3uy6uue42v4"
+      },
       "PieceSize": 1024,
       "RawBlockSize": 42
     },
@@ -2104,7 +2112,9 @@
       "Root": {
         "/": "bafy2bzacea3wsdh6y3a36tb3skempjoxqpuyompjbmfeyf34fi3uy6uue42v4"
       },
-      "PieceCid": null,
+      "PieceCid": {
+        "/": "bafy2bzacea3wsdh6y3a36tb3skempjoxqpuyompjbmfeyf34fi3uy6uue42v4"
+      },
       "PieceSize": 1024,
       "RawBlockSize": 42
     },
@@ -2652,7 +2662,9 @@
     {
       "SealProof": 8,
       "SectorNumber": 9,
-      "SectorKey": null,
+      "SectorKey": {
+        "/": "bafy2bzacea3wsdh6y3a36tb3skempjoxqpuyompjbmfeyf34fi3uy6uue42v4"
+      },
       "SealedCID": {
         "/": "bafy2bzacea3wsdh6y3a36tb3skempjoxqpuyompjbmfeyf34fi3uy6uue42v4"
       }
@@ -4195,7 +4207,9 @@
   "PendingAmt": "0",
   "NonReservedAmt": "0",
   "PendingAvailableAmt": "0",
-  "PendingWaitSentinel": null,
+  "PendingWaitSentinel": {
+    "/": "bafy2bzacea3wsdh6y3a36tb3skempjoxqpuyompjbmfeyf34fi3uy6uue42v4"
+  },
   "QueuedAmt": "0",
   "VoucherReedeemedAmt": "0"
 }
@@ -4224,7 +4238,9 @@
   "PendingAmt": "0",
   "NonReservedAmt": "0",
   "PendingAvailableAmt": "0",
-  "PendingWaitSentinel": null,
+  "PendingWaitSentinel": {
+    "/": "bafy2bzacea3wsdh6y3a36tb3skempjoxqpuyompjbmfeyf34fi3uy6uue42v4"
+  },
   "QueuedAmt": "0",
   "VoucherReedeemedAmt": "0"
 }
@@ -4831,7 +4847,10 @@
   "MsgRct": {
     "ExitCode": 0,
     "Return": "Ynl0ZSBhcnJheQ==",
-    "GasUsed": 9
+    "GasUsed": 9,
+    "EventsRoot": {
+      "/": "bafy2bzacea3wsdh6y3a36tb3skempjoxqpuyompjbmfeyf34fi3uy6uue42v4"
+    }
   },
   "GasCost": {
     "Message": {
@@ -4864,7 +4883,10 @@
     "MsgRct": {
       "ExitCode": 0,
       "Return": "Ynl0ZSBhcnJheQ==",
-      "GasUsed": 9
+      "GasUsed": 9,
+      "EventsRoot": {
+        "/": "bafy2bzacea3wsdh6y3a36tb3skempjoxqpuyompjbmfeyf34fi3uy6uue42v4"
+      }
     },
     "Error": "string value",
     "Duration": 60000000000,
@@ -4908,7 +4930,10 @@
         "MsgRct": {
           "ExitCode": 0,
           "Return": "Ynl0ZSBhcnJheQ==",
-          "GasUsed": 9
+          "GasUsed": 9,
+          "EventsRoot": {
+            "/": "bafy2bzacea3wsdh6y3a36tb3skempjoxqpuyompjbmfeyf34fi3uy6uue42v4"
+          }
         },
         "Error": "string value",
         "Duration": 60000000000,
@@ -5098,7 +5123,10 @@
       "MsgRct": {
         "ExitCode": 0,
         "Return": "Ynl0ZSBhcnJheQ==",
-        "GasUsed": 9
+        "GasUsed": 9,
+        "EventsRoot": {
+          "/": "bafy2bzacea3wsdh6y3a36tb3skempjoxqpuyompjbmfeyf34fi3uy6uue42v4"
+        }
       },
       "GasCost": {
         "Message": {
@@ -5131,7 +5159,10 @@
         "MsgRct": {
           "ExitCode": 0,
           "Return": "Ynl0ZSBhcnJheQ==",
-          "GasUsed": 9
+          "GasUsed": 9,
+          "EventsRoot": {
+            "/": "bafy2bzacea3wsdh6y3a36tb3skempjoxqpuyompjbmfeyf34fi3uy6uue42v4"
+          }
         },
         "Error": "string value",
         "Duration": 60000000000,
@@ -5175,7 +5206,10 @@
             "MsgRct": {
               "ExitCode": 0,
               "Return": "Ynl0ZSBhcnJheQ==",
-              "GasUsed": 9
+              "GasUsed": 9,
+              "EventsRoot": {
+                "/": "bafy2bzacea3wsdh6y3a36tb3skempjoxqpuyompjbmfeyf34fi3uy6uue42v4"
+              }
             },
             "Error": "string value",
             "Duration": 60000000000,
@@ -5478,31 +5512,6 @@
   ],
   "PreCommitChallengeDelay": 10101,
   "ForkUpgradeParams": {
-<<<<<<< HEAD
-    "UpgradeSmokeHeight": 0,
-    "UpgradeBreezeHeight": 0,
-    "UpgradeIgnitionHeight": 0,
-    "UpgradeLiftoffHeight": 0,
-    "UpgradeAssemblyHeight": 0,
-    "UpgradeRefuelHeight": 0,
-    "UpgradeTapeHeight": 0,
-    "UpgradeKumquatHeight": 0,
-    "UpgradePriceListOopsHeight": 0,
-    "BreezeGasTampingDuration": 0,
-    "UpgradeCalicoHeight": 0,
-    "UpgradePersianHeight": 0,
-    "UpgradeOrangeHeight": 0,
-    "UpgradeClausHeight": 0,
-    "UpgradeTrustHeight": 0,
-    "UpgradeNorwegianHeight": 0,
-    "UpgradeTurboHeight": 0,
-    "UpgradeHyperdriveHeight": 0,
-    "UpgradeChocolateHeight": 0,
-    "UpgradeOhSnapHeight": 0,
-    "UpgradeSkyrHeight": 0,
-    "UpgradeSharkHeight": 0,
-    "UpgradeHyggeHeight": 0
-=======
     "UpgradeSmokeHeight": 10101,
     "UpgradeBreezeHeight": 10101,
     "UpgradeIgnitionHeight": 10101,
@@ -5524,8 +5533,8 @@
     "UpgradeChocolateHeight": 10101,
     "UpgradeOhSnapHeight": 10101,
     "UpgradeSkyrHeight": 10101,
-    "UpgradeSharkHeight": 10101
->>>>>>> cf6593ff
+    "UpgradeSharkHeight": 10101,
+    "UpgradeHyggeHeight": 10101
   }
 }
 ```
@@ -5616,12 +5625,10 @@
 {
   "ExitCode": 0,
   "Return": "Ynl0ZSBhcnJheQ==",
-<<<<<<< HEAD
-  "GasUsed": 0,
-  "EventsRoot": null
-=======
-  "GasUsed": 9
->>>>>>> cf6593ff
+  "GasUsed": 9,
+  "EventsRoot": {
+    "/": "bafy2bzacea3wsdh6y3a36tb3skempjoxqpuyompjbmfeyf34fi3uy6uue42v4"
+  }
 }
 ```
 
@@ -5934,7 +5941,9 @@
     "ExpectedStoragePledge": "0",
     "ReplacedSectorAge": 10101,
     "ReplacedDayReward": "0",
-    "SectorKeyCID": null,
+    "SectorKeyCID": {
+      "/": "bafy2bzacea3wsdh6y3a36tb3skempjoxqpuyompjbmfeyf34fi3uy6uue42v4"
+    },
     "SimpleQAPower": true
   }
 ]
@@ -6102,7 +6111,9 @@
       5432
     ],
     "Expiration": 10101,
-    "UnsealedCid": null
+    "UnsealedCid": {
+      "/": "bafy2bzacea3wsdh6y3a36tb3skempjoxqpuyompjbmfeyf34fi3uy6uue42v4"
+    }
   },
   [
     {
@@ -6224,7 +6235,9 @@
       5432
     ],
     "Expiration": 10101,
-    "UnsealedCid": null
+    "UnsealedCid": {
+      "/": "bafy2bzacea3wsdh6y3a36tb3skempjoxqpuyompjbmfeyf34fi3uy6uue42v4"
+    }
   },
   [
     {
@@ -6407,7 +6420,9 @@
     "ExpectedStoragePledge": "0",
     "ReplacedSectorAge": 10101,
     "ReplacedDayReward": "0",
-    "SectorKeyCID": null,
+    "SectorKeyCID": {
+      "/": "bafy2bzacea3wsdh6y3a36tb3skempjoxqpuyompjbmfeyf34fi3uy6uue42v4"
+    },
     "SimpleQAPower": true
   }
 ]
@@ -6540,7 +6555,10 @@
   "MsgRct": {
     "ExitCode": 0,
     "Return": "Ynl0ZSBhcnJheQ==",
-    "GasUsed": 9
+    "GasUsed": 9,
+    "EventsRoot": {
+      "/": "bafy2bzacea3wsdh6y3a36tb3skempjoxqpuyompjbmfeyf34fi3uy6uue42v4"
+    }
   },
   "GasCost": {
     "Message": {
@@ -6573,7 +6591,10 @@
     "MsgRct": {
       "ExitCode": 0,
       "Return": "Ynl0ZSBhcnJheQ==",
-      "GasUsed": 9
+      "GasUsed": 9,
+      "EventsRoot": {
+        "/": "bafy2bzacea3wsdh6y3a36tb3skempjoxqpuyompjbmfeyf34fi3uy6uue42v4"
+      }
     },
     "Error": "string value",
     "Duration": 60000000000,
@@ -6617,7 +6638,10 @@
         "MsgRct": {
           "ExitCode": 0,
           "Return": "Ynl0ZSBhcnJheQ==",
-          "GasUsed": 9
+          "GasUsed": 9,
+          "EventsRoot": {
+            "/": "bafy2bzacea3wsdh6y3a36tb3skempjoxqpuyompjbmfeyf34fi3uy6uue42v4"
+          }
         },
         "Error": "string value",
         "Duration": 60000000000,
@@ -6688,12 +6712,10 @@
   "Receipt": {
     "ExitCode": 0,
     "Return": "Ynl0ZSBhcnJheQ==",
-<<<<<<< HEAD
-    "GasUsed": 0,
-    "EventsRoot": null
-=======
-    "GasUsed": 9
->>>>>>> cf6593ff
+    "GasUsed": 9,
+    "EventsRoot": {
+      "/": "bafy2bzacea3wsdh6y3a36tb3skempjoxqpuyompjbmfeyf34fi3uy6uue42v4"
+    }
   },
   "ReturnDec": {},
   "TipSet": [
@@ -6747,12 +6769,10 @@
   "Receipt": {
     "ExitCode": 0,
     "Return": "Ynl0ZSBhcnJheQ==",
-<<<<<<< HEAD
-    "GasUsed": 0,
-    "EventsRoot": null
-=======
-    "GasUsed": 9
->>>>>>> cf6593ff
+    "GasUsed": 9,
+    "EventsRoot": {
+      "/": "bafy2bzacea3wsdh6y3a36tb3skempjoxqpuyompjbmfeyf34fi3uy6uue42v4"
+    }
   },
   "ReturnDec": {},
   "TipSet": [
@@ -6841,7 +6861,9 @@
   "ExpectedStoragePledge": "0",
   "ReplacedSectorAge": 10101,
   "ReplacedDayReward": "0",
-  "SectorKeyCID": null,
+  "SectorKeyCID": {
+    "/": "bafy2bzacea3wsdh6y3a36tb3skempjoxqpuyompjbmfeyf34fi3uy6uue42v4"
+  },
   "SimpleQAPower": true
 }
 ```
@@ -6912,7 +6934,9 @@
       5432
     ],
     "Expiration": 10101,
-    "UnsealedCid": null
+    "UnsealedCid": {
+      "/": "bafy2bzacea3wsdh6y3a36tb3skempjoxqpuyompjbmfeyf34fi3uy6uue42v4"
+    }
   },
   "PreCommitDeposit": "0",
   "PreCommitEpoch": 10101
@@ -7064,12 +7088,10 @@
   "Receipt": {
     "ExitCode": 0,
     "Return": "Ynl0ZSBhcnJheQ==",
-<<<<<<< HEAD
-    "GasUsed": 0,
-    "EventsRoot": null
-=======
-    "GasUsed": 9
->>>>>>> cf6593ff
+    "GasUsed": 9,
+    "EventsRoot": {
+      "/": "bafy2bzacea3wsdh6y3a36tb3skempjoxqpuyompjbmfeyf34fi3uy6uue42v4"
+    }
   },
   "ReturnDec": {},
   "TipSet": [
@@ -7126,12 +7148,10 @@
   "Receipt": {
     "ExitCode": 0,
     "Return": "Ynl0ZSBhcnJheQ==",
-<<<<<<< HEAD
-    "GasUsed": 0,
-    "EventsRoot": null
-=======
-    "GasUsed": 9
->>>>>>> cf6593ff
+    "GasUsed": 9,
+    "EventsRoot": {
+      "/": "bafy2bzacea3wsdh6y3a36tb3skempjoxqpuyompjbmfeyf34fi3uy6uue42v4"
+    }
   },
   "ReturnDec": {},
   "TipSet": [
