# Groups
* [](#)
  * [Closing](#Closing)
  * [Discover](#Discover)
  * [Session](#Session)
  * [Shutdown](#Shutdown)
  * [Version](#Version)
* [Auth](#Auth)
  * [AuthNew](#AuthNew)
  * [AuthVerify](#AuthVerify)
* [Beacon](#Beacon)
  * [BeaconGetEntry](#BeaconGetEntry)
* [Chain](#Chain)
  * [ChainDeleteObj](#ChainDeleteObj)
  * [ChainExport](#ChainExport)
  * [ChainGetBlock](#ChainGetBlock)
  * [ChainGetBlockMessages](#ChainGetBlockMessages)
  * [ChainGetGenesis](#ChainGetGenesis)
  * [ChainGetMessage](#ChainGetMessage)
  * [ChainGetMessagesInTipset](#ChainGetMessagesInTipset)
  * [ChainGetNode](#ChainGetNode)
  * [ChainGetParentMessages](#ChainGetParentMessages)
  * [ChainGetParentReceipts](#ChainGetParentReceipts)
  * [ChainGetPath](#ChainGetPath)
  * [ChainGetRandomnessFromBeacon](#ChainGetRandomnessFromBeacon)
  * [ChainGetRandomnessFromTickets](#ChainGetRandomnessFromTickets)
  * [ChainGetTipSet](#ChainGetTipSet)
  * [ChainGetTipSetByHeight](#ChainGetTipSetByHeight)
  * [ChainHasObj](#ChainHasObj)
  * [ChainHead](#ChainHead)
  * [ChainNotify](#ChainNotify)
  * [ChainPutObj](#ChainPutObj)
  * [ChainReadObj](#ChainReadObj)
  * [ChainSetHead](#ChainSetHead)
  * [ChainStatObj](#ChainStatObj)
  * [ChainTipSetWeight](#ChainTipSetWeight)
* [Client](#Client)
  * [ClientCalcCommP](#ClientCalcCommP)
  * [ClientCancelDataTransfer](#ClientCancelDataTransfer)
  * [ClientCancelRetrievalDeal](#ClientCancelRetrievalDeal)
  * [ClientDataTransferUpdates](#ClientDataTransferUpdates)
  * [ClientDealPieceCID](#ClientDealPieceCID)
  * [ClientDealSize](#ClientDealSize)
  * [ClientFindData](#ClientFindData)
  * [ClientGenCar](#ClientGenCar)
  * [ClientGetDealInfo](#ClientGetDealInfo)
  * [ClientGetDealStatus](#ClientGetDealStatus)
  * [ClientGetDealUpdates](#ClientGetDealUpdates)
  * [ClientGetRetrievalUpdates](#ClientGetRetrievalUpdates)
  * [ClientHasLocal](#ClientHasLocal)
  * [ClientImport](#ClientImport)
  * [ClientListDataTransfers](#ClientListDataTransfers)
  * [ClientListDeals](#ClientListDeals)
  * [ClientListImports](#ClientListImports)
  * [ClientListRetrievals](#ClientListRetrievals)
  * [ClientMinerQueryOffer](#ClientMinerQueryOffer)
  * [ClientQueryAsk](#ClientQueryAsk)
  * [ClientRemoveImport](#ClientRemoveImport)
  * [ClientRestartDataTransfer](#ClientRestartDataTransfer)
  * [ClientRetrieve](#ClientRetrieve)
  * [ClientRetrieveTryRestartInsufficientFunds](#ClientRetrieveTryRestartInsufficientFunds)
  * [ClientRetrieveWithEvents](#ClientRetrieveWithEvents)
  * [ClientStartDeal](#ClientStartDeal)
  * [ClientStatelessDeal](#ClientStatelessDeal)
* [Create](#Create)
  * [CreateBackup](#CreateBackup)
* [Gas](#Gas)
  * [GasEstimateFeeCap](#GasEstimateFeeCap)
  * [GasEstimateGasLimit](#GasEstimateGasLimit)
  * [GasEstimateGasPremium](#GasEstimateGasPremium)
  * [GasEstimateMessageGas](#GasEstimateMessageGas)
* [I](#I)
  * [ID](#ID)
* [Log](#Log)
  * [LogAlerts](#LogAlerts)
  * [LogList](#LogList)
  * [LogSetLevel](#LogSetLevel)
* [Market](#Market)
  * [MarketAddBalance](#MarketAddBalance)
  * [MarketGetReserved](#MarketGetReserved)
  * [MarketReleaseFunds](#MarketReleaseFunds)
  * [MarketReserveFunds](#MarketReserveFunds)
  * [MarketWithdraw](#MarketWithdraw)
* [Miner](#Miner)
  * [MinerCreateBlock](#MinerCreateBlock)
  * [MinerGetBaseInfo](#MinerGetBaseInfo)
* [Mpool](#Mpool)
  * [MpoolBatchPush](#MpoolBatchPush)
  * [MpoolBatchPushMessage](#MpoolBatchPushMessage)
  * [MpoolBatchPushUntrusted](#MpoolBatchPushUntrusted)
  * [MpoolClear](#MpoolClear)
  * [MpoolGetConfig](#MpoolGetConfig)
  * [MpoolGetNonce](#MpoolGetNonce)
  * [MpoolPending](#MpoolPending)
  * [MpoolPush](#MpoolPush)
  * [MpoolPushMessage](#MpoolPushMessage)
  * [MpoolPushUntrusted](#MpoolPushUntrusted)
  * [MpoolSelect](#MpoolSelect)
  * [MpoolSetConfig](#MpoolSetConfig)
  * [MpoolSub](#MpoolSub)
* [Msig](#Msig)
  * [MsigAddApprove](#MsigAddApprove)
  * [MsigAddCancel](#MsigAddCancel)
  * [MsigAddPropose](#MsigAddPropose)
  * [MsigApprove](#MsigApprove)
  * [MsigApproveTxnHash](#MsigApproveTxnHash)
  * [MsigCancel](#MsigCancel)
  * [MsigCreate](#MsigCreate)
  * [MsigGetAvailableBalance](#MsigGetAvailableBalance)
  * [MsigGetPending](#MsigGetPending)
  * [MsigGetVested](#MsigGetVested)
  * [MsigGetVestingSchedule](#MsigGetVestingSchedule)
  * [MsigPropose](#MsigPropose)
  * [MsigRemoveSigner](#MsigRemoveSigner)
  * [MsigSwapApprove](#MsigSwapApprove)
  * [MsigSwapCancel](#MsigSwapCancel)
  * [MsigSwapPropose](#MsigSwapPropose)
* [Net](#Net)
  * [NetAddrsListen](#NetAddrsListen)
  * [NetAgentVersion](#NetAgentVersion)
  * [NetAutoNatStatus](#NetAutoNatStatus)
  * [NetBandwidthStats](#NetBandwidthStats)
  * [NetBandwidthStatsByPeer](#NetBandwidthStatsByPeer)
  * [NetBandwidthStatsByProtocol](#NetBandwidthStatsByProtocol)
  * [NetBlockAdd](#NetBlockAdd)
  * [NetBlockList](#NetBlockList)
  * [NetBlockRemove](#NetBlockRemove)
  * [NetConnect](#NetConnect)
  * [NetConnectedness](#NetConnectedness)
  * [NetDisconnect](#NetDisconnect)
  * [NetFindPeer](#NetFindPeer)
  * [NetLimit](#NetLimit)
  * [NetPeerInfo](#NetPeerInfo)
  * [NetPeers](#NetPeers)
  * [NetPing](#NetPing)
  * [NetProtectAdd](#NetProtectAdd)
  * [NetProtectList](#NetProtectList)
  * [NetProtectRemove](#NetProtectRemove)
  * [NetPubsubScores](#NetPubsubScores)
  * [NetSetLimit](#NetSetLimit)
  * [NetStat](#NetStat)
* [Paych](#Paych)
  * [PaychAllocateLane](#PaychAllocateLane)
  * [PaychAvailableFunds](#PaychAvailableFunds)
  * [PaychAvailableFundsByFromTo](#PaychAvailableFundsByFromTo)
  * [PaychCollect](#PaychCollect)
  * [PaychGet](#PaychGet)
  * [PaychGetWaitReady](#PaychGetWaitReady)
  * [PaychList](#PaychList)
  * [PaychNewPayment](#PaychNewPayment)
  * [PaychSettle](#PaychSettle)
  * [PaychStatus](#PaychStatus)
  * [PaychVoucherAdd](#PaychVoucherAdd)
  * [PaychVoucherCheckSpendable](#PaychVoucherCheckSpendable)
  * [PaychVoucherCheckValid](#PaychVoucherCheckValid)
  * [PaychVoucherCreate](#PaychVoucherCreate)
  * [PaychVoucherList](#PaychVoucherList)
  * [PaychVoucherSubmit](#PaychVoucherSubmit)
* [Start](#Start)
  * [StartTime](#StartTime)
* [State](#State)
  * [StateAccountKey](#StateAccountKey)
  * [StateActorCodeCIDs](#StateActorCodeCIDs)
  * [StateActorManifestCID](#StateActorManifestCID)
  * [StateAllMinerFaults](#StateAllMinerFaults)
  * [StateCall](#StateCall)
  * [StateChangedActors](#StateChangedActors)
  * [StateCirculatingSupply](#StateCirculatingSupply)
  * [StateCompute](#StateCompute)
  * [StateDealProviderCollateralBounds](#StateDealProviderCollateralBounds)
  * [StateDecodeParams](#StateDecodeParams)
  * [StateGetActor](#StateGetActor)
  * [StateGetAllocation](#StateGetAllocation)
  * [StateGetAllocationForPendingDeal](#StateGetAllocationForPendingDeal)
  * [StateGetAllocations](#StateGetAllocations)
  * [StateGetClaim](#StateGetClaim)
  * [StateGetClaims](#StateGetClaims)
  * [StateGetNetworkParams](#StateGetNetworkParams)
  * [StateGetRandomnessFromBeacon](#StateGetRandomnessFromBeacon)
  * [StateGetRandomnessFromTickets](#StateGetRandomnessFromTickets)
  * [StateGetReceipt](#StateGetReceipt)
  * [StateListActors](#StateListActors)
  * [StateListMessages](#StateListMessages)
  * [StateListMiners](#StateListMiners)
  * [StateLookupID](#StateLookupID)
  * [StateMarketBalance](#StateMarketBalance)
  * [StateMarketDeals](#StateMarketDeals)
  * [StateMarketParticipants](#StateMarketParticipants)
  * [StateMarketStorageDeal](#StateMarketStorageDeal)
  * [StateMinerActiveSectors](#StateMinerActiveSectors)
  * [StateMinerAvailableBalance](#StateMinerAvailableBalance)
  * [StateMinerDeadlines](#StateMinerDeadlines)
  * [StateMinerFaults](#StateMinerFaults)
  * [StateMinerInfo](#StateMinerInfo)
  * [StateMinerInitialPledgeCollateral](#StateMinerInitialPledgeCollateral)
  * [StateMinerPartitions](#StateMinerPartitions)
  * [StateMinerPower](#StateMinerPower)
  * [StateMinerPreCommitDepositForPower](#StateMinerPreCommitDepositForPower)
  * [StateMinerProvingDeadline](#StateMinerProvingDeadline)
  * [StateMinerRecoveries](#StateMinerRecoveries)
  * [StateMinerSectorAllocated](#StateMinerSectorAllocated)
  * [StateMinerSectorCount](#StateMinerSectorCount)
  * [StateMinerSectors](#StateMinerSectors)
  * [StateNetworkName](#StateNetworkName)
  * [StateNetworkVersion](#StateNetworkVersion)
  * [StateReadState](#StateReadState)
  * [StateReplay](#StateReplay)
  * [StateSearchMsg](#StateSearchMsg)
  * [StateSearchMsgLimited](#StateSearchMsgLimited)
  * [StateSectorExpiration](#StateSectorExpiration)
  * [StateSectorGetInfo](#StateSectorGetInfo)
  * [StateSectorPartition](#StateSectorPartition)
  * [StateSectorPreCommitInfo](#StateSectorPreCommitInfo)
  * [StateVMCirculatingSupplyInternal](#StateVMCirculatingSupplyInternal)
  * [StateVerifiedClientStatus](#StateVerifiedClientStatus)
  * [StateVerifiedRegistryRootKey](#StateVerifiedRegistryRootKey)
  * [StateVerifierStatus](#StateVerifierStatus)
  * [StateWaitMsg](#StateWaitMsg)
  * [StateWaitMsgLimited](#StateWaitMsgLimited)
* [Sync](#Sync)
  * [SyncCheckBad](#SyncCheckBad)
  * [SyncCheckpoint](#SyncCheckpoint)
  * [SyncIncomingBlocks](#SyncIncomingBlocks)
  * [SyncMarkBad](#SyncMarkBad)
  * [SyncState](#SyncState)
  * [SyncSubmitBlock](#SyncSubmitBlock)
  * [SyncUnmarkAllBad](#SyncUnmarkAllBad)
  * [SyncUnmarkBad](#SyncUnmarkBad)
  * [SyncValidateTipset](#SyncValidateTipset)
* [Wallet](#Wallet)
  * [WalletBalance](#WalletBalance)
  * [WalletDefaultAddress](#WalletDefaultAddress)
  * [WalletDelete](#WalletDelete)
  * [WalletExport](#WalletExport)
  * [WalletHas](#WalletHas)
  * [WalletImport](#WalletImport)
  * [WalletList](#WalletList)
  * [WalletNew](#WalletNew)
  * [WalletSetDefault](#WalletSetDefault)
  * [WalletSign](#WalletSign)
  * [WalletSignMessage](#WalletSignMessage)
  * [WalletValidateAddress](#WalletValidateAddress)
  * [WalletVerify](#WalletVerify)
## 


### Closing


Perms: read

Inputs: `null`

Response: `{}`

### Discover


Perms: read

Inputs: `null`

Response:
```json
{
  "info": {
    "title": "Lotus RPC API",
    "version": "1.2.1/generated=2020-11-22T08:22:42-06:00"
  },
  "methods": [],
  "openrpc": "1.2.6"
}
```

### Session


Perms: read

Inputs: `null`

Response: `"07070707-0707-0707-0707-070707070707"`

### Shutdown


Perms: admin

Inputs: `null`

Response: `{}`

### Version


Perms: read

Inputs: `null`

Response:
```json
{
  "Version": "string value",
  "APIVersion": 131840,
  "BlockDelay": 42
}
```

## Auth


### AuthNew


Perms: admin

Inputs:
```json
[
  [
    "write"
  ]
]
```

Response: `"Ynl0ZSBhcnJheQ=="`

### AuthVerify


Perms: read

Inputs:
```json
[
  "string value"
]
```

Response:
```json
[
  "write"
]
```

## Beacon
The Beacon method group contains methods for interacting with the random beacon (DRAND)


### BeaconGetEntry
BeaconGetEntry returns the beacon entry for the given filecoin epoch. If
the entry has not yet been produced, the call will block until the entry
becomes available


Perms: read

Inputs:
```json
[
  10101
]
```

Response:
```json
{
  "Round": 42,
  "Data": "Ynl0ZSBhcnJheQ=="
}
```

## Chain
The Chain method group contains methods for interacting with the
blockchain, but that do not require any form of state computation.


### ChainDeleteObj
ChainDeleteObj deletes node referenced by the given CID


Perms: admin

Inputs:
```json
[
  {
    "/": "bafy2bzacea3wsdh6y3a36tb3skempjoxqpuyompjbmfeyf34fi3uy6uue42v4"
  }
]
```

Response: `{}`

### ChainExport
ChainExport returns a stream of bytes with CAR dump of chain data.
The exported chain data includes the header chain from the given tipset
back to genesis, the entire genesis state, and the most recent 'nroots'
state trees.
If oldmsgskip is set, messages from before the requested roots are also not included.


Perms: read

Inputs:
```json
[
  10101,
  true,
  [
    {
      "/": "bafy2bzacea3wsdh6y3a36tb3skempjoxqpuyompjbmfeyf34fi3uy6uue42v4"
    },
    {
      "/": "bafy2bzacebp3shtrn43k7g3unredz7fxn4gj533d3o43tqn2p2ipxxhrvchve"
    }
  ]
]
```

Response: `"Ynl0ZSBhcnJheQ=="`

### ChainGetBlock
ChainGetBlock returns the block specified by the given CID.


Perms: read

Inputs:
```json
[
  {
    "/": "bafy2bzacea3wsdh6y3a36tb3skempjoxqpuyompjbmfeyf34fi3uy6uue42v4"
  }
]
```

Response:
```json
{
  "Miner": "f01234",
  "Ticket": {
    "VRFProof": "Ynl0ZSBhcnJheQ=="
  },
  "ElectionProof": {
    "WinCount": 9,
    "VRFProof": "Ynl0ZSBhcnJheQ=="
  },
  "BeaconEntries": [
    {
      "Round": 42,
      "Data": "Ynl0ZSBhcnJheQ=="
    }
  ],
  "WinPoStProof": [
    {
      "PoStProof": 8,
      "ProofBytes": "Ynl0ZSBhcnJheQ=="
    }
  ],
  "Parents": [
    {
      "/": "bafy2bzacea3wsdh6y3a36tb3skempjoxqpuyompjbmfeyf34fi3uy6uue42v4"
    }
  ],
  "ParentWeight": "0",
  "Height": 10101,
  "ParentStateRoot": {
    "/": "bafy2bzacea3wsdh6y3a36tb3skempjoxqpuyompjbmfeyf34fi3uy6uue42v4"
  },
  "ParentMessageReceipts": {
    "/": "bafy2bzacea3wsdh6y3a36tb3skempjoxqpuyompjbmfeyf34fi3uy6uue42v4"
  },
  "Messages": {
    "/": "bafy2bzacea3wsdh6y3a36tb3skempjoxqpuyompjbmfeyf34fi3uy6uue42v4"
  },
  "BLSAggregate": {
    "Type": 2,
    "Data": "Ynl0ZSBhcnJheQ=="
  },
  "Timestamp": 42,
  "BlockSig": {
    "Type": 2,
    "Data": "Ynl0ZSBhcnJheQ=="
  },
  "ForkSignaling": 42,
  "ParentBaseFee": "0"
}
```

### ChainGetBlockMessages
ChainGetBlockMessages returns messages stored in the specified block.

Note: If there are multiple blocks in a tipset, it's likely that some
messages will be duplicated. It's also possible for blocks in a tipset to have
different messages from the same sender at the same nonce. When that happens,
only the first message (in a block with lowest ticket) will be considered
for execution

NOTE: THIS METHOD SHOULD ONLY BE USED FOR GETTING MESSAGES IN A SPECIFIC BLOCK

DO NOT USE THIS METHOD TO GET MESSAGES INCLUDED IN A TIPSET
Use ChainGetParentMessages, which will perform correct message deduplication


Perms: read

Inputs:
```json
[
  {
    "/": "bafy2bzacea3wsdh6y3a36tb3skempjoxqpuyompjbmfeyf34fi3uy6uue42v4"
  }
]
```

Response:
```json
{
  "BlsMessages": [
    {
      "Version": 42,
      "To": "f01234",
      "From": "f01234",
      "Nonce": 42,
      "Value": "0",
      "GasLimit": 9,
      "GasFeeCap": "0",
      "GasPremium": "0",
      "Method": 1,
      "Params": "Ynl0ZSBhcnJheQ==",
      "CID": {
        "/": "bafy2bzacebbpdegvr3i4cosewthysg5xkxpqfn2wfcz6mv2hmoktwbdxkax4s"
      }
    }
  ],
  "SecpkMessages": [
    {
      "Message": {
        "Version": 42,
        "To": "f01234",
        "From": "f01234",
        "Nonce": 42,
        "Value": "0",
        "GasLimit": 9,
        "GasFeeCap": "0",
        "GasPremium": "0",
        "Method": 1,
        "Params": "Ynl0ZSBhcnJheQ==",
        "CID": {
          "/": "bafy2bzacebbpdegvr3i4cosewthysg5xkxpqfn2wfcz6mv2hmoktwbdxkax4s"
        }
      },
      "Signature": {
        "Type": 2,
        "Data": "Ynl0ZSBhcnJheQ=="
      },
      "CID": {
        "/": "bafy2bzacebbpdegvr3i4cosewthysg5xkxpqfn2wfcz6mv2hmoktwbdxkax4s"
      }
    }
  ],
  "Cids": [
    {
      "/": "bafy2bzacea3wsdh6y3a36tb3skempjoxqpuyompjbmfeyf34fi3uy6uue42v4"
    }
  ]
}
```

### ChainGetGenesis
ChainGetGenesis returns the genesis tipset.


Perms: read

Inputs: `null`

Response:
```json
{
  "Cids": null,
  "Blocks": null,
  "Height": 0
}
```

### ChainGetMessage
ChainGetMessage reads a message referenced by the specified CID from the
chain blockstore.


Perms: read

Inputs:
```json
[
  {
    "/": "bafy2bzacea3wsdh6y3a36tb3skempjoxqpuyompjbmfeyf34fi3uy6uue42v4"
  }
]
```

Response:
```json
{
  "Version": 42,
  "To": "f01234",
  "From": "f01234",
  "Nonce": 42,
  "Value": "0",
  "GasLimit": 9,
  "GasFeeCap": "0",
  "GasPremium": "0",
  "Method": 1,
  "Params": "Ynl0ZSBhcnJheQ==",
  "CID": {
    "/": "bafy2bzacebbpdegvr3i4cosewthysg5xkxpqfn2wfcz6mv2hmoktwbdxkax4s"
  }
}
```

### ChainGetMessagesInTipset
ChainGetMessagesInTipset returns message stores in current tipset


Perms: read

Inputs:
```json
[
  [
    {
      "/": "bafy2bzacea3wsdh6y3a36tb3skempjoxqpuyompjbmfeyf34fi3uy6uue42v4"
    },
    {
      "/": "bafy2bzacebp3shtrn43k7g3unredz7fxn4gj533d3o43tqn2p2ipxxhrvchve"
    }
  ]
]
```

Response:
```json
[
  {
    "Cid": {
      "/": "bafy2bzacea3wsdh6y3a36tb3skempjoxqpuyompjbmfeyf34fi3uy6uue42v4"
    },
    "Message": {
      "Version": 42,
      "To": "f01234",
      "From": "f01234",
      "Nonce": 42,
      "Value": "0",
      "GasLimit": 9,
      "GasFeeCap": "0",
      "GasPremium": "0",
      "Method": 1,
      "Params": "Ynl0ZSBhcnJheQ==",
      "CID": {
        "/": "bafy2bzacebbpdegvr3i4cosewthysg5xkxpqfn2wfcz6mv2hmoktwbdxkax4s"
      }
    }
  }
]
```

### ChainGetNode


Perms: read

Inputs:
```json
[
  "string value"
]
```

Response:
```json
{
  "Cid": {
    "/": "bafy2bzacea3wsdh6y3a36tb3skempjoxqpuyompjbmfeyf34fi3uy6uue42v4"
  },
  "Obj": {}
}
```

### ChainGetParentMessages
ChainGetParentMessages returns messages stored in parent tipset of the
specified block.


Perms: read

Inputs:
```json
[
  {
    "/": "bafy2bzacea3wsdh6y3a36tb3skempjoxqpuyompjbmfeyf34fi3uy6uue42v4"
  }
]
```

Response:
```json
[
  {
    "Cid": {
      "/": "bafy2bzacea3wsdh6y3a36tb3skempjoxqpuyompjbmfeyf34fi3uy6uue42v4"
    },
    "Message": {
      "Version": 42,
      "To": "f01234",
      "From": "f01234",
      "Nonce": 42,
      "Value": "0",
      "GasLimit": 9,
      "GasFeeCap": "0",
      "GasPremium": "0",
      "Method": 1,
      "Params": "Ynl0ZSBhcnJheQ==",
      "CID": {
        "/": "bafy2bzacebbpdegvr3i4cosewthysg5xkxpqfn2wfcz6mv2hmoktwbdxkax4s"
      }
    }
  }
]
```

### ChainGetParentReceipts
ChainGetParentReceipts returns receipts for messages in parent tipset of
the specified block. The receipts in the list returned is one-to-one with the
messages returned by a call to ChainGetParentMessages with the same blockCid.


Perms: read

Inputs:
```json
[
  {
    "/": "bafy2bzacea3wsdh6y3a36tb3skempjoxqpuyompjbmfeyf34fi3uy6uue42v4"
  }
]
```

Response:
```json
[
  {
    "ExitCode": 0,
    "Return": "Ynl0ZSBhcnJheQ==",
    "GasUsed": 9,
    "EventsRoot": {
      "/": "bafy2bzacea3wsdh6y3a36tb3skempjoxqpuyompjbmfeyf34fi3uy6uue42v4"
    }
  }
]
```

### ChainGetPath
ChainGetPath returns a set of revert/apply operations needed to get from
one tipset to another, for example:
```
       to
        ^
from   tAA
  ^     ^
tBA    tAB
 ^---*--^
     ^
    tRR
```
Would return `[revert(tBA), apply(tAB), apply(tAA)]`


Perms: read

Inputs:
```json
[
  [
    {
      "/": "bafy2bzacea3wsdh6y3a36tb3skempjoxqpuyompjbmfeyf34fi3uy6uue42v4"
    },
    {
      "/": "bafy2bzacebp3shtrn43k7g3unredz7fxn4gj533d3o43tqn2p2ipxxhrvchve"
    }
  ],
  [
    {
      "/": "bafy2bzacea3wsdh6y3a36tb3skempjoxqpuyompjbmfeyf34fi3uy6uue42v4"
    },
    {
      "/": "bafy2bzacebp3shtrn43k7g3unredz7fxn4gj533d3o43tqn2p2ipxxhrvchve"
    }
  ]
]
```

Response:
```json
[
  {
    "Type": "string value",
    "Val": {
      "Cids": null,
      "Blocks": null,
      "Height": 0
    }
  }
]
```

### ChainGetRandomnessFromBeacon
ChainGetRandomnessFromBeacon is used to sample the beacon for randomness.


Perms: read

Inputs:
```json
[
  [
    {
      "/": "bafy2bzacea3wsdh6y3a36tb3skempjoxqpuyompjbmfeyf34fi3uy6uue42v4"
    },
    {
      "/": "bafy2bzacebp3shtrn43k7g3unredz7fxn4gj533d3o43tqn2p2ipxxhrvchve"
    }
  ],
  2,
  10101,
  "Ynl0ZSBhcnJheQ=="
]
```

Response: `"Bw=="`

### ChainGetRandomnessFromTickets
ChainGetRandomnessFromTickets is used to sample the chain for randomness.


Perms: read

Inputs:
```json
[
  [
    {
      "/": "bafy2bzacea3wsdh6y3a36tb3skempjoxqpuyompjbmfeyf34fi3uy6uue42v4"
    },
    {
      "/": "bafy2bzacebp3shtrn43k7g3unredz7fxn4gj533d3o43tqn2p2ipxxhrvchve"
    }
  ],
  2,
  10101,
  "Ynl0ZSBhcnJheQ=="
]
```

Response: `"Bw=="`

### ChainGetTipSet
ChainGetTipSet returns the tipset specified by the given TipSetKey.


Perms: read

Inputs:
```json
[
  [
    {
      "/": "bafy2bzacea3wsdh6y3a36tb3skempjoxqpuyompjbmfeyf34fi3uy6uue42v4"
    },
    {
      "/": "bafy2bzacebp3shtrn43k7g3unredz7fxn4gj533d3o43tqn2p2ipxxhrvchve"
    }
  ]
]
```

Response:
```json
{
  "Cids": null,
  "Blocks": null,
  "Height": 0
}
```

### ChainGetTipSetByHeight
ChainGetTipSetByHeight looks back for a tipset at the specified epoch.
If there are no blocks at the specified epoch, a tipset at an earlier epoch
will be returned.


Perms: read

Inputs:
```json
[
  10101,
  [
    {
      "/": "bafy2bzacea3wsdh6y3a36tb3skempjoxqpuyompjbmfeyf34fi3uy6uue42v4"
    },
    {
      "/": "bafy2bzacebp3shtrn43k7g3unredz7fxn4gj533d3o43tqn2p2ipxxhrvchve"
    }
  ]
]
```

Response:
```json
{
  "Cids": null,
  "Blocks": null,
  "Height": 0
}
```

### ChainHasObj
ChainHasObj checks if a given CID exists in the chain blockstore.


Perms: read

Inputs:
```json
[
  {
    "/": "bafy2bzacea3wsdh6y3a36tb3skempjoxqpuyompjbmfeyf34fi3uy6uue42v4"
  }
]
```

Response: `true`

### ChainHead
ChainHead returns the current head of the chain.


Perms: read

Inputs: `null`

Response:
```json
{
  "Cids": null,
  "Blocks": null,
  "Height": 0
}
```

### ChainNotify
ChainNotify returns channel with chain head updates.
First message is guaranteed to be of len == 1, and type == 'current'.


Perms: read

Inputs: `null`

Response:
```json
[
  {
    "Type": "string value",
    "Val": {
      "Cids": null,
      "Blocks": null,
      "Height": 0
    }
  }
]
```

### ChainPutObj
ChainPutObj puts and object into the blockstore


Perms: 

Inputs:
```json
[
  {}
]
```

Response: `{}`

### ChainReadObj
ChainReadObj reads ipld nodes referenced by the specified CID from chain
blockstore and returns raw bytes.


Perms: read

Inputs:
```json
[
  {
    "/": "bafy2bzacea3wsdh6y3a36tb3skempjoxqpuyompjbmfeyf34fi3uy6uue42v4"
  }
]
```

Response: `"Ynl0ZSBhcnJheQ=="`

### ChainSetHead
ChainSetHead forcefully sets current chain head. Use with caution.


Perms: admin

Inputs:
```json
[
  [
    {
      "/": "bafy2bzacea3wsdh6y3a36tb3skempjoxqpuyompjbmfeyf34fi3uy6uue42v4"
    },
    {
      "/": "bafy2bzacebp3shtrn43k7g3unredz7fxn4gj533d3o43tqn2p2ipxxhrvchve"
    }
  ]
]
```

Response: `{}`

### ChainStatObj
ChainStatObj returns statistics about the graph referenced by 'obj'.
If 'base' is also specified, then the returned stat will be a diff
between the two objects.


Perms: read

Inputs:
```json
[
  {
    "/": "bafy2bzacea3wsdh6y3a36tb3skempjoxqpuyompjbmfeyf34fi3uy6uue42v4"
  },
  {
    "/": "bafy2bzacea3wsdh6y3a36tb3skempjoxqpuyompjbmfeyf34fi3uy6uue42v4"
  }
]
```

Response:
```json
{
  "Size": 42,
  "Links": 42
}
```

### ChainTipSetWeight
ChainTipSetWeight computes weight for the specified tipset.


Perms: read

Inputs:
```json
[
  [
    {
      "/": "bafy2bzacea3wsdh6y3a36tb3skempjoxqpuyompjbmfeyf34fi3uy6uue42v4"
    },
    {
      "/": "bafy2bzacebp3shtrn43k7g3unredz7fxn4gj533d3o43tqn2p2ipxxhrvchve"
    }
  ]
]
```

Response: `"0"`

## Client
The Client methods all have to do with interacting with the storage and
retrieval markets as a client


### ClientCalcCommP
ClientCalcCommP calculates the CommP for a specified file


Perms: write

Inputs:
```json
[
  "string value"
]
```

Response:
```json
{
  "Root": {
    "/": "bafy2bzacea3wsdh6y3a36tb3skempjoxqpuyompjbmfeyf34fi3uy6uue42v4"
  },
  "Size": 1024
}
```

### ClientCancelDataTransfer
ClientCancelDataTransfer cancels a data transfer with the given transfer ID and other peer


Perms: write

Inputs:
```json
[
  3,
  "12D3KooWGzxzKZYveHXtpG6AsrUJBcWxHBFS2HsEoGTxrMLvKXtf",
  true
]
```

Response: `{}`

### ClientCancelRetrievalDeal
ClientCancelRetrievalDeal cancels an ongoing retrieval deal based on DealID


Perms: write

Inputs:
```json
[
  5
]
```

Response: `{}`

### ClientDataTransferUpdates


Perms: write

Inputs: `null`

Response:
```json
{
  "TransferID": 3,
  "Status": 1,
  "BaseCID": {
    "/": "bafy2bzacea3wsdh6y3a36tb3skempjoxqpuyompjbmfeyf34fi3uy6uue42v4"
  },
  "IsInitiator": true,
  "IsSender": true,
  "Voucher": "string value",
  "Message": "string value",
  "OtherPeer": "12D3KooWGzxzKZYveHXtpG6AsrUJBcWxHBFS2HsEoGTxrMLvKXtf",
  "Transferred": 42,
  "Stages": {
    "Stages": [
      {
        "Name": "string value",
        "Description": "string value",
        "CreatedTime": "0001-01-01T00:00:00Z",
        "UpdatedTime": "0001-01-01T00:00:00Z",
        "Logs": [
          {
            "Log": "string value",
            "UpdatedTime": "0001-01-01T00:00:00Z"
          }
        ]
      }
    ]
  }
}
```

### ClientDealPieceCID
ClientCalcCommP calculates the CommP and data size of the specified CID


Perms: read

Inputs:
```json
[
  {
    "/": "bafy2bzacea3wsdh6y3a36tb3skempjoxqpuyompjbmfeyf34fi3uy6uue42v4"
  }
]
```

Response:
```json
{
  "PayloadSize": 9,
  "PieceSize": 1032,
  "PieceCID": {
    "/": "bafy2bzacea3wsdh6y3a36tb3skempjoxqpuyompjbmfeyf34fi3uy6uue42v4"
  }
}
```

### ClientDealSize
ClientDealSize calculates real deal data size


Perms: read

Inputs:
```json
[
  {
    "/": "bafy2bzacea3wsdh6y3a36tb3skempjoxqpuyompjbmfeyf34fi3uy6uue42v4"
  }
]
```

Response:
```json
{
  "PayloadSize": 9,
  "PieceSize": 1032
}
```

### ClientFindData
ClientFindData identifies peers that have a certain file, and returns QueryOffers (one per peer).


Perms: read

Inputs:
```json
[
  {
    "/": "bafy2bzacea3wsdh6y3a36tb3skempjoxqpuyompjbmfeyf34fi3uy6uue42v4"
  },
  {
    "/": "bafy2bzacea3wsdh6y3a36tb3skempjoxqpuyompjbmfeyf34fi3uy6uue42v4"
  }
]
```

Response:
```json
[
  {
    "Err": "string value",
    "Root": {
      "/": "bafy2bzacea3wsdh6y3a36tb3skempjoxqpuyompjbmfeyf34fi3uy6uue42v4"
    },
    "Piece": {
      "/": "bafy2bzacea3wsdh6y3a36tb3skempjoxqpuyompjbmfeyf34fi3uy6uue42v4"
    },
    "Size": 42,
    "MinPrice": "0",
    "UnsealPrice": "0",
    "PricePerByte": "0",
    "PaymentInterval": 42,
    "PaymentIntervalIncrease": 42,
    "Miner": "f01234",
    "MinerPeer": {
      "Address": "f01234",
      "ID": "12D3KooWGzxzKZYveHXtpG6AsrUJBcWxHBFS2HsEoGTxrMLvKXtf",
      "PieceCID": {
        "/": "bafy2bzacea3wsdh6y3a36tb3skempjoxqpuyompjbmfeyf34fi3uy6uue42v4"
      }
    }
  }
]
```

### ClientGenCar
ClientGenCar generates a CAR file for the specified file.


Perms: write

Inputs:
```json
[
  {
    "Path": "string value",
    "IsCAR": true
  },
  "string value"
]
```

Response: `{}`

### ClientGetDealInfo
ClientGetDealInfo returns the latest information about a given deal.


Perms: read

Inputs:
```json
[
  {
    "/": "bafy2bzacea3wsdh6y3a36tb3skempjoxqpuyompjbmfeyf34fi3uy6uue42v4"
  }
]
```

Response:
```json
{
  "ProposalCid": {
    "/": "bafy2bzacea3wsdh6y3a36tb3skempjoxqpuyompjbmfeyf34fi3uy6uue42v4"
  },
  "State": 42,
  "Message": "string value",
  "DealStages": {
    "Stages": [
      {
        "Name": "string value",
        "Description": "string value",
        "ExpectedDuration": "string value",
        "CreatedTime": "0001-01-01T00:00:00Z",
        "UpdatedTime": "0001-01-01T00:00:00Z",
        "Logs": [
          {
            "Log": "string value",
            "UpdatedTime": "0001-01-01T00:00:00Z"
          }
        ]
      }
    ]
  },
  "Provider": "f01234",
  "DataRef": {
    "TransferType": "string value",
    "Root": {
      "/": "bafy2bzacea3wsdh6y3a36tb3skempjoxqpuyompjbmfeyf34fi3uy6uue42v4"
    },
    "PieceCid": {
      "/": "bafy2bzacea3wsdh6y3a36tb3skempjoxqpuyompjbmfeyf34fi3uy6uue42v4"
    },
    "PieceSize": 1024,
    "RawBlockSize": 42
  },
  "PieceCID": {
    "/": "bafy2bzacea3wsdh6y3a36tb3skempjoxqpuyompjbmfeyf34fi3uy6uue42v4"
  },
  "Size": 42,
  "PricePerEpoch": "0",
  "Duration": 42,
  "DealID": 5432,
  "CreationTime": "0001-01-01T00:00:00Z",
  "Verified": true,
  "TransferChannelID": {
    "Initiator": "12D3KooWGzxzKZYveHXtpG6AsrUJBcWxHBFS2HsEoGTxrMLvKXtf",
    "Responder": "12D3KooWGzxzKZYveHXtpG6AsrUJBcWxHBFS2HsEoGTxrMLvKXtf",
    "ID": 3
  },
  "DataTransfer": {
    "TransferID": 3,
    "Status": 1,
    "BaseCID": {
      "/": "bafy2bzacea3wsdh6y3a36tb3skempjoxqpuyompjbmfeyf34fi3uy6uue42v4"
    },
    "IsInitiator": true,
    "IsSender": true,
    "Voucher": "string value",
    "Message": "string value",
    "OtherPeer": "12D3KooWGzxzKZYveHXtpG6AsrUJBcWxHBFS2HsEoGTxrMLvKXtf",
    "Transferred": 42,
    "Stages": {
      "Stages": [
        {
          "Name": "string value",
          "Description": "string value",
          "CreatedTime": "0001-01-01T00:00:00Z",
          "UpdatedTime": "0001-01-01T00:00:00Z",
          "Logs": [
            {
              "Log": "string value",
              "UpdatedTime": "0001-01-01T00:00:00Z"
            }
          ]
        }
      ]
    }
  }
}
```

### ClientGetDealStatus
ClientGetDealStatus returns status given a code


Perms: read

Inputs:
```json
[
  42
]
```

Response: `"string value"`

### ClientGetDealUpdates
ClientGetDealUpdates returns the status of updated deals


Perms: write

Inputs: `null`

Response:
```json
{
  "ProposalCid": {
    "/": "bafy2bzacea3wsdh6y3a36tb3skempjoxqpuyompjbmfeyf34fi3uy6uue42v4"
  },
  "State": 42,
  "Message": "string value",
  "DealStages": {
    "Stages": [
      {
        "Name": "string value",
        "Description": "string value",
        "ExpectedDuration": "string value",
        "CreatedTime": "0001-01-01T00:00:00Z",
        "UpdatedTime": "0001-01-01T00:00:00Z",
        "Logs": [
          {
            "Log": "string value",
            "UpdatedTime": "0001-01-01T00:00:00Z"
          }
        ]
      }
    ]
  },
  "Provider": "f01234",
  "DataRef": {
    "TransferType": "string value",
    "Root": {
      "/": "bafy2bzacea3wsdh6y3a36tb3skempjoxqpuyompjbmfeyf34fi3uy6uue42v4"
    },
    "PieceCid": {
      "/": "bafy2bzacea3wsdh6y3a36tb3skempjoxqpuyompjbmfeyf34fi3uy6uue42v4"
    },
    "PieceSize": 1024,
    "RawBlockSize": 42
  },
  "PieceCID": {
    "/": "bafy2bzacea3wsdh6y3a36tb3skempjoxqpuyompjbmfeyf34fi3uy6uue42v4"
  },
  "Size": 42,
  "PricePerEpoch": "0",
  "Duration": 42,
  "DealID": 5432,
  "CreationTime": "0001-01-01T00:00:00Z",
  "Verified": true,
  "TransferChannelID": {
    "Initiator": "12D3KooWGzxzKZYveHXtpG6AsrUJBcWxHBFS2HsEoGTxrMLvKXtf",
    "Responder": "12D3KooWGzxzKZYveHXtpG6AsrUJBcWxHBFS2HsEoGTxrMLvKXtf",
    "ID": 3
  },
  "DataTransfer": {
    "TransferID": 3,
    "Status": 1,
    "BaseCID": {
      "/": "bafy2bzacea3wsdh6y3a36tb3skempjoxqpuyompjbmfeyf34fi3uy6uue42v4"
    },
    "IsInitiator": true,
    "IsSender": true,
    "Voucher": "string value",
    "Message": "string value",
    "OtherPeer": "12D3KooWGzxzKZYveHXtpG6AsrUJBcWxHBFS2HsEoGTxrMLvKXtf",
    "Transferred": 42,
    "Stages": {
      "Stages": [
        {
          "Name": "string value",
          "Description": "string value",
          "CreatedTime": "0001-01-01T00:00:00Z",
          "UpdatedTime": "0001-01-01T00:00:00Z",
          "Logs": [
            {
              "Log": "string value",
              "UpdatedTime": "0001-01-01T00:00:00Z"
            }
          ]
        }
      ]
    }
  }
}
```

### ClientGetRetrievalUpdates
ClientGetRetrievalUpdates returns status of updated retrieval deals


Perms: write

Inputs: `null`

Response:
```json
{
  "PayloadCID": {
    "/": "bafy2bzacea3wsdh6y3a36tb3skempjoxqpuyompjbmfeyf34fi3uy6uue42v4"
  },
  "ID": 5,
  "PieceCID": {
    "/": "bafy2bzacea3wsdh6y3a36tb3skempjoxqpuyompjbmfeyf34fi3uy6uue42v4"
  },
  "PricePerByte": "0",
  "UnsealPrice": "0",
  "Status": 0,
  "Message": "string value",
  "Provider": "12D3KooWGzxzKZYveHXtpG6AsrUJBcWxHBFS2HsEoGTxrMLvKXtf",
  "BytesReceived": 42,
  "BytesPaidFor": 42,
  "TotalPaid": "0",
  "TransferChannelID": {
    "Initiator": "12D3KooWGzxzKZYveHXtpG6AsrUJBcWxHBFS2HsEoGTxrMLvKXtf",
    "Responder": "12D3KooWGzxzKZYveHXtpG6AsrUJBcWxHBFS2HsEoGTxrMLvKXtf",
    "ID": 3
  },
  "DataTransfer": {
    "TransferID": 3,
    "Status": 1,
    "BaseCID": {
      "/": "bafy2bzacea3wsdh6y3a36tb3skempjoxqpuyompjbmfeyf34fi3uy6uue42v4"
    },
    "IsInitiator": true,
    "IsSender": true,
    "Voucher": "string value",
    "Message": "string value",
    "OtherPeer": "12D3KooWGzxzKZYveHXtpG6AsrUJBcWxHBFS2HsEoGTxrMLvKXtf",
    "Transferred": 42,
    "Stages": {
      "Stages": [
        {
          "Name": "string value",
          "Description": "string value",
          "CreatedTime": "0001-01-01T00:00:00Z",
          "UpdatedTime": "0001-01-01T00:00:00Z",
          "Logs": [
            {
              "Log": "string value",
              "UpdatedTime": "0001-01-01T00:00:00Z"
            }
          ]
        }
      ]
    }
  },
  "Event": 5
}
```

### ClientHasLocal
ClientHasLocal indicates whether a certain CID is locally stored.


Perms: write

Inputs:
```json
[
  {
    "/": "bafy2bzacea3wsdh6y3a36tb3skempjoxqpuyompjbmfeyf34fi3uy6uue42v4"
  }
]
```

Response: `true`

### ClientImport
ClientImport imports file under the specified path into filestore.


Perms: admin

Inputs:
```json
[
  {
    "Path": "string value",
    "IsCAR": true
  }
]
```

Response:
```json
{
  "Root": {
    "/": "bafy2bzacea3wsdh6y3a36tb3skempjoxqpuyompjbmfeyf34fi3uy6uue42v4"
  },
  "ImportID": 50
}
```

### ClientListDataTransfers
ClientListTransfers returns the status of all ongoing transfers of data


Perms: write

Inputs: `null`

Response:
```json
[
  {
    "TransferID": 3,
    "Status": 1,
    "BaseCID": {
      "/": "bafy2bzacea3wsdh6y3a36tb3skempjoxqpuyompjbmfeyf34fi3uy6uue42v4"
    },
    "IsInitiator": true,
    "IsSender": true,
    "Voucher": "string value",
    "Message": "string value",
    "OtherPeer": "12D3KooWGzxzKZYveHXtpG6AsrUJBcWxHBFS2HsEoGTxrMLvKXtf",
    "Transferred": 42,
    "Stages": {
      "Stages": [
        {
          "Name": "string value",
          "Description": "string value",
          "CreatedTime": "0001-01-01T00:00:00Z",
          "UpdatedTime": "0001-01-01T00:00:00Z",
          "Logs": [
            {
              "Log": "string value",
              "UpdatedTime": "0001-01-01T00:00:00Z"
            }
          ]
        }
      ]
    }
  }
]
```

### ClientListDeals
ClientListDeals returns information about the deals made by the local client.


Perms: write

Inputs: `null`

Response:
```json
[
  {
    "ProposalCid": {
      "/": "bafy2bzacea3wsdh6y3a36tb3skempjoxqpuyompjbmfeyf34fi3uy6uue42v4"
    },
    "State": 42,
    "Message": "string value",
    "DealStages": {
      "Stages": [
        {
          "Name": "string value",
          "Description": "string value",
          "ExpectedDuration": "string value",
          "CreatedTime": "0001-01-01T00:00:00Z",
          "UpdatedTime": "0001-01-01T00:00:00Z",
          "Logs": [
            {
              "Log": "string value",
              "UpdatedTime": "0001-01-01T00:00:00Z"
            }
          ]
        }
      ]
    },
    "Provider": "f01234",
    "DataRef": {
      "TransferType": "string value",
      "Root": {
        "/": "bafy2bzacea3wsdh6y3a36tb3skempjoxqpuyompjbmfeyf34fi3uy6uue42v4"
      },
      "PieceCid": {
        "/": "bafy2bzacea3wsdh6y3a36tb3skempjoxqpuyompjbmfeyf34fi3uy6uue42v4"
      },
      "PieceSize": 1024,
      "RawBlockSize": 42
    },
    "PieceCID": {
      "/": "bafy2bzacea3wsdh6y3a36tb3skempjoxqpuyompjbmfeyf34fi3uy6uue42v4"
    },
    "Size": 42,
    "PricePerEpoch": "0",
    "Duration": 42,
    "DealID": 5432,
    "CreationTime": "0001-01-01T00:00:00Z",
    "Verified": true,
    "TransferChannelID": {
      "Initiator": "12D3KooWGzxzKZYveHXtpG6AsrUJBcWxHBFS2HsEoGTxrMLvKXtf",
      "Responder": "12D3KooWGzxzKZYveHXtpG6AsrUJBcWxHBFS2HsEoGTxrMLvKXtf",
      "ID": 3
    },
    "DataTransfer": {
      "TransferID": 3,
      "Status": 1,
      "BaseCID": {
        "/": "bafy2bzacea3wsdh6y3a36tb3skempjoxqpuyompjbmfeyf34fi3uy6uue42v4"
      },
      "IsInitiator": true,
      "IsSender": true,
      "Voucher": "string value",
      "Message": "string value",
      "OtherPeer": "12D3KooWGzxzKZYveHXtpG6AsrUJBcWxHBFS2HsEoGTxrMLvKXtf",
      "Transferred": 42,
      "Stages": {
        "Stages": [
          {
            "Name": "string value",
            "Description": "string value",
            "CreatedTime": "0001-01-01T00:00:00Z",
            "UpdatedTime": "0001-01-01T00:00:00Z",
            "Logs": [
              {
                "Log": "string value",
                "UpdatedTime": "0001-01-01T00:00:00Z"
              }
            ]
          }
        ]
      }
    }
  }
]
```

### ClientListImports
ClientListImports lists imported files and their root CIDs


Perms: write

Inputs: `null`

Response:
```json
[
  {
    "Key": 50,
    "Err": "string value",
    "Root": {
      "/": "bafy2bzacea3wsdh6y3a36tb3skempjoxqpuyompjbmfeyf34fi3uy6uue42v4"
    },
    "Source": "string value",
    "FilePath": "string value",
    "CARPath": "string value"
  }
]
```

### ClientListRetrievals
ClientQueryAsk returns a signed StorageAsk from the specified miner.
ClientListRetrievals returns information about retrievals made by the local client


Perms: write

Inputs: `null`

Response:
```json
[
  {
    "PayloadCID": {
      "/": "bafy2bzacea3wsdh6y3a36tb3skempjoxqpuyompjbmfeyf34fi3uy6uue42v4"
    },
    "ID": 5,
    "PieceCID": {
      "/": "bafy2bzacea3wsdh6y3a36tb3skempjoxqpuyompjbmfeyf34fi3uy6uue42v4"
    },
    "PricePerByte": "0",
    "UnsealPrice": "0",
    "Status": 0,
    "Message": "string value",
    "Provider": "12D3KooWGzxzKZYveHXtpG6AsrUJBcWxHBFS2HsEoGTxrMLvKXtf",
    "BytesReceived": 42,
    "BytesPaidFor": 42,
    "TotalPaid": "0",
    "TransferChannelID": {
      "Initiator": "12D3KooWGzxzKZYveHXtpG6AsrUJBcWxHBFS2HsEoGTxrMLvKXtf",
      "Responder": "12D3KooWGzxzKZYveHXtpG6AsrUJBcWxHBFS2HsEoGTxrMLvKXtf",
      "ID": 3
    },
    "DataTransfer": {
      "TransferID": 3,
      "Status": 1,
      "BaseCID": {
        "/": "bafy2bzacea3wsdh6y3a36tb3skempjoxqpuyompjbmfeyf34fi3uy6uue42v4"
      },
      "IsInitiator": true,
      "IsSender": true,
      "Voucher": "string value",
      "Message": "string value",
      "OtherPeer": "12D3KooWGzxzKZYveHXtpG6AsrUJBcWxHBFS2HsEoGTxrMLvKXtf",
      "Transferred": 42,
      "Stages": {
        "Stages": [
          {
            "Name": "string value",
            "Description": "string value",
            "CreatedTime": "0001-01-01T00:00:00Z",
            "UpdatedTime": "0001-01-01T00:00:00Z",
            "Logs": [
              {
                "Log": "string value",
                "UpdatedTime": "0001-01-01T00:00:00Z"
              }
            ]
          }
        ]
      }
    },
    "Event": 5
  }
]
```

### ClientMinerQueryOffer
ClientMinerQueryOffer returns a QueryOffer for the specific miner and file.


Perms: read

Inputs:
```json
[
  "f01234",
  {
    "/": "bafy2bzacea3wsdh6y3a36tb3skempjoxqpuyompjbmfeyf34fi3uy6uue42v4"
  },
  {
    "/": "bafy2bzacea3wsdh6y3a36tb3skempjoxqpuyompjbmfeyf34fi3uy6uue42v4"
  }
]
```

Response:
```json
{
  "Err": "string value",
  "Root": {
    "/": "bafy2bzacea3wsdh6y3a36tb3skempjoxqpuyompjbmfeyf34fi3uy6uue42v4"
  },
  "Piece": {
    "/": "bafy2bzacea3wsdh6y3a36tb3skempjoxqpuyompjbmfeyf34fi3uy6uue42v4"
  },
  "Size": 42,
  "MinPrice": "0",
  "UnsealPrice": "0",
  "PricePerByte": "0",
  "PaymentInterval": 42,
  "PaymentIntervalIncrease": 42,
  "Miner": "f01234",
  "MinerPeer": {
    "Address": "f01234",
    "ID": "12D3KooWGzxzKZYveHXtpG6AsrUJBcWxHBFS2HsEoGTxrMLvKXtf",
    "PieceCID": {
      "/": "bafy2bzacea3wsdh6y3a36tb3skempjoxqpuyompjbmfeyf34fi3uy6uue42v4"
    }
  }
}
```

### ClientQueryAsk


Perms: read

Inputs:
```json
[
  "12D3KooWGzxzKZYveHXtpG6AsrUJBcWxHBFS2HsEoGTxrMLvKXtf",
  "f01234"
]
```

Response:
```json
{
  "Price": "0",
  "VerifiedPrice": "0",
  "MinPieceSize": 1032,
  "MaxPieceSize": 1032,
  "Miner": "f01234",
  "Timestamp": 10101,
  "Expiry": 10101,
  "SeqNo": 42
}
```

### ClientRemoveImport
ClientRemoveImport removes file import


Perms: admin

Inputs:
```json
[
  50
]
```

Response: `{}`

### ClientRestartDataTransfer
ClientRestartDataTransfer attempts to restart a data transfer with the given transfer ID and other peer


Perms: write

Inputs:
```json
[
  3,
  "12D3KooWGzxzKZYveHXtpG6AsrUJBcWxHBFS2HsEoGTxrMLvKXtf",
  true
]
```

Response: `{}`

### ClientRetrieve
ClientRetrieve initiates the retrieval of a file, as specified in the order.


Perms: admin

Inputs:
```json
[
  {
    "Root": {
      "/": "bafy2bzacea3wsdh6y3a36tb3skempjoxqpuyompjbmfeyf34fi3uy6uue42v4"
    },
    "Piece": {
      "/": "bafy2bzacea3wsdh6y3a36tb3skempjoxqpuyompjbmfeyf34fi3uy6uue42v4"
    },
    "DatamodelPathSelector": "Links/21/Hash/Links/42/Hash",
    "Size": 42,
    "FromLocalCAR": "string value",
    "Total": "0",
    "UnsealPrice": "0",
    "PaymentInterval": 42,
    "PaymentIntervalIncrease": 42,
    "Client": "f01234",
    "Miner": "f01234",
    "MinerPeer": {
      "Address": "f01234",
      "ID": "12D3KooWGzxzKZYveHXtpG6AsrUJBcWxHBFS2HsEoGTxrMLvKXtf",
      "PieceCID": {
        "/": "bafy2bzacea3wsdh6y3a36tb3skempjoxqpuyompjbmfeyf34fi3uy6uue42v4"
      }
    }
  },
  {
    "Path": "string value",
    "IsCAR": true
  }
]
```

Response: `{}`

### ClientRetrieveTryRestartInsufficientFunds
ClientRetrieveTryRestartInsufficientFunds attempts to restart stalled retrievals on a given payment channel
which are stuck due to insufficient funds


Perms: write

Inputs:
```json
[
  "f01234"
]
```

Response: `{}`

### ClientRetrieveWithEvents
ClientRetrieveWithEvents initiates the retrieval of a file, as specified in the order, and provides a channel
of status updates.


Perms: admin

Inputs:
```json
[
  {
    "Root": {
      "/": "bafy2bzacea3wsdh6y3a36tb3skempjoxqpuyompjbmfeyf34fi3uy6uue42v4"
    },
    "Piece": {
      "/": "bafy2bzacea3wsdh6y3a36tb3skempjoxqpuyompjbmfeyf34fi3uy6uue42v4"
    },
    "DatamodelPathSelector": "Links/21/Hash/Links/42/Hash",
    "Size": 42,
    "FromLocalCAR": "string value",
    "Total": "0",
    "UnsealPrice": "0",
    "PaymentInterval": 42,
    "PaymentIntervalIncrease": 42,
    "Client": "f01234",
    "Miner": "f01234",
    "MinerPeer": {
      "Address": "f01234",
      "ID": "12D3KooWGzxzKZYveHXtpG6AsrUJBcWxHBFS2HsEoGTxrMLvKXtf",
      "PieceCID": {
        "/": "bafy2bzacea3wsdh6y3a36tb3skempjoxqpuyompjbmfeyf34fi3uy6uue42v4"
      }
    }
  },
  {
    "Path": "string value",
    "IsCAR": true
  }
]
```

Response:
```json
{
  "Event": 5,
  "Status": 0,
  "BytesReceived": 42,
  "FundsSpent": "0",
  "Err": "string value"
}
```

### ClientStartDeal
ClientStartDeal proposes a deal with a miner.


Perms: admin

Inputs:
```json
[
  {
    "Data": {
      "TransferType": "string value",
      "Root": {
        "/": "bafy2bzacea3wsdh6y3a36tb3skempjoxqpuyompjbmfeyf34fi3uy6uue42v4"
      },
      "PieceCid": {
        "/": "bafy2bzacea3wsdh6y3a36tb3skempjoxqpuyompjbmfeyf34fi3uy6uue42v4"
      },
      "PieceSize": 1024,
      "RawBlockSize": 42
    },
    "Wallet": "f01234",
    "Miner": "f01234",
    "EpochPrice": "0",
    "MinBlocksDuration": 42,
    "ProviderCollateral": "0",
    "DealStartEpoch": 10101,
    "FastRetrieval": true,
    "VerifiedDeal": true
  }
]
```

Response:
```json
{
  "/": "bafy2bzacea3wsdh6y3a36tb3skempjoxqpuyompjbmfeyf34fi3uy6uue42v4"
}
```

### ClientStatelessDeal
ClientStatelessDeal fire-and-forget-proposes an offline deal to a miner without subsequent tracking.


Perms: write

Inputs:
```json
[
  {
    "Data": {
      "TransferType": "string value",
      "Root": {
        "/": "bafy2bzacea3wsdh6y3a36tb3skempjoxqpuyompjbmfeyf34fi3uy6uue42v4"
      },
      "PieceCid": {
        "/": "bafy2bzacea3wsdh6y3a36tb3skempjoxqpuyompjbmfeyf34fi3uy6uue42v4"
      },
      "PieceSize": 1024,
      "RawBlockSize": 42
    },
    "Wallet": "f01234",
    "Miner": "f01234",
    "EpochPrice": "0",
    "MinBlocksDuration": 42,
    "ProviderCollateral": "0",
    "DealStartEpoch": 10101,
    "FastRetrieval": true,
    "VerifiedDeal": true
  }
]
```

Response:
```json
{
  "/": "bafy2bzacea3wsdh6y3a36tb3skempjoxqpuyompjbmfeyf34fi3uy6uue42v4"
}
```

## Create


### CreateBackup
CreateBackup creates node backup onder the specified file name. The
method requires that the lotus daemon is running with the
LOTUS_BACKUP_BASE_PATH environment variable set to some path, and that
the path specified when calling CreateBackup is within the base path


Perms: admin

Inputs:
```json
[
  "string value"
]
```

Response: `{}`

## Gas


### GasEstimateFeeCap
GasEstimateFeeCap estimates gas fee cap


Perms: read

Inputs:
```json
[
  {
    "Version": 42,
    "To": "f01234",
    "From": "f01234",
    "Nonce": 42,
    "Value": "0",
    "GasLimit": 9,
    "GasFeeCap": "0",
    "GasPremium": "0",
    "Method": 1,
    "Params": "Ynl0ZSBhcnJheQ==",
    "CID": {
      "/": "bafy2bzacebbpdegvr3i4cosewthysg5xkxpqfn2wfcz6mv2hmoktwbdxkax4s"
    }
  },
  9,
  [
    {
      "/": "bafy2bzacea3wsdh6y3a36tb3skempjoxqpuyompjbmfeyf34fi3uy6uue42v4"
    },
    {
      "/": "bafy2bzacebp3shtrn43k7g3unredz7fxn4gj533d3o43tqn2p2ipxxhrvchve"
    }
  ]
]
```

Response: `"0"`

### GasEstimateGasLimit
GasEstimateGasLimit estimates gas used by the message and returns it.
It fails if message fails to execute.


Perms: read

Inputs:
```json
[
  {
    "Version": 42,
    "To": "f01234",
    "From": "f01234",
    "Nonce": 42,
    "Value": "0",
    "GasLimit": 9,
    "GasFeeCap": "0",
    "GasPremium": "0",
    "Method": 1,
    "Params": "Ynl0ZSBhcnJheQ==",
    "CID": {
      "/": "bafy2bzacebbpdegvr3i4cosewthysg5xkxpqfn2wfcz6mv2hmoktwbdxkax4s"
    }
  },
  [
    {
      "/": "bafy2bzacea3wsdh6y3a36tb3skempjoxqpuyompjbmfeyf34fi3uy6uue42v4"
    },
    {
      "/": "bafy2bzacebp3shtrn43k7g3unredz7fxn4gj533d3o43tqn2p2ipxxhrvchve"
    }
  ]
]
```

Response: `9`

### GasEstimateGasPremium
GasEstimateGasPremium estimates what gas price should be used for a
message to have high likelihood of inclusion in `nblocksincl` epochs.


Perms: read

Inputs:
```json
[
  42,
  "f01234",
  9,
  [
    {
      "/": "bafy2bzacea3wsdh6y3a36tb3skempjoxqpuyompjbmfeyf34fi3uy6uue42v4"
    },
    {
      "/": "bafy2bzacebp3shtrn43k7g3unredz7fxn4gj533d3o43tqn2p2ipxxhrvchve"
    }
  ]
]
```

Response: `"0"`

### GasEstimateMessageGas
GasEstimateMessageGas estimates gas values for unset message gas fields


Perms: read

Inputs:
```json
[
  {
    "Version": 42,
    "To": "f01234",
    "From": "f01234",
    "Nonce": 42,
    "Value": "0",
    "GasLimit": 9,
    "GasFeeCap": "0",
    "GasPremium": "0",
    "Method": 1,
    "Params": "Ynl0ZSBhcnJheQ==",
    "CID": {
      "/": "bafy2bzacebbpdegvr3i4cosewthysg5xkxpqfn2wfcz6mv2hmoktwbdxkax4s"
    }
  },
  {
    "MaxFee": "0",
    "MsgUuid": "07070707-0707-0707-0707-070707070707"
  },
  [
    {
      "/": "bafy2bzacea3wsdh6y3a36tb3skempjoxqpuyompjbmfeyf34fi3uy6uue42v4"
    },
    {
      "/": "bafy2bzacebp3shtrn43k7g3unredz7fxn4gj533d3o43tqn2p2ipxxhrvchve"
    }
  ]
]
```

Response:
```json
{
  "Version": 42,
  "To": "f01234",
  "From": "f01234",
  "Nonce": 42,
  "Value": "0",
  "GasLimit": 9,
  "GasFeeCap": "0",
  "GasPremium": "0",
  "Method": 1,
  "Params": "Ynl0ZSBhcnJheQ==",
  "CID": {
    "/": "bafy2bzacebbpdegvr3i4cosewthysg5xkxpqfn2wfcz6mv2hmoktwbdxkax4s"
  }
}
```

## I


### ID


Perms: read

Inputs: `null`

Response: `"12D3KooWGzxzKZYveHXtpG6AsrUJBcWxHBFS2HsEoGTxrMLvKXtf"`

## Log


### LogAlerts


Perms: admin

Inputs: `null`

Response:
```json
[
  {
    "Type": {
      "System": "string value",
      "Subsystem": "string value"
    },
    "Active": true,
    "LastActive": {
      "Type": "string value",
      "Message": "json raw message",
      "Time": "0001-01-01T00:00:00Z"
    },
    "LastResolved": {
      "Type": "string value",
      "Message": "json raw message",
      "Time": "0001-01-01T00:00:00Z"
    }
  }
]
```

### LogList


Perms: write

Inputs: `null`

Response:
```json
[
  "string value"
]
```

### LogSetLevel


Perms: write

Inputs:
```json
[
  "string value",
  "string value"
]
```

Response: `{}`

## Market


### MarketAddBalance
MarketAddBalance adds funds to the market actor


Perms: sign

Inputs:
```json
[
  "f01234",
  "f01234",
  "0"
]
```

Response:
```json
{
  "/": "bafy2bzacea3wsdh6y3a36tb3skempjoxqpuyompjbmfeyf34fi3uy6uue42v4"
}
```

### MarketGetReserved
MarketGetReserved gets the amount of funds that are currently reserved for the address


Perms: sign

Inputs:
```json
[
  "f01234"
]
```

Response: `"0"`

### MarketReleaseFunds
MarketReleaseFunds releases funds reserved by MarketReserveFunds


Perms: sign

Inputs:
```json
[
  "f01234",
  "0"
]
```

Response: `{}`

### MarketReserveFunds
MarketReserveFunds reserves funds for a deal


Perms: sign

Inputs:
```json
[
  "f01234",
  "f01234",
  "0"
]
```

Response:
```json
{
  "/": "bafy2bzacea3wsdh6y3a36tb3skempjoxqpuyompjbmfeyf34fi3uy6uue42v4"
}
```

### MarketWithdraw
MarketWithdraw withdraws unlocked funds from the market actor


Perms: sign

Inputs:
```json
[
  "f01234",
  "f01234",
  "0"
]
```

Response:
```json
{
  "/": "bafy2bzacea3wsdh6y3a36tb3skempjoxqpuyompjbmfeyf34fi3uy6uue42v4"
}
```

## Miner


### MinerCreateBlock


Perms: write

Inputs:
```json
[
  {
    "Miner": "f01234",
    "Parents": [
      {
        "/": "bafy2bzacea3wsdh6y3a36tb3skempjoxqpuyompjbmfeyf34fi3uy6uue42v4"
      },
      {
        "/": "bafy2bzacebp3shtrn43k7g3unredz7fxn4gj533d3o43tqn2p2ipxxhrvchve"
      }
    ],
    "Ticket": {
      "VRFProof": "Ynl0ZSBhcnJheQ=="
    },
    "Eproof": {
      "WinCount": 9,
      "VRFProof": "Ynl0ZSBhcnJheQ=="
    },
    "BeaconValues": [
      {
        "Round": 42,
        "Data": "Ynl0ZSBhcnJheQ=="
      }
    ],
    "Messages": [
      {
        "Message": {
          "Version": 42,
          "To": "f01234",
          "From": "f01234",
          "Nonce": 42,
          "Value": "0",
          "GasLimit": 9,
          "GasFeeCap": "0",
          "GasPremium": "0",
          "Method": 1,
          "Params": "Ynl0ZSBhcnJheQ==",
          "CID": {
            "/": "bafy2bzacebbpdegvr3i4cosewthysg5xkxpqfn2wfcz6mv2hmoktwbdxkax4s"
          }
        },
        "Signature": {
          "Type": 2,
          "Data": "Ynl0ZSBhcnJheQ=="
        },
        "CID": {
          "/": "bafy2bzacebbpdegvr3i4cosewthysg5xkxpqfn2wfcz6mv2hmoktwbdxkax4s"
        }
      }
    ],
    "Epoch": 10101,
    "Timestamp": 42,
    "WinningPoStProof": [
      {
        "PoStProof": 8,
        "ProofBytes": "Ynl0ZSBhcnJheQ=="
      }
    ]
  }
]
```

Response:
```json
{
  "Header": {
    "Miner": "f01234",
    "Ticket": {
      "VRFProof": "Ynl0ZSBhcnJheQ=="
    },
    "ElectionProof": {
      "WinCount": 9,
      "VRFProof": "Ynl0ZSBhcnJheQ=="
    },
    "BeaconEntries": [
      {
        "Round": 42,
        "Data": "Ynl0ZSBhcnJheQ=="
      }
    ],
    "WinPoStProof": [
      {
        "PoStProof": 8,
        "ProofBytes": "Ynl0ZSBhcnJheQ=="
      }
    ],
    "Parents": [
      {
        "/": "bafy2bzacea3wsdh6y3a36tb3skempjoxqpuyompjbmfeyf34fi3uy6uue42v4"
      }
    ],
    "ParentWeight": "0",
    "Height": 10101,
    "ParentStateRoot": {
      "/": "bafy2bzacea3wsdh6y3a36tb3skempjoxqpuyompjbmfeyf34fi3uy6uue42v4"
    },
    "ParentMessageReceipts": {
      "/": "bafy2bzacea3wsdh6y3a36tb3skempjoxqpuyompjbmfeyf34fi3uy6uue42v4"
    },
    "Messages": {
      "/": "bafy2bzacea3wsdh6y3a36tb3skempjoxqpuyompjbmfeyf34fi3uy6uue42v4"
    },
    "BLSAggregate": {
      "Type": 2,
      "Data": "Ynl0ZSBhcnJheQ=="
    },
    "Timestamp": 42,
    "BlockSig": {
      "Type": 2,
      "Data": "Ynl0ZSBhcnJheQ=="
    },
    "ForkSignaling": 42,
    "ParentBaseFee": "0"
  },
  "BlsMessages": [
    {
      "/": "bafy2bzacea3wsdh6y3a36tb3skempjoxqpuyompjbmfeyf34fi3uy6uue42v4"
    }
  ],
  "SecpkMessages": [
    {
      "/": "bafy2bzacea3wsdh6y3a36tb3skempjoxqpuyompjbmfeyf34fi3uy6uue42v4"
    }
  ]
}
```

### MinerGetBaseInfo
There are not yet any comments for this method.

Perms: read

Inputs:
```json
[
  "f01234",
  10101,
  [
    {
      "/": "bafy2bzacea3wsdh6y3a36tb3skempjoxqpuyompjbmfeyf34fi3uy6uue42v4"
    },
    {
      "/": "bafy2bzacebp3shtrn43k7g3unredz7fxn4gj533d3o43tqn2p2ipxxhrvchve"
    }
  ]
]
```

Response:
```json
{
  "MinerPower": "0",
  "NetworkPower": "0",
  "Sectors": [
    {
      "SealProof": 8,
      "SectorNumber": 9,
      "SectorKey": {
        "/": "bafy2bzacea3wsdh6y3a36tb3skempjoxqpuyompjbmfeyf34fi3uy6uue42v4"
      },
      "SealedCID": {
        "/": "bafy2bzacea3wsdh6y3a36tb3skempjoxqpuyompjbmfeyf34fi3uy6uue42v4"
      }
    }
  ],
  "WorkerKey": "f01234",
  "SectorSize": 34359738368,
  "PrevBeaconEntry": {
    "Round": 42,
    "Data": "Ynl0ZSBhcnJheQ=="
  },
  "BeaconEntries": [
    {
      "Round": 42,
      "Data": "Ynl0ZSBhcnJheQ=="
    }
  ],
  "EligibleForMining": true
}
```

## Mpool
The Mpool methods are for interacting with the message pool. The message pool
manages all incoming and outgoing 'messages' going over the network.


### MpoolBatchPush
MpoolBatchPush batch pushes a signed message to mempool.


Perms: write

Inputs:
```json
[
  [
    {
      "Message": {
        "Version": 42,
        "To": "f01234",
        "From": "f01234",
        "Nonce": 42,
        "Value": "0",
        "GasLimit": 9,
        "GasFeeCap": "0",
        "GasPremium": "0",
        "Method": 1,
        "Params": "Ynl0ZSBhcnJheQ==",
        "CID": {
          "/": "bafy2bzacebbpdegvr3i4cosewthysg5xkxpqfn2wfcz6mv2hmoktwbdxkax4s"
        }
      },
      "Signature": {
        "Type": 2,
        "Data": "Ynl0ZSBhcnJheQ=="
      },
      "CID": {
        "/": "bafy2bzacebbpdegvr3i4cosewthysg5xkxpqfn2wfcz6mv2hmoktwbdxkax4s"
      }
    }
  ]
]
```

Response:
```json
[
  {
    "/": "bafy2bzacea3wsdh6y3a36tb3skempjoxqpuyompjbmfeyf34fi3uy6uue42v4"
  }
]
```

### MpoolBatchPushMessage
MpoolBatchPushMessage batch pushes a unsigned message to mempool.


Perms: sign

Inputs:
```json
[
  [
    {
      "Version": 42,
      "To": "f01234",
      "From": "f01234",
      "Nonce": 42,
      "Value": "0",
      "GasLimit": 9,
      "GasFeeCap": "0",
      "GasPremium": "0",
      "Method": 1,
      "Params": "Ynl0ZSBhcnJheQ==",
      "CID": {
        "/": "bafy2bzacebbpdegvr3i4cosewthysg5xkxpqfn2wfcz6mv2hmoktwbdxkax4s"
      }
    }
  ],
  {
    "MaxFee": "0",
    "MsgUuid": "07070707-0707-0707-0707-070707070707"
  }
]
```

Response:
```json
[
  {
    "Message": {
      "Version": 42,
      "To": "f01234",
      "From": "f01234",
      "Nonce": 42,
      "Value": "0",
      "GasLimit": 9,
      "GasFeeCap": "0",
      "GasPremium": "0",
      "Method": 1,
      "Params": "Ynl0ZSBhcnJheQ==",
      "CID": {
        "/": "bafy2bzacebbpdegvr3i4cosewthysg5xkxpqfn2wfcz6mv2hmoktwbdxkax4s"
      }
    },
    "Signature": {
      "Type": 2,
      "Data": "Ynl0ZSBhcnJheQ=="
    },
    "CID": {
      "/": "bafy2bzacebbpdegvr3i4cosewthysg5xkxpqfn2wfcz6mv2hmoktwbdxkax4s"
    }
  }
]
```

### MpoolBatchPushUntrusted
MpoolBatchPushUntrusted batch pushes a signed message to mempool from untrusted sources.


Perms: write

Inputs:
```json
[
  [
    {
      "Message": {
        "Version": 42,
        "To": "f01234",
        "From": "f01234",
        "Nonce": 42,
        "Value": "0",
        "GasLimit": 9,
        "GasFeeCap": "0",
        "GasPremium": "0",
        "Method": 1,
        "Params": "Ynl0ZSBhcnJheQ==",
        "CID": {
          "/": "bafy2bzacebbpdegvr3i4cosewthysg5xkxpqfn2wfcz6mv2hmoktwbdxkax4s"
        }
      },
      "Signature": {
        "Type": 2,
        "Data": "Ynl0ZSBhcnJheQ=="
      },
      "CID": {
        "/": "bafy2bzacebbpdegvr3i4cosewthysg5xkxpqfn2wfcz6mv2hmoktwbdxkax4s"
      }
    }
  ]
]
```

Response:
```json
[
  {
    "/": "bafy2bzacea3wsdh6y3a36tb3skempjoxqpuyompjbmfeyf34fi3uy6uue42v4"
  }
]
```

### MpoolClear
MpoolClear clears pending messages from the mpool


Perms: write

Inputs:
```json
[
  true
]
```

Response: `{}`

### MpoolGetConfig
MpoolGetConfig returns (a copy of) the current mpool config


Perms: read

Inputs: `null`

Response:
```json
{
  "PriorityAddrs": [
    "f01234"
  ],
  "SizeLimitHigh": 123,
  "SizeLimitLow": 123,
  "ReplaceByFeeRatio": 1.23,
  "PruneCooldown": 60000000000,
  "GasLimitOverestimation": 12.3
}
```

### MpoolGetNonce
MpoolGetNonce gets next nonce for the specified sender.
Note that this method may not be atomic. Use MpoolPushMessage instead.


Perms: read

Inputs:
```json
[
  "f01234"
]
```

Response: `42`

### MpoolPending
MpoolPending returns pending mempool messages.


Perms: read

Inputs:
```json
[
  [
    {
      "/": "bafy2bzacea3wsdh6y3a36tb3skempjoxqpuyompjbmfeyf34fi3uy6uue42v4"
    },
    {
      "/": "bafy2bzacebp3shtrn43k7g3unredz7fxn4gj533d3o43tqn2p2ipxxhrvchve"
    }
  ]
]
```

Response:
```json
[
  {
    "Message": {
      "Version": 42,
      "To": "f01234",
      "From": "f01234",
      "Nonce": 42,
      "Value": "0",
      "GasLimit": 9,
      "GasFeeCap": "0",
      "GasPremium": "0",
      "Method": 1,
      "Params": "Ynl0ZSBhcnJheQ==",
      "CID": {
        "/": "bafy2bzacebbpdegvr3i4cosewthysg5xkxpqfn2wfcz6mv2hmoktwbdxkax4s"
      }
    },
    "Signature": {
      "Type": 2,
      "Data": "Ynl0ZSBhcnJheQ=="
    },
    "CID": {
      "/": "bafy2bzacebbpdegvr3i4cosewthysg5xkxpqfn2wfcz6mv2hmoktwbdxkax4s"
    }
  }
]
```

### MpoolPush
MpoolPush pushes a signed message to mempool.


Perms: write

Inputs:
```json
[
  {
    "Message": {
      "Version": 42,
      "To": "f01234",
      "From": "f01234",
      "Nonce": 42,
      "Value": "0",
      "GasLimit": 9,
      "GasFeeCap": "0",
      "GasPremium": "0",
      "Method": 1,
      "Params": "Ynl0ZSBhcnJheQ==",
      "CID": {
        "/": "bafy2bzacebbpdegvr3i4cosewthysg5xkxpqfn2wfcz6mv2hmoktwbdxkax4s"
      }
    },
    "Signature": {
      "Type": 2,
      "Data": "Ynl0ZSBhcnJheQ=="
    },
    "CID": {
      "/": "bafy2bzacebbpdegvr3i4cosewthysg5xkxpqfn2wfcz6mv2hmoktwbdxkax4s"
    }
  }
]
```

Response:
```json
{
  "/": "bafy2bzacea3wsdh6y3a36tb3skempjoxqpuyompjbmfeyf34fi3uy6uue42v4"
}
```

### MpoolPushMessage
MpoolPushMessage atomically assigns a nonce, signs, and pushes a message
to mempool.
maxFee is only used when GasFeeCap/GasPremium fields aren't specified

When maxFee is set to 0, MpoolPushMessage will guess appropriate fee
based on current chain conditions


Perms: sign

Inputs:
```json
[
  {
    "Version": 42,
    "To": "f01234",
    "From": "f01234",
    "Nonce": 42,
    "Value": "0",
    "GasLimit": 9,
    "GasFeeCap": "0",
    "GasPremium": "0",
    "Method": 1,
    "Params": "Ynl0ZSBhcnJheQ==",
    "CID": {
      "/": "bafy2bzacebbpdegvr3i4cosewthysg5xkxpqfn2wfcz6mv2hmoktwbdxkax4s"
    }
  },
  {
    "MaxFee": "0",
    "MsgUuid": "07070707-0707-0707-0707-070707070707"
  }
]
```

Response:
```json
{
  "Message": {
    "Version": 42,
    "To": "f01234",
    "From": "f01234",
    "Nonce": 42,
    "Value": "0",
    "GasLimit": 9,
    "GasFeeCap": "0",
    "GasPremium": "0",
    "Method": 1,
    "Params": "Ynl0ZSBhcnJheQ==",
    "CID": {
      "/": "bafy2bzacebbpdegvr3i4cosewthysg5xkxpqfn2wfcz6mv2hmoktwbdxkax4s"
    }
  },
  "Signature": {
    "Type": 2,
    "Data": "Ynl0ZSBhcnJheQ=="
  },
  "CID": {
    "/": "bafy2bzacebbpdegvr3i4cosewthysg5xkxpqfn2wfcz6mv2hmoktwbdxkax4s"
  }
}
```

### MpoolPushUntrusted
MpoolPushUntrusted pushes a signed message to mempool from untrusted sources.


Perms: write

Inputs:
```json
[
  {
    "Message": {
      "Version": 42,
      "To": "f01234",
      "From": "f01234",
      "Nonce": 42,
      "Value": "0",
      "GasLimit": 9,
      "GasFeeCap": "0",
      "GasPremium": "0",
      "Method": 1,
      "Params": "Ynl0ZSBhcnJheQ==",
      "CID": {
        "/": "bafy2bzacebbpdegvr3i4cosewthysg5xkxpqfn2wfcz6mv2hmoktwbdxkax4s"
      }
    },
    "Signature": {
      "Type": 2,
      "Data": "Ynl0ZSBhcnJheQ=="
    },
    "CID": {
      "/": "bafy2bzacebbpdegvr3i4cosewthysg5xkxpqfn2wfcz6mv2hmoktwbdxkax4s"
    }
  }
]
```

Response:
```json
{
  "/": "bafy2bzacea3wsdh6y3a36tb3skempjoxqpuyompjbmfeyf34fi3uy6uue42v4"
}
```

### MpoolSelect
MpoolSelect returns a list of pending messages for inclusion in the next block


Perms: read

Inputs:
```json
[
  [
    {
      "/": "bafy2bzacea3wsdh6y3a36tb3skempjoxqpuyompjbmfeyf34fi3uy6uue42v4"
    },
    {
      "/": "bafy2bzacebp3shtrn43k7g3unredz7fxn4gj533d3o43tqn2p2ipxxhrvchve"
    }
  ],
  12.3
]
```

Response:
```json
[
  {
    "Message": {
      "Version": 42,
      "To": "f01234",
      "From": "f01234",
      "Nonce": 42,
      "Value": "0",
      "GasLimit": 9,
      "GasFeeCap": "0",
      "GasPremium": "0",
      "Method": 1,
      "Params": "Ynl0ZSBhcnJheQ==",
      "CID": {
        "/": "bafy2bzacebbpdegvr3i4cosewthysg5xkxpqfn2wfcz6mv2hmoktwbdxkax4s"
      }
    },
    "Signature": {
      "Type": 2,
      "Data": "Ynl0ZSBhcnJheQ=="
    },
    "CID": {
      "/": "bafy2bzacebbpdegvr3i4cosewthysg5xkxpqfn2wfcz6mv2hmoktwbdxkax4s"
    }
  }
]
```

### MpoolSetConfig
MpoolSetConfig sets the mpool config to (a copy of) the supplied config


Perms: admin

Inputs:
```json
[
  {
    "PriorityAddrs": [
      "f01234"
    ],
    "SizeLimitHigh": 123,
    "SizeLimitLow": 123,
    "ReplaceByFeeRatio": 1.23,
    "PruneCooldown": 60000000000,
    "GasLimitOverestimation": 12.3
  }
]
```

Response: `{}`

### MpoolSub


Perms: read

Inputs: `null`

Response:
```json
{
  "Type": 0,
  "Message": {
    "Message": {
      "Version": 42,
      "To": "f01234",
      "From": "f01234",
      "Nonce": 42,
      "Value": "0",
      "GasLimit": 9,
      "GasFeeCap": "0",
      "GasPremium": "0",
      "Method": 1,
      "Params": "Ynl0ZSBhcnJheQ==",
      "CID": {
        "/": "bafy2bzacebbpdegvr3i4cosewthysg5xkxpqfn2wfcz6mv2hmoktwbdxkax4s"
      }
    },
    "Signature": {
      "Type": 2,
      "Data": "Ynl0ZSBhcnJheQ=="
    },
    "CID": {
      "/": "bafy2bzacebbpdegvr3i4cosewthysg5xkxpqfn2wfcz6mv2hmoktwbdxkax4s"
    }
  }
}
```

## Msig
The Msig methods are used to interact with multisig wallets on the
filecoin network


### MsigAddApprove
MsigAddApprove approves a previously proposed AddSigner message
It takes the following params: <multisig address>, <sender address of the approve msg>, <proposed message ID>,
<proposer address>, <new signer>, <whether the number of required signers should be increased>


Perms: sign

Inputs:
```json
[
  "f01234",
  "f01234",
  42,
  "f01234",
  "f01234",
  true
]
```

Response:
```json
{
  "/": "bafy2bzacea3wsdh6y3a36tb3skempjoxqpuyompjbmfeyf34fi3uy6uue42v4"
}
```

### MsigAddCancel
MsigAddCancel cancels a previously proposed AddSigner message
It takes the following params: <multisig address>, <sender address of the cancel msg>, <proposed message ID>,
<new signer>, <whether the number of required signers should be increased>


Perms: sign

Inputs:
```json
[
  "f01234",
  "f01234",
  42,
  "f01234",
  true
]
```

Response:
```json
{
  "/": "bafy2bzacea3wsdh6y3a36tb3skempjoxqpuyompjbmfeyf34fi3uy6uue42v4"
}
```

### MsigAddPropose
MsigAddPropose proposes adding a signer in the multisig
It takes the following params: <multisig address>, <sender address of the propose msg>,
<new signer>, <whether the number of required signers should be increased>


Perms: sign

Inputs:
```json
[
  "f01234",
  "f01234",
  "f01234",
  true
]
```

Response:
```json
{
  "/": "bafy2bzacea3wsdh6y3a36tb3skempjoxqpuyompjbmfeyf34fi3uy6uue42v4"
}
```

### MsigApprove
MsigApprove approves a previously-proposed multisig message by transaction ID
It takes the following params: <multisig address>, <proposed transaction ID> <signer address>


Perms: sign

Inputs:
```json
[
  "f01234",
  42,
  "f01234"
]
```

Response:
```json
{
  "/": "bafy2bzacea3wsdh6y3a36tb3skempjoxqpuyompjbmfeyf34fi3uy6uue42v4"
}
```

### MsigApproveTxnHash
MsigApproveTxnHash approves a previously-proposed multisig message, specified
using both transaction ID and a hash of the parameters used in the
proposal. This method of approval can be used to ensure you only approve
exactly the transaction you think you are.
It takes the following params: <multisig address>, <proposed message ID>, <proposer address>, <recipient address>, <value to transfer>,
<sender address of the approve msg>, <method to call in the approved message>, <params to include in the proposed message>


Perms: sign

Inputs:
```json
[
  "f01234",
  42,
  "f01234",
  "f01234",
  "0",
  "f01234",
  42,
  "Ynl0ZSBhcnJheQ=="
]
```

Response:
```json
{
  "/": "bafy2bzacea3wsdh6y3a36tb3skempjoxqpuyompjbmfeyf34fi3uy6uue42v4"
}
```

### MsigCancel
MsigCancel cancels a previously-proposed multisig message
It takes the following params: <multisig address>, <proposed transaction ID>, <recipient address>, <value to transfer>,
<sender address of the cancel msg>, <method to call in the proposed message>, <params to include in the proposed message>


Perms: sign

Inputs:
```json
[
  "f01234",
  42,
  "f01234",
  "0",
  "f01234",
  42,
  "Ynl0ZSBhcnJheQ=="
]
```

Response:
```json
{
  "/": "bafy2bzacea3wsdh6y3a36tb3skempjoxqpuyompjbmfeyf34fi3uy6uue42v4"
}
```

### MsigCreate
MsigCreate creates a multisig wallet
It takes the following params: <required number of senders>, <approving addresses>, <unlock duration>
<initial balance>, <sender address of the create msg>, <gas price>


Perms: sign

Inputs:
```json
[
  42,
  [
    "f01234"
  ],
  10101,
  "0",
  "f01234",
  "0"
]
```

Response:
```json
{
  "/": "bafy2bzacea3wsdh6y3a36tb3skempjoxqpuyompjbmfeyf34fi3uy6uue42v4"
}
```

### MsigGetAvailableBalance
MsigGetAvailableBalance returns the portion of a multisig's balance that can be withdrawn or spent


Perms: read

Inputs:
```json
[
  "f01234",
  [
    {
      "/": "bafy2bzacea3wsdh6y3a36tb3skempjoxqpuyompjbmfeyf34fi3uy6uue42v4"
    },
    {
      "/": "bafy2bzacebp3shtrn43k7g3unredz7fxn4gj533d3o43tqn2p2ipxxhrvchve"
    }
  ]
]
```

Response: `"0"`

### MsigGetPending
MsigGetPending returns pending transactions for the given multisig
wallet. Once pending transactions are fully approved, they will no longer
appear here.


Perms: read

Inputs:
```json
[
  "f01234",
  [
    {
      "/": "bafy2bzacea3wsdh6y3a36tb3skempjoxqpuyompjbmfeyf34fi3uy6uue42v4"
    },
    {
      "/": "bafy2bzacebp3shtrn43k7g3unredz7fxn4gj533d3o43tqn2p2ipxxhrvchve"
    }
  ]
]
```

Response:
```json
[
  {
    "ID": 9,
    "To": "f01234",
    "Value": "0",
    "Method": 1,
    "Params": "Ynl0ZSBhcnJheQ==",
    "Approved": [
      "f01234"
    ]
  }
]
```

### MsigGetVested
MsigGetVested returns the amount of FIL that vested in a multisig in a certain period.
It takes the following params: <multisig address>, <start epoch>, <end epoch>


Perms: read

Inputs:
```json
[
  "f01234",
  [
    {
      "/": "bafy2bzacea3wsdh6y3a36tb3skempjoxqpuyompjbmfeyf34fi3uy6uue42v4"
    },
    {
      "/": "bafy2bzacebp3shtrn43k7g3unredz7fxn4gj533d3o43tqn2p2ipxxhrvchve"
    }
  ],
  [
    {
      "/": "bafy2bzacea3wsdh6y3a36tb3skempjoxqpuyompjbmfeyf34fi3uy6uue42v4"
    },
    {
      "/": "bafy2bzacebp3shtrn43k7g3unredz7fxn4gj533d3o43tqn2p2ipxxhrvchve"
    }
  ]
]
```

Response: `"0"`

### MsigGetVestingSchedule
MsigGetVestingSchedule returns the vesting details of a given multisig.


Perms: read

Inputs:
```json
[
  "f01234",
  [
    {
      "/": "bafy2bzacea3wsdh6y3a36tb3skempjoxqpuyompjbmfeyf34fi3uy6uue42v4"
    },
    {
      "/": "bafy2bzacebp3shtrn43k7g3unredz7fxn4gj533d3o43tqn2p2ipxxhrvchve"
    }
  ]
]
```

Response:
```json
{
  "InitialBalance": "0",
  "StartEpoch": 10101,
  "UnlockDuration": 10101
}
```

### MsigPropose
MsigPropose proposes a multisig message
It takes the following params: <multisig address>, <recipient address>, <value to transfer>,
<sender address of the propose msg>, <method to call in the proposed message>, <params to include in the proposed message>


Perms: sign

Inputs:
```json
[
  "f01234",
  "f01234",
  "0",
  "f01234",
  42,
  "Ynl0ZSBhcnJheQ=="
]
```

Response:
```json
{
  "/": "bafy2bzacea3wsdh6y3a36tb3skempjoxqpuyompjbmfeyf34fi3uy6uue42v4"
}
```

### MsigRemoveSigner
MsigRemoveSigner proposes the removal of a signer from the multisig.
It accepts the multisig to make the change on, the proposer address to
send the message from, the address to be removed, and a boolean
indicating whether or not the signing threshold should be lowered by one
along with the address removal.


Perms: sign

Inputs:
```json
[
  "f01234",
  "f01234",
  "f01234",
  true
]
```

Response:
```json
{
  "/": "bafy2bzacea3wsdh6y3a36tb3skempjoxqpuyompjbmfeyf34fi3uy6uue42v4"
}
```

### MsigSwapApprove
MsigSwapApprove approves a previously proposed SwapSigner
It takes the following params: <multisig address>, <sender address of the approve msg>, <proposed message ID>,
<proposer address>, <old signer>, <new signer>


Perms: sign

Inputs:
```json
[
  "f01234",
  "f01234",
  42,
  "f01234",
  "f01234",
  "f01234"
]
```

Response:
```json
{
  "/": "bafy2bzacea3wsdh6y3a36tb3skempjoxqpuyompjbmfeyf34fi3uy6uue42v4"
}
```

### MsigSwapCancel
MsigSwapCancel cancels a previously proposed SwapSigner message
It takes the following params: <multisig address>, <sender address of the cancel msg>, <proposed message ID>,
<old signer>, <new signer>


Perms: sign

Inputs:
```json
[
  "f01234",
  "f01234",
  42,
  "f01234",
  "f01234"
]
```

Response:
```json
{
  "/": "bafy2bzacea3wsdh6y3a36tb3skempjoxqpuyompjbmfeyf34fi3uy6uue42v4"
}
```

### MsigSwapPropose
MsigSwapPropose proposes swapping 2 signers in the multisig
It takes the following params: <multisig address>, <sender address of the propose msg>,
<old signer>, <new signer>


Perms: sign

Inputs:
```json
[
  "f01234",
  "f01234",
  "f01234",
  "f01234"
]
```

Response:
```json
{
  "/": "bafy2bzacea3wsdh6y3a36tb3skempjoxqpuyompjbmfeyf34fi3uy6uue42v4"
}
```

## Net


### NetAddrsListen


Perms: read

Inputs: `null`

Response:
```json
{
  "ID": "12D3KooWGzxzKZYveHXtpG6AsrUJBcWxHBFS2HsEoGTxrMLvKXtf",
  "Addrs": [
    "/ip4/52.36.61.156/tcp/1347/p2p/12D3KooWFETiESTf1v4PGUvtnxMAcEFMzLZbJGg4tjWfGEimYior"
  ]
}
```

### NetAgentVersion


Perms: read

Inputs:
```json
[
  "12D3KooWGzxzKZYveHXtpG6AsrUJBcWxHBFS2HsEoGTxrMLvKXtf"
]
```

Response: `"string value"`

### NetAutoNatStatus


Perms: read

Inputs: `null`

Response:
```json
{
  "Reachability": 1,
  "PublicAddr": "string value"
}
```

### NetBandwidthStats


Perms: read

Inputs: `null`

Response:
```json
{
  "TotalIn": 9,
  "TotalOut": 9,
  "RateIn": 12.3,
  "RateOut": 12.3
}
```

### NetBandwidthStatsByPeer


Perms: read

Inputs: `null`

Response:
```json
{
  "12D3KooWSXmXLJmBR1M7i9RW9GQPNUhZSzXKzxDHWtAgNuJAbyEJ": {
    "TotalIn": 174000,
    "TotalOut": 12500,
    "RateIn": 100,
    "RateOut": 50
  }
}
```

### NetBandwidthStatsByProtocol


Perms: read

Inputs: `null`

Response:
```json
{
  "/fil/hello/1.0.0": {
    "TotalIn": 174000,
    "TotalOut": 12500,
    "RateIn": 100,
    "RateOut": 50
  }
}
```

### NetBlockAdd


Perms: admin

Inputs:
```json
[
  {
    "Peers": [
      "12D3KooWGzxzKZYveHXtpG6AsrUJBcWxHBFS2HsEoGTxrMLvKXtf"
    ],
    "IPAddrs": [
      "string value"
    ],
    "IPSubnets": [
      "string value"
    ]
  }
]
```

Response: `{}`

### NetBlockList


Perms: read

Inputs: `null`

Response:
```json
{
  "Peers": [
    "12D3KooWGzxzKZYveHXtpG6AsrUJBcWxHBFS2HsEoGTxrMLvKXtf"
  ],
  "IPAddrs": [
    "string value"
  ],
  "IPSubnets": [
    "string value"
  ]
}
```

### NetBlockRemove


Perms: admin

Inputs:
```json
[
  {
    "Peers": [
      "12D3KooWGzxzKZYveHXtpG6AsrUJBcWxHBFS2HsEoGTxrMLvKXtf"
    ],
    "IPAddrs": [
      "string value"
    ],
    "IPSubnets": [
      "string value"
    ]
  }
]
```

Response: `{}`

### NetConnect


Perms: write

Inputs:
```json
[
  {
    "ID": "12D3KooWGzxzKZYveHXtpG6AsrUJBcWxHBFS2HsEoGTxrMLvKXtf",
    "Addrs": [
      "/ip4/52.36.61.156/tcp/1347/p2p/12D3KooWFETiESTf1v4PGUvtnxMAcEFMzLZbJGg4tjWfGEimYior"
    ]
  }
]
```

Response: `{}`

### NetConnectedness


Perms: read

Inputs:
```json
[
  "12D3KooWGzxzKZYveHXtpG6AsrUJBcWxHBFS2HsEoGTxrMLvKXtf"
]
```

Response: `1`

### NetDisconnect


Perms: write

Inputs:
```json
[
  "12D3KooWGzxzKZYveHXtpG6AsrUJBcWxHBFS2HsEoGTxrMLvKXtf"
]
```

Response: `{}`

### NetFindPeer


Perms: read

Inputs:
```json
[
  "12D3KooWGzxzKZYveHXtpG6AsrUJBcWxHBFS2HsEoGTxrMLvKXtf"
]
```

Response:
```json
{
  "ID": "12D3KooWGzxzKZYveHXtpG6AsrUJBcWxHBFS2HsEoGTxrMLvKXtf",
  "Addrs": [
    "/ip4/52.36.61.156/tcp/1347/p2p/12D3KooWFETiESTf1v4PGUvtnxMAcEFMzLZbJGg4tjWfGEimYior"
  ]
}
```

### NetLimit


Perms: read

Inputs:
```json
[
  "string value"
]
```

Response:
```json
{
  "Memory": 123,
  "Streams": 3,
  "StreamsInbound": 1,
  "StreamsOutbound": 2,
  "Conns": 4,
  "ConnsInbound": 3,
  "ConnsOutbound": 4,
  "FD": 5
}
```

### NetPeerInfo


Perms: read

Inputs:
```json
[
  "12D3KooWGzxzKZYveHXtpG6AsrUJBcWxHBFS2HsEoGTxrMLvKXtf"
]
```

Response:
```json
{
  "ID": "12D3KooWGzxzKZYveHXtpG6AsrUJBcWxHBFS2HsEoGTxrMLvKXtf",
  "Agent": "string value",
  "Addrs": [
    "string value"
  ],
  "Protocols": [
    "string value"
  ],
  "ConnMgrMeta": {
    "FirstSeen": "0001-01-01T00:00:00Z",
    "Value": 123,
    "Tags": {
      "name": 42
    },
    "Conns": {
      "name": "2021-03-08T22:52:18Z"
    }
  }
}
```

### NetPeers


Perms: read

Inputs: `null`

Response:
```json
[
  {
    "ID": "12D3KooWGzxzKZYveHXtpG6AsrUJBcWxHBFS2HsEoGTxrMLvKXtf",
    "Addrs": [
      "/ip4/52.36.61.156/tcp/1347/p2p/12D3KooWFETiESTf1v4PGUvtnxMAcEFMzLZbJGg4tjWfGEimYior"
    ]
  }
]
```

### NetPing


Perms: read

Inputs:
```json
[
  "12D3KooWGzxzKZYveHXtpG6AsrUJBcWxHBFS2HsEoGTxrMLvKXtf"
]
```

Response: `60000000000`

### NetProtectAdd


Perms: admin

Inputs:
```json
[
  [
    "12D3KooWGzxzKZYveHXtpG6AsrUJBcWxHBFS2HsEoGTxrMLvKXtf"
  ]
]
```

Response: `{}`

### NetProtectList


Perms: read

Inputs: `null`

Response:
```json
[
  "12D3KooWGzxzKZYveHXtpG6AsrUJBcWxHBFS2HsEoGTxrMLvKXtf"
]
```

### NetProtectRemove


Perms: admin

Inputs:
```json
[
  [
    "12D3KooWGzxzKZYveHXtpG6AsrUJBcWxHBFS2HsEoGTxrMLvKXtf"
  ]
]
```

Response: `{}`

### NetPubsubScores


Perms: read

Inputs: `null`

Response:
```json
[
  {
    "ID": "12D3KooWGzxzKZYveHXtpG6AsrUJBcWxHBFS2HsEoGTxrMLvKXtf",
    "Score": {
      "Score": 12.3,
      "Topics": {
        "/blocks": {
          "TimeInMesh": 60000000000,
          "FirstMessageDeliveries": 122,
          "MeshMessageDeliveries": 1234,
          "InvalidMessageDeliveries": 3
        }
      },
      "AppSpecificScore": 12.3,
      "IPColocationFactor": 12.3,
      "BehaviourPenalty": 12.3
    }
  }
]
```

### NetSetLimit


Perms: admin

Inputs:
```json
[
  "string value",
  {
    "Memory": 123,
    "Streams": 3,
    "StreamsInbound": 1,
    "StreamsOutbound": 2,
    "Conns": 4,
    "ConnsInbound": 3,
    "ConnsOutbound": 4,
    "FD": 5
  }
]
```

Response: `{}`

### NetStat


Perms: read

Inputs:
```json
[
  "string value"
]
```

Response:
```json
{
  "System": {
    "NumStreamsInbound": 123,
    "NumStreamsOutbound": 123,
    "NumConnsInbound": 123,
    "NumConnsOutbound": 123,
    "NumFD": 123,
    "Memory": 9
  },
  "Transient": {
    "NumStreamsInbound": 123,
    "NumStreamsOutbound": 123,
    "NumConnsInbound": 123,
    "NumConnsOutbound": 123,
    "NumFD": 123,
    "Memory": 9
  },
  "Services": {
    "abc": {
      "NumStreamsInbound": 1,
      "NumStreamsOutbound": 2,
      "NumConnsInbound": 3,
      "NumConnsOutbound": 4,
      "NumFD": 5,
      "Memory": 123
    }
  },
  "Protocols": {
    "abc": {
      "NumStreamsInbound": 1,
      "NumStreamsOutbound": 2,
      "NumConnsInbound": 3,
      "NumConnsOutbound": 4,
      "NumFD": 5,
      "Memory": 123
    }
  },
  "Peers": {
    "abc": {
      "NumStreamsInbound": 1,
      "NumStreamsOutbound": 2,
      "NumConnsInbound": 3,
      "NumConnsOutbound": 4,
      "NumFD": 5,
      "Memory": 123
    }
  }
}
```

## Paych
The Paych methods are for interacting with and managing payment channels


### PaychAllocateLane


Perms: sign

Inputs:
```json
[
  "f01234"
]
```

Response: `42`

### PaychAvailableFunds


Perms: sign

Inputs:
```json
[
  "f01234"
]
```

Response:
```json
{
  "Channel": "\u003cempty\u003e",
  "From": "f01234",
  "To": "f01234",
  "ConfirmedAmt": "0",
  "PendingAmt": "0",
  "NonReservedAmt": "0",
  "PendingAvailableAmt": "0",
  "PendingWaitSentinel": {
    "/": "bafy2bzacea3wsdh6y3a36tb3skempjoxqpuyompjbmfeyf34fi3uy6uue42v4"
  },
  "QueuedAmt": "0",
  "VoucherReedeemedAmt": "0"
}
```

### PaychAvailableFundsByFromTo


Perms: sign

Inputs:
```json
[
  "f01234",
  "f01234"
]
```

Response:
```json
{
  "Channel": "\u003cempty\u003e",
  "From": "f01234",
  "To": "f01234",
  "ConfirmedAmt": "0",
  "PendingAmt": "0",
  "NonReservedAmt": "0",
  "PendingAvailableAmt": "0",
  "PendingWaitSentinel": {
    "/": "bafy2bzacea3wsdh6y3a36tb3skempjoxqpuyompjbmfeyf34fi3uy6uue42v4"
  },
  "QueuedAmt": "0",
  "VoucherReedeemedAmt": "0"
}
```

### PaychCollect


Perms: sign

Inputs:
```json
[
  "f01234"
]
```

Response:
```json
{
  "/": "bafy2bzacea3wsdh6y3a36tb3skempjoxqpuyompjbmfeyf34fi3uy6uue42v4"
}
```

### PaychGet
There are not yet any comments for this method.

Perms: sign

Inputs:
```json
[
  "f01234",
  "f01234",
  "0"
]
```

Response:
```json
{
  "Channel": "f01234",
  "WaitSentinel": {
    "/": "bafy2bzacea3wsdh6y3a36tb3skempjoxqpuyompjbmfeyf34fi3uy6uue42v4"
  }
}
```

### PaychGetWaitReady


Perms: sign

Inputs:
```json
[
  {
    "/": "bafy2bzacea3wsdh6y3a36tb3skempjoxqpuyompjbmfeyf34fi3uy6uue42v4"
  }
]
```

Response: `"f01234"`

### PaychList


Perms: read

Inputs: `null`

Response:
```json
[
  "f01234"
]
```

### PaychNewPayment


Perms: sign

Inputs:
```json
[
  "f01234",
  "f01234",
  [
    {
      "Amount": "0",
      "TimeLockMin": 10101,
      "TimeLockMax": 10101,
      "MinSettle": 10101,
      "Extra": {
        "Actor": "f01234",
        "Method": 1,
        "Data": "Ynl0ZSBhcnJheQ=="
      }
    }
  ]
]
```

Response:
```json
{
  "Channel": "f01234",
  "WaitSentinel": {
    "/": "bafy2bzacea3wsdh6y3a36tb3skempjoxqpuyompjbmfeyf34fi3uy6uue42v4"
  },
  "Vouchers": [
    {
      "ChannelAddr": "f01234",
      "TimeLockMin": 10101,
      "TimeLockMax": 10101,
      "SecretHash": "Ynl0ZSBhcnJheQ==",
      "Extra": {
        "Actor": "f01234",
        "Method": 1,
        "Data": "Ynl0ZSBhcnJheQ=="
      },
      "Lane": 42,
      "Nonce": 42,
      "Amount": "0",
      "MinSettleHeight": 10101,
      "Merges": [
        {
          "Lane": 42,
          "Nonce": 42
        }
      ],
      "Signature": {
        "Type": 2,
        "Data": "Ynl0ZSBhcnJheQ=="
      }
    }
  ]
}
```

### PaychSettle


Perms: sign

Inputs:
```json
[
  "f01234"
]
```

Response:
```json
{
  "/": "bafy2bzacea3wsdh6y3a36tb3skempjoxqpuyompjbmfeyf34fi3uy6uue42v4"
}
```

### PaychStatus


Perms: read

Inputs:
```json
[
  "f01234"
]
```

Response:
```json
{
  "ControlAddr": "f01234",
  "Direction": 1
}
```

### PaychVoucherAdd


Perms: write

Inputs:
```json
[
  "f01234",
  {
    "ChannelAddr": "f01234",
    "TimeLockMin": 10101,
    "TimeLockMax": 10101,
    "SecretHash": "Ynl0ZSBhcnJheQ==",
    "Extra": {
      "Actor": "f01234",
      "Method": 1,
      "Data": "Ynl0ZSBhcnJheQ=="
    },
    "Lane": 42,
    "Nonce": 42,
    "Amount": "0",
    "MinSettleHeight": 10101,
    "Merges": [
      {
        "Lane": 42,
        "Nonce": 42
      }
    ],
    "Signature": {
      "Type": 2,
      "Data": "Ynl0ZSBhcnJheQ=="
    }
  },
  "Ynl0ZSBhcnJheQ==",
  "0"
]
```

Response: `"0"`

### PaychVoucherCheckSpendable


Perms: read

Inputs:
```json
[
  "f01234",
  {
    "ChannelAddr": "f01234",
    "TimeLockMin": 10101,
    "TimeLockMax": 10101,
    "SecretHash": "Ynl0ZSBhcnJheQ==",
    "Extra": {
      "Actor": "f01234",
      "Method": 1,
      "Data": "Ynl0ZSBhcnJheQ=="
    },
    "Lane": 42,
    "Nonce": 42,
    "Amount": "0",
    "MinSettleHeight": 10101,
    "Merges": [
      {
        "Lane": 42,
        "Nonce": 42
      }
    ],
    "Signature": {
      "Type": 2,
      "Data": "Ynl0ZSBhcnJheQ=="
    }
  },
  "Ynl0ZSBhcnJheQ==",
  "Ynl0ZSBhcnJheQ=="
]
```

Response: `true`

### PaychVoucherCheckValid


Perms: read

Inputs:
```json
[
  "f01234",
  {
    "ChannelAddr": "f01234",
    "TimeLockMin": 10101,
    "TimeLockMax": 10101,
    "SecretHash": "Ynl0ZSBhcnJheQ==",
    "Extra": {
      "Actor": "f01234",
      "Method": 1,
      "Data": "Ynl0ZSBhcnJheQ=="
    },
    "Lane": 42,
    "Nonce": 42,
    "Amount": "0",
    "MinSettleHeight": 10101,
    "Merges": [
      {
        "Lane": 42,
        "Nonce": 42
      }
    ],
    "Signature": {
      "Type": 2,
      "Data": "Ynl0ZSBhcnJheQ=="
    }
  }
]
```

Response: `{}`

### PaychVoucherCreate


Perms: sign

Inputs:
```json
[
  "f01234",
  "0",
  42
]
```

Response:
```json
{
  "Voucher": {
    "ChannelAddr": "f01234",
    "TimeLockMin": 10101,
    "TimeLockMax": 10101,
    "SecretHash": "Ynl0ZSBhcnJheQ==",
    "Extra": {
      "Actor": "f01234",
      "Method": 1,
      "Data": "Ynl0ZSBhcnJheQ=="
    },
    "Lane": 42,
    "Nonce": 42,
    "Amount": "0",
    "MinSettleHeight": 10101,
    "Merges": [
      {
        "Lane": 42,
        "Nonce": 42
      }
    ],
    "Signature": {
      "Type": 2,
      "Data": "Ynl0ZSBhcnJheQ=="
    }
  },
  "Shortfall": "0"
}
```

### PaychVoucherList


Perms: write

Inputs:
```json
[
  "f01234"
]
```

Response:
```json
[
  {
    "ChannelAddr": "f01234",
    "TimeLockMin": 10101,
    "TimeLockMax": 10101,
    "SecretHash": "Ynl0ZSBhcnJheQ==",
    "Extra": {
      "Actor": "f01234",
      "Method": 1,
      "Data": "Ynl0ZSBhcnJheQ=="
    },
    "Lane": 42,
    "Nonce": 42,
    "Amount": "0",
    "MinSettleHeight": 10101,
    "Merges": [
      {
        "Lane": 42,
        "Nonce": 42
      }
    ],
    "Signature": {
      "Type": 2,
      "Data": "Ynl0ZSBhcnJheQ=="
    }
  }
]
```

### PaychVoucherSubmit


Perms: sign

Inputs:
```json
[
  "f01234",
  {
    "ChannelAddr": "f01234",
    "TimeLockMin": 10101,
    "TimeLockMax": 10101,
    "SecretHash": "Ynl0ZSBhcnJheQ==",
    "Extra": {
      "Actor": "f01234",
      "Method": 1,
      "Data": "Ynl0ZSBhcnJheQ=="
    },
    "Lane": 42,
    "Nonce": 42,
    "Amount": "0",
    "MinSettleHeight": 10101,
    "Merges": [
      {
        "Lane": 42,
        "Nonce": 42
      }
    ],
    "Signature": {
      "Type": 2,
      "Data": "Ynl0ZSBhcnJheQ=="
    }
  },
  "Ynl0ZSBhcnJheQ==",
  "Ynl0ZSBhcnJheQ=="
]
```

Response:
```json
{
  "/": "bafy2bzacea3wsdh6y3a36tb3skempjoxqpuyompjbmfeyf34fi3uy6uue42v4"
}
```

## Start


### StartTime


Perms: read

Inputs: `null`

Response: `"0001-01-01T00:00:00Z"`

## State
The State methods are used to query, inspect, and interact with chain state.
Most methods take a TipSetKey as a parameter. The state looked up is the parent state of the tipset.
A nil TipSetKey can be provided as a param, this will cause the heaviest tipset in the chain to be used.


### StateAccountKey
StateAccountKey returns the public key address of the given ID address


Perms: read

Inputs:
```json
[
  "f01234",
  [
    {
      "/": "bafy2bzacea3wsdh6y3a36tb3skempjoxqpuyompjbmfeyf34fi3uy6uue42v4"
    },
    {
      "/": "bafy2bzacebp3shtrn43k7g3unredz7fxn4gj533d3o43tqn2p2ipxxhrvchve"
    }
  ]
]
```

Response: `"f01234"`

### StateActorCodeCIDs
StateActorCodeCIDs returns the CIDs of all the builtin actors for the given network version


Perms: read

Inputs:
```json
[
  18
]
```

Response: `{}`

### StateActorManifestCID
StateActorManifestCID returns the CID of the builtin actors manifest for the given network version


Perms: read

Inputs:
```json
[
  18
]
```

Response:
```json
{
  "/": "bafy2bzacea3wsdh6y3a36tb3skempjoxqpuyompjbmfeyf34fi3uy6uue42v4"
}
```

### StateAllMinerFaults
StateAllMinerFaults returns all non-expired Faults that occur within lookback epochs of the given tipset


Perms: read

Inputs:
```json
[
  10101,
  [
    {
      "/": "bafy2bzacea3wsdh6y3a36tb3skempjoxqpuyompjbmfeyf34fi3uy6uue42v4"
    },
    {
      "/": "bafy2bzacebp3shtrn43k7g3unredz7fxn4gj533d3o43tqn2p2ipxxhrvchve"
    }
  ]
]
```

Response:
```json
[
  {
    "Miner": "f01234",
    "Epoch": 10101
  }
]
```

### StateCall
StateCall runs the given message and returns its result without any persisted changes.

StateCall applies the message to the tipset's parent state. The
message is not applied on-top-of the messages in the passed-in
tipset.


Perms: read

Inputs:
```json
[
  {
    "Version": 42,
    "To": "f01234",
    "From": "f01234",
    "Nonce": 42,
    "Value": "0",
    "GasLimit": 9,
    "GasFeeCap": "0",
    "GasPremium": "0",
    "Method": 1,
    "Params": "Ynl0ZSBhcnJheQ==",
    "CID": {
      "/": "bafy2bzacebbpdegvr3i4cosewthysg5xkxpqfn2wfcz6mv2hmoktwbdxkax4s"
    }
  },
  [
    {
      "/": "bafy2bzacea3wsdh6y3a36tb3skempjoxqpuyompjbmfeyf34fi3uy6uue42v4"
    },
    {
      "/": "bafy2bzacebp3shtrn43k7g3unredz7fxn4gj533d3o43tqn2p2ipxxhrvchve"
    }
  ]
]
```

Response:
```json
{
  "MsgCid": {
    "/": "bafy2bzacea3wsdh6y3a36tb3skempjoxqpuyompjbmfeyf34fi3uy6uue42v4"
  },
  "Msg": {
    "Version": 42,
    "To": "f01234",
    "From": "f01234",
    "Nonce": 42,
    "Value": "0",
    "GasLimit": 9,
    "GasFeeCap": "0",
    "GasPremium": "0",
    "Method": 1,
    "Params": "Ynl0ZSBhcnJheQ==",
    "CID": {
      "/": "bafy2bzacebbpdegvr3i4cosewthysg5xkxpqfn2wfcz6mv2hmoktwbdxkax4s"
    }
  },
  "MsgRct": {
    "ExitCode": 0,
    "Return": "Ynl0ZSBhcnJheQ==",
    "GasUsed": 9,
    "EventsRoot": {
      "/": "bafy2bzacea3wsdh6y3a36tb3skempjoxqpuyompjbmfeyf34fi3uy6uue42v4"
    }
  },
  "GasCost": {
    "Message": {
      "/": "bafy2bzacea3wsdh6y3a36tb3skempjoxqpuyompjbmfeyf34fi3uy6uue42v4"
    },
    "GasUsed": "0",
    "BaseFeeBurn": "0",
    "OverEstimationBurn": "0",
    "MinerPenalty": "0",
    "MinerTip": "0",
    "Refund": "0",
    "TotalCost": "0"
  },
  "ExecutionTrace": {
    "Msg": {
      "From": "f01234",
      "To": "f01234",
      "Value": "0",
      "Method": 1,
      "Params": "Ynl0ZSBhcnJheQ==",
      "ParamsCodec": 42
    },
    "MsgRct": {
      "ExitCode": 0,
      "Return": "Ynl0ZSBhcnJheQ==",
<<<<<<< HEAD
      "GasUsed": 9,
      "EventsRoot": {
        "/": "bafy2bzacea3wsdh6y3a36tb3skempjoxqpuyompjbmfeyf34fi3uy6uue42v4"
      }
=======
      "ReturnCodec": 42
>>>>>>> caa6dd9c
    },
    "GasCharges": [
      {
        "Name": "string value",
        "tg": 9,
        "cg": 9,
        "sg": 9,
        "tt": 60000000000
      }
    ],
    "Subcalls": [
      {
        "Msg": {
          "From": "f01234",
          "To": "f01234",
          "Value": "0",
          "Method": 1,
          "Params": "Ynl0ZSBhcnJheQ==",
          "ParamsCodec": 42
        },
        "MsgRct": {
          "ExitCode": 0,
          "Return": "Ynl0ZSBhcnJheQ==",
<<<<<<< HEAD
          "GasUsed": 9,
          "EventsRoot": {
            "/": "bafy2bzacea3wsdh6y3a36tb3skempjoxqpuyompjbmfeyf34fi3uy6uue42v4"
          }
=======
          "ReturnCodec": 42
>>>>>>> caa6dd9c
        },
        "GasCharges": [
          {
            "Name": "string value",
            "tg": 9,
            "cg": 9,
            "sg": 9,
            "tt": 60000000000
          }
        ],
        "Subcalls": null
      }
    ]
  },
  "Error": "string value",
  "Duration": 60000000000
}
```

### StateChangedActors
StateChangedActors returns all the actors whose states change between the two given state CIDs
TODO: Should this take tipset keys instead?


Perms: read

Inputs:
```json
[
  {
    "/": "bafy2bzacea3wsdh6y3a36tb3skempjoxqpuyompjbmfeyf34fi3uy6uue42v4"
  },
  {
    "/": "bafy2bzacea3wsdh6y3a36tb3skempjoxqpuyompjbmfeyf34fi3uy6uue42v4"
  }
]
```

Response:
```json
{
  "t01236": {
    "Code": {
      "/": "bafy2bzacea3wsdh6y3a36tb3skempjoxqpuyompjbmfeyf34fi3uy6uue42v4"
    },
    "Head": {
      "/": "bafy2bzacea3wsdh6y3a36tb3skempjoxqpuyompjbmfeyf34fi3uy6uue42v4"
    },
    "Nonce": 42,
    "Balance": "0",
    "Address": "\u003cempty\u003e"
  }
}
```

### StateCirculatingSupply
StateCirculatingSupply returns the exact circulating supply of Filecoin at the given tipset.
This is not used anywhere in the protocol itself, and is only for external consumption.


Perms: read

Inputs:
```json
[
  [
    {
      "/": "bafy2bzacea3wsdh6y3a36tb3skempjoxqpuyompjbmfeyf34fi3uy6uue42v4"
    },
    {
      "/": "bafy2bzacebp3shtrn43k7g3unredz7fxn4gj533d3o43tqn2p2ipxxhrvchve"
    }
  ]
]
```

Response: `"0"`

### StateCompute
StateCompute is a flexible command that applies the given messages on the given tipset.
The messages are run as though the VM were at the provided height.

When called, StateCompute will:
- Load the provided tipset, or use the current chain head if not provided
- Compute the tipset state of the provided tipset on top of the parent state
  - (note that this step runs before vmheight is applied to the execution)
  - Execute state upgrade if any were scheduled at the epoch, or in null
    blocks preceding the tipset
  - Call the cron actor on null blocks preceding the tipset
  - For each block in the tipset
    - Apply messages in blocks in the specified
    - Award block reward by calling the reward actor
  - Call the cron actor for the current epoch
- If the specified vmheight is higher than the current epoch, apply any
  needed state upgrades to the state
- Apply the specified messages to the state

The vmheight parameter sets VM execution epoch, and can be used to simulate
message execution in different network versions. If the specified vmheight
epoch is higher than the epoch of the specified tipset, any state upgrades
until the vmheight will be executed on the state before applying messages
specified by the user.

Note that the initial tipset state computation is not affected by the
vmheight parameter - only the messages in the `apply` set are

If the caller wants to simply compute the state, vmheight should be set to
the epoch of the specified tipset.

Messages in the `apply` parameter must have the correct nonces, and gas
values set.


Perms: read

Inputs:
```json
[
  10101,
  [
    {
      "Version": 42,
      "To": "f01234",
      "From": "f01234",
      "Nonce": 42,
      "Value": "0",
      "GasLimit": 9,
      "GasFeeCap": "0",
      "GasPremium": "0",
      "Method": 1,
      "Params": "Ynl0ZSBhcnJheQ==",
      "CID": {
        "/": "bafy2bzacebbpdegvr3i4cosewthysg5xkxpqfn2wfcz6mv2hmoktwbdxkax4s"
      }
    }
  ],
  [
    {
      "/": "bafy2bzacea3wsdh6y3a36tb3skempjoxqpuyompjbmfeyf34fi3uy6uue42v4"
    },
    {
      "/": "bafy2bzacebp3shtrn43k7g3unredz7fxn4gj533d3o43tqn2p2ipxxhrvchve"
    }
  ]
]
```

Response:
```json
{
  "Root": {
    "/": "bafy2bzacea3wsdh6y3a36tb3skempjoxqpuyompjbmfeyf34fi3uy6uue42v4"
  },
  "Trace": [
    {
      "MsgCid": {
        "/": "bafy2bzacea3wsdh6y3a36tb3skempjoxqpuyompjbmfeyf34fi3uy6uue42v4"
      },
      "Msg": {
        "Version": 42,
        "To": "f01234",
        "From": "f01234",
        "Nonce": 42,
        "Value": "0",
        "GasLimit": 9,
        "GasFeeCap": "0",
        "GasPremium": "0",
        "Method": 1,
        "Params": "Ynl0ZSBhcnJheQ==",
        "CID": {
          "/": "bafy2bzacebbpdegvr3i4cosewthysg5xkxpqfn2wfcz6mv2hmoktwbdxkax4s"
        }
      },
      "MsgRct": {
        "ExitCode": 0,
        "Return": "Ynl0ZSBhcnJheQ==",
        "GasUsed": 9,
        "EventsRoot": {
          "/": "bafy2bzacea3wsdh6y3a36tb3skempjoxqpuyompjbmfeyf34fi3uy6uue42v4"
        }
      },
      "GasCost": {
        "Message": {
          "/": "bafy2bzacea3wsdh6y3a36tb3skempjoxqpuyompjbmfeyf34fi3uy6uue42v4"
        },
        "GasUsed": "0",
        "BaseFeeBurn": "0",
        "OverEstimationBurn": "0",
        "MinerPenalty": "0",
        "MinerTip": "0",
        "Refund": "0",
        "TotalCost": "0"
      },
      "ExecutionTrace": {
        "Msg": {
          "From": "f01234",
          "To": "f01234",
          "Value": "0",
          "Method": 1,
          "Params": "Ynl0ZSBhcnJheQ==",
          "ParamsCodec": 42
        },
        "MsgRct": {
          "ExitCode": 0,
          "Return": "Ynl0ZSBhcnJheQ==",
<<<<<<< HEAD
          "GasUsed": 9,
          "EventsRoot": {
            "/": "bafy2bzacea3wsdh6y3a36tb3skempjoxqpuyompjbmfeyf34fi3uy6uue42v4"
          }
=======
          "ReturnCodec": 42
>>>>>>> caa6dd9c
        },
        "GasCharges": [
          {
            "Name": "string value",
            "tg": 9,
            "cg": 9,
            "sg": 9,
            "tt": 60000000000
          }
        ],
        "Subcalls": [
          {
            "Msg": {
              "From": "f01234",
              "To": "f01234",
              "Value": "0",
              "Method": 1,
              "Params": "Ynl0ZSBhcnJheQ==",
              "ParamsCodec": 42
            },
            "MsgRct": {
              "ExitCode": 0,
              "Return": "Ynl0ZSBhcnJheQ==",
<<<<<<< HEAD
              "GasUsed": 9,
              "EventsRoot": {
                "/": "bafy2bzacea3wsdh6y3a36tb3skempjoxqpuyompjbmfeyf34fi3uy6uue42v4"
              }
=======
              "ReturnCodec": 42
>>>>>>> caa6dd9c
            },
            "GasCharges": [
              {
                "Name": "string value",
                "tg": 9,
                "cg": 9,
                "sg": 9,
                "tt": 60000000000
              }
            ],
            "Subcalls": null
          }
        ]
      },
      "Error": "string value",
      "Duration": 60000000000
    }
  ]
}
```

### StateDealProviderCollateralBounds
StateDealProviderCollateralBounds returns the min and max collateral a storage provider
can issue. It takes the deal size and verified status as parameters.


Perms: read

Inputs:
```json
[
  1032,
  true,
  [
    {
      "/": "bafy2bzacea3wsdh6y3a36tb3skempjoxqpuyompjbmfeyf34fi3uy6uue42v4"
    },
    {
      "/": "bafy2bzacebp3shtrn43k7g3unredz7fxn4gj533d3o43tqn2p2ipxxhrvchve"
    }
  ]
]
```

Response:
```json
{
  "Min": "0",
  "Max": "0"
}
```

### StateDecodeParams
StateDecodeParams attempts to decode the provided params, based on the recipient actor address and method number.


Perms: read

Inputs:
```json
[
  "f01234",
  1,
  "Ynl0ZSBhcnJheQ==",
  [
    {
      "/": "bafy2bzacea3wsdh6y3a36tb3skempjoxqpuyompjbmfeyf34fi3uy6uue42v4"
    },
    {
      "/": "bafy2bzacebp3shtrn43k7g3unredz7fxn4gj533d3o43tqn2p2ipxxhrvchve"
    }
  ]
]
```

Response: `{}`

### StateGetActor
StateGetActor returns the indicated actor's nonce and balance.


Perms: read

Inputs:
```json
[
  "f01234",
  [
    {
      "/": "bafy2bzacea3wsdh6y3a36tb3skempjoxqpuyompjbmfeyf34fi3uy6uue42v4"
    },
    {
      "/": "bafy2bzacebp3shtrn43k7g3unredz7fxn4gj533d3o43tqn2p2ipxxhrvchve"
    }
  ]
]
```

Response:
```json
{
  "Code": {
    "/": "bafy2bzacea3wsdh6y3a36tb3skempjoxqpuyompjbmfeyf34fi3uy6uue42v4"
  },
  "Head": {
    "/": "bafy2bzacea3wsdh6y3a36tb3skempjoxqpuyompjbmfeyf34fi3uy6uue42v4"
  },
  "Nonce": 42,
  "Balance": "0",
  "Address": "\u003cempty\u003e"
}
```

### StateGetAllocation
StateGetAllocation returns the allocation for a given address and allocation ID.


Perms: read

Inputs:
```json
[
  "f01234",
  0,
  [
    {
      "/": "bafy2bzacea3wsdh6y3a36tb3skempjoxqpuyompjbmfeyf34fi3uy6uue42v4"
    },
    {
      "/": "bafy2bzacebp3shtrn43k7g3unredz7fxn4gj533d3o43tqn2p2ipxxhrvchve"
    }
  ]
]
```

Response:
```json
{
  "Client": 1000,
  "Provider": 1000,
  "Data": {
    "/": "bafy2bzacea3wsdh6y3a36tb3skempjoxqpuyompjbmfeyf34fi3uy6uue42v4"
  },
  "Size": 1032,
  "TermMin": 10101,
  "TermMax": 10101,
  "Expiration": 10101
}
```

### StateGetAllocationForPendingDeal
StateGetAllocationForPendingDeal returns the allocation for a given deal ID of a pending deal.


Perms: read

Inputs:
```json
[
  5432,
  [
    {
      "/": "bafy2bzacea3wsdh6y3a36tb3skempjoxqpuyompjbmfeyf34fi3uy6uue42v4"
    },
    {
      "/": "bafy2bzacebp3shtrn43k7g3unredz7fxn4gj533d3o43tqn2p2ipxxhrvchve"
    }
  ]
]
```

Response:
```json
{
  "Client": 1000,
  "Provider": 1000,
  "Data": {
    "/": "bafy2bzacea3wsdh6y3a36tb3skempjoxqpuyompjbmfeyf34fi3uy6uue42v4"
  },
  "Size": 1032,
  "TermMin": 10101,
  "TermMax": 10101,
  "Expiration": 10101
}
```

### StateGetAllocations
StateGetAllocations returns the all the allocations for a given client.


Perms: read

Inputs:
```json
[
  "f01234",
  [
    {
      "/": "bafy2bzacea3wsdh6y3a36tb3skempjoxqpuyompjbmfeyf34fi3uy6uue42v4"
    },
    {
      "/": "bafy2bzacebp3shtrn43k7g3unredz7fxn4gj533d3o43tqn2p2ipxxhrvchve"
    }
  ]
]
```

Response: `{}`

### StateGetClaim
StateGetClaim returns the claim for a given address and claim ID.


Perms: read

Inputs:
```json
[
  "f01234",
  0,
  [
    {
      "/": "bafy2bzacea3wsdh6y3a36tb3skempjoxqpuyompjbmfeyf34fi3uy6uue42v4"
    },
    {
      "/": "bafy2bzacebp3shtrn43k7g3unredz7fxn4gj533d3o43tqn2p2ipxxhrvchve"
    }
  ]
]
```

Response:
```json
{
  "Provider": 1000,
  "Client": 1000,
  "Data": {
    "/": "bafy2bzacea3wsdh6y3a36tb3skempjoxqpuyompjbmfeyf34fi3uy6uue42v4"
  },
  "Size": 1032,
  "TermMin": 10101,
  "TermMax": 10101,
  "TermStart": 10101,
  "Sector": 9
}
```

### StateGetClaims
StateGetClaims returns the all the claims for a given provider.


Perms: read

Inputs:
```json
[
  "f01234",
  [
    {
      "/": "bafy2bzacea3wsdh6y3a36tb3skempjoxqpuyompjbmfeyf34fi3uy6uue42v4"
    },
    {
      "/": "bafy2bzacebp3shtrn43k7g3unredz7fxn4gj533d3o43tqn2p2ipxxhrvchve"
    }
  ]
]
```

Response: `{}`

### StateGetNetworkParams
StateGetNetworkParams return current network params


Perms: read

Inputs: `null`

Response:
```json
{
  "NetworkName": "lotus",
  "BlockDelaySecs": 42,
  "ConsensusMinerMinPower": "0",
  "SupportedProofTypes": [
    8
  ],
  "PreCommitChallengeDelay": 10101,
  "ForkUpgradeParams": {
    "UpgradeSmokeHeight": 10101,
    "UpgradeBreezeHeight": 10101,
    "UpgradeIgnitionHeight": 10101,
    "UpgradeLiftoffHeight": 10101,
    "UpgradeAssemblyHeight": 10101,
    "UpgradeRefuelHeight": 10101,
    "UpgradeTapeHeight": 10101,
    "UpgradeKumquatHeight": 10101,
    "UpgradePriceListOopsHeight": 10101,
    "BreezeGasTampingDuration": 10101,
    "UpgradeCalicoHeight": 10101,
    "UpgradePersianHeight": 10101,
    "UpgradeOrangeHeight": 10101,
    "UpgradeClausHeight": 10101,
    "UpgradeTrustHeight": 10101,
    "UpgradeNorwegianHeight": 10101,
    "UpgradeTurboHeight": 10101,
    "UpgradeHyperdriveHeight": 10101,
    "UpgradeChocolateHeight": 10101,
    "UpgradeOhSnapHeight": 10101,
    "UpgradeSkyrHeight": 10101,
    "UpgradeSharkHeight": 10101,
    "UpgradeHyggeHeight": 10101
  }
}
```

### StateGetRandomnessFromBeacon
StateGetRandomnessFromBeacon is used to sample the beacon for randomness.


Perms: read

Inputs:
```json
[
  2,
  10101,
  "Ynl0ZSBhcnJheQ==",
  [
    {
      "/": "bafy2bzacea3wsdh6y3a36tb3skempjoxqpuyompjbmfeyf34fi3uy6uue42v4"
    },
    {
      "/": "bafy2bzacebp3shtrn43k7g3unredz7fxn4gj533d3o43tqn2p2ipxxhrvchve"
    }
  ]
]
```

Response: `"Bw=="`

### StateGetRandomnessFromTickets
StateGetRandomnessFromTickets is used to sample the chain for randomness.


Perms: read

Inputs:
```json
[
  2,
  10101,
  "Ynl0ZSBhcnJheQ==",
  [
    {
      "/": "bafy2bzacea3wsdh6y3a36tb3skempjoxqpuyompjbmfeyf34fi3uy6uue42v4"
    },
    {
      "/": "bafy2bzacebp3shtrn43k7g3unredz7fxn4gj533d3o43tqn2p2ipxxhrvchve"
    }
  ]
]
```

Response: `"Bw=="`

### StateGetReceipt
StateGetReceipt returns the message receipt for the given message or for a
matching gas-repriced replacing message

NOTE: If the requested message was replaced, this method will return the receipt
for the replacing message - if the caller needs the receipt for exactly the
requested message, use StateSearchMsg().Receipt, and check that MsgLookup.Message
is matching the requested CID

DEPRECATED: Use StateSearchMsg, this method won't be supported in v1 API


Perms: read

Inputs:
```json
[
  {
    "/": "bafy2bzacea3wsdh6y3a36tb3skempjoxqpuyompjbmfeyf34fi3uy6uue42v4"
  },
  [
    {
      "/": "bafy2bzacea3wsdh6y3a36tb3skempjoxqpuyompjbmfeyf34fi3uy6uue42v4"
    },
    {
      "/": "bafy2bzacebp3shtrn43k7g3unredz7fxn4gj533d3o43tqn2p2ipxxhrvchve"
    }
  ]
]
```

Response:
```json
{
  "ExitCode": 0,
  "Return": "Ynl0ZSBhcnJheQ==",
  "GasUsed": 9,
  "EventsRoot": {
    "/": "bafy2bzacea3wsdh6y3a36tb3skempjoxqpuyompjbmfeyf34fi3uy6uue42v4"
  }
}
```

### StateListActors
StateListActors returns the addresses of every actor in the state


Perms: read

Inputs:
```json
[
  [
    {
      "/": "bafy2bzacea3wsdh6y3a36tb3skempjoxqpuyompjbmfeyf34fi3uy6uue42v4"
    },
    {
      "/": "bafy2bzacebp3shtrn43k7g3unredz7fxn4gj533d3o43tqn2p2ipxxhrvchve"
    }
  ]
]
```

Response:
```json
[
  "f01234"
]
```

### StateListMessages
StateListMessages looks back and returns all messages with a matching to or from address, stopping at the given height.


Perms: read

Inputs:
```json
[
  {
    "To": "f01234",
    "From": "f01234"
  },
  [
    {
      "/": "bafy2bzacea3wsdh6y3a36tb3skempjoxqpuyompjbmfeyf34fi3uy6uue42v4"
    },
    {
      "/": "bafy2bzacebp3shtrn43k7g3unredz7fxn4gj533d3o43tqn2p2ipxxhrvchve"
    }
  ],
  10101
]
```

Response:
```json
[
  {
    "/": "bafy2bzacea3wsdh6y3a36tb3skempjoxqpuyompjbmfeyf34fi3uy6uue42v4"
  }
]
```

### StateListMiners
StateListMiners returns the addresses of every miner that has claimed power in the Power Actor


Perms: read

Inputs:
```json
[
  [
    {
      "/": "bafy2bzacea3wsdh6y3a36tb3skempjoxqpuyompjbmfeyf34fi3uy6uue42v4"
    },
    {
      "/": "bafy2bzacebp3shtrn43k7g3unredz7fxn4gj533d3o43tqn2p2ipxxhrvchve"
    }
  ]
]
```

Response:
```json
[
  "f01234"
]
```

### StateLookupID
StateLookupID retrieves the ID address of the given address


Perms: read

Inputs:
```json
[
  "f01234",
  [
    {
      "/": "bafy2bzacea3wsdh6y3a36tb3skempjoxqpuyompjbmfeyf34fi3uy6uue42v4"
    },
    {
      "/": "bafy2bzacebp3shtrn43k7g3unredz7fxn4gj533d3o43tqn2p2ipxxhrvchve"
    }
  ]
]
```

Response: `"f01234"`

### StateMarketBalance
StateMarketBalance looks up the Escrow and Locked balances of the given address in the Storage Market


Perms: read

Inputs:
```json
[
  "f01234",
  [
    {
      "/": "bafy2bzacea3wsdh6y3a36tb3skempjoxqpuyompjbmfeyf34fi3uy6uue42v4"
    },
    {
      "/": "bafy2bzacebp3shtrn43k7g3unredz7fxn4gj533d3o43tqn2p2ipxxhrvchve"
    }
  ]
]
```

Response:
```json
{
  "Escrow": "0",
  "Locked": "0"
}
```

### StateMarketDeals
StateMarketDeals returns information about every deal in the Storage Market


Perms: read

Inputs:
```json
[
  [
    {
      "/": "bafy2bzacea3wsdh6y3a36tb3skempjoxqpuyompjbmfeyf34fi3uy6uue42v4"
    },
    {
      "/": "bafy2bzacebp3shtrn43k7g3unredz7fxn4gj533d3o43tqn2p2ipxxhrvchve"
    }
  ]
]
```

Response:
```json
{
  "t026363": {
    "Proposal": {
      "PieceCID": {
        "/": "bafy2bzacea3wsdh6y3a36tb3skempjoxqpuyompjbmfeyf34fi3uy6uue42v4"
      },
      "PieceSize": 1032,
      "VerifiedDeal": true,
      "Client": "f01234",
      "Provider": "f01234",
      "Label": "",
      "StartEpoch": 10101,
      "EndEpoch": 10101,
      "StoragePricePerEpoch": "0",
      "ProviderCollateral": "0",
      "ClientCollateral": "0"
    },
    "State": {
      "SectorStartEpoch": 10101,
      "LastUpdatedEpoch": 10101,
      "SlashEpoch": 10101,
      "VerifiedClaim": 0
    }
  }
}
```

### StateMarketParticipants
StateMarketParticipants returns the Escrow and Locked balances of every participant in the Storage Market


Perms: read

Inputs:
```json
[
  [
    {
      "/": "bafy2bzacea3wsdh6y3a36tb3skempjoxqpuyompjbmfeyf34fi3uy6uue42v4"
    },
    {
      "/": "bafy2bzacebp3shtrn43k7g3unredz7fxn4gj533d3o43tqn2p2ipxxhrvchve"
    }
  ]
]
```

Response:
```json
{
  "t026363": {
    "Escrow": "0",
    "Locked": "0"
  }
}
```

### StateMarketStorageDeal
StateMarketStorageDeal returns information about the indicated deal


Perms: read

Inputs:
```json
[
  5432,
  [
    {
      "/": "bafy2bzacea3wsdh6y3a36tb3skempjoxqpuyompjbmfeyf34fi3uy6uue42v4"
    },
    {
      "/": "bafy2bzacebp3shtrn43k7g3unredz7fxn4gj533d3o43tqn2p2ipxxhrvchve"
    }
  ]
]
```

Response:
```json
{
  "Proposal": {
    "PieceCID": {
      "/": "bafy2bzacea3wsdh6y3a36tb3skempjoxqpuyompjbmfeyf34fi3uy6uue42v4"
    },
    "PieceSize": 1032,
    "VerifiedDeal": true,
    "Client": "f01234",
    "Provider": "f01234",
    "Label": "",
    "StartEpoch": 10101,
    "EndEpoch": 10101,
    "StoragePricePerEpoch": "0",
    "ProviderCollateral": "0",
    "ClientCollateral": "0"
  },
  "State": {
    "SectorStartEpoch": 10101,
    "LastUpdatedEpoch": 10101,
    "SlashEpoch": 10101,
    "VerifiedClaim": 0
  }
}
```

### StateMinerActiveSectors
StateMinerActiveSectors returns info about sectors that a given miner is actively proving.


Perms: read

Inputs:
```json
[
  "f01234",
  [
    {
      "/": "bafy2bzacea3wsdh6y3a36tb3skempjoxqpuyompjbmfeyf34fi3uy6uue42v4"
    },
    {
      "/": "bafy2bzacebp3shtrn43k7g3unredz7fxn4gj533d3o43tqn2p2ipxxhrvchve"
    }
  ]
]
```

Response:
```json
[
  {
    "SectorNumber": 9,
    "SealProof": 8,
    "SealedCID": {
      "/": "bafy2bzacea3wsdh6y3a36tb3skempjoxqpuyompjbmfeyf34fi3uy6uue42v4"
    },
    "DealIDs": [
      5432
    ],
    "Activation": 10101,
    "Expiration": 10101,
    "DealWeight": "0",
    "VerifiedDealWeight": "0",
    "InitialPledge": "0",
    "ExpectedDayReward": "0",
    "ExpectedStoragePledge": "0",
    "ReplacedSectorAge": 10101,
    "ReplacedDayReward": "0",
    "SectorKeyCID": {
      "/": "bafy2bzacea3wsdh6y3a36tb3skempjoxqpuyompjbmfeyf34fi3uy6uue42v4"
    },
    "SimpleQAPower": true
  }
]
```

### StateMinerAvailableBalance
StateMinerAvailableBalance returns the portion of a miner's balance that can be withdrawn or spent


Perms: read

Inputs:
```json
[
  "f01234",
  [
    {
      "/": "bafy2bzacea3wsdh6y3a36tb3skempjoxqpuyompjbmfeyf34fi3uy6uue42v4"
    },
    {
      "/": "bafy2bzacebp3shtrn43k7g3unredz7fxn4gj533d3o43tqn2p2ipxxhrvchve"
    }
  ]
]
```

Response: `"0"`

### StateMinerDeadlines
StateMinerDeadlines returns all the proving deadlines for the given miner


Perms: read

Inputs:
```json
[
  "f01234",
  [
    {
      "/": "bafy2bzacea3wsdh6y3a36tb3skempjoxqpuyompjbmfeyf34fi3uy6uue42v4"
    },
    {
      "/": "bafy2bzacebp3shtrn43k7g3unredz7fxn4gj533d3o43tqn2p2ipxxhrvchve"
    }
  ]
]
```

Response:
```json
[
  {
    "PostSubmissions": [
      5,
      1
    ],
    "DisputableProofCount": 42
  }
]
```

### StateMinerFaults
StateMinerFaults returns a bitfield indicating the faulty sectors of the given miner


Perms: read

Inputs:
```json
[
  "f01234",
  [
    {
      "/": "bafy2bzacea3wsdh6y3a36tb3skempjoxqpuyompjbmfeyf34fi3uy6uue42v4"
    },
    {
      "/": "bafy2bzacebp3shtrn43k7g3unredz7fxn4gj533d3o43tqn2p2ipxxhrvchve"
    }
  ]
]
```

Response:
```json
[
  5,
  1
]
```

### StateMinerInfo
StateMinerInfo returns info about the indicated miner


Perms: read

Inputs:
```json
[
  "f01234",
  [
    {
      "/": "bafy2bzacea3wsdh6y3a36tb3skempjoxqpuyompjbmfeyf34fi3uy6uue42v4"
    },
    {
      "/": "bafy2bzacebp3shtrn43k7g3unredz7fxn4gj533d3o43tqn2p2ipxxhrvchve"
    }
  ]
]
```

Response:
```json
{
  "Owner": "f01234",
  "Worker": "f01234",
  "NewWorker": "f01234",
  "ControlAddresses": [
    "f01234"
  ],
  "WorkerChangeEpoch": 10101,
  "PeerId": "12D3KooWGzxzKZYveHXtpG6AsrUJBcWxHBFS2HsEoGTxrMLvKXtf",
  "Multiaddrs": [
    "Ynl0ZSBhcnJheQ=="
  ],
  "WindowPoStProofType": 8,
  "SectorSize": 34359738368,
  "WindowPoStPartitionSectors": 42,
  "ConsensusFaultElapsed": 10101,
  "Beneficiary": "f01234",
  "BeneficiaryTerm": {
    "Quota": "0",
    "UsedQuota": "0",
    "Expiration": 10101
  },
  "PendingBeneficiaryTerm": {
    "NewBeneficiary": "f01234",
    "NewQuota": "0",
    "NewExpiration": 10101,
    "ApprovedByBeneficiary": true,
    "ApprovedByNominee": true
  }
}
```

### StateMinerInitialPledgeCollateral
StateMinerInitialPledgeCollateral returns the initial pledge collateral for the specified miner's sector


Perms: read

Inputs:
```json
[
  "f01234",
  {
    "SealProof": 8,
    "SectorNumber": 9,
    "SealedCID": {
      "/": "bafy2bzacea3wsdh6y3a36tb3skempjoxqpuyompjbmfeyf34fi3uy6uue42v4"
    },
    "SealRandEpoch": 10101,
    "DealIDs": [
      5432
    ],
    "Expiration": 10101,
    "UnsealedCid": {
      "/": "bafy2bzacea3wsdh6y3a36tb3skempjoxqpuyompjbmfeyf34fi3uy6uue42v4"
    }
  },
  [
    {
      "/": "bafy2bzacea3wsdh6y3a36tb3skempjoxqpuyompjbmfeyf34fi3uy6uue42v4"
    },
    {
      "/": "bafy2bzacebp3shtrn43k7g3unredz7fxn4gj533d3o43tqn2p2ipxxhrvchve"
    }
  ]
]
```

Response: `"0"`

### StateMinerPartitions
StateMinerPartitions returns all partitions in the specified deadline


Perms: read

Inputs:
```json
[
  "f01234",
  42,
  [
    {
      "/": "bafy2bzacea3wsdh6y3a36tb3skempjoxqpuyompjbmfeyf34fi3uy6uue42v4"
    },
    {
      "/": "bafy2bzacebp3shtrn43k7g3unredz7fxn4gj533d3o43tqn2p2ipxxhrvchve"
    }
  ]
]
```

Response:
```json
[
  {
    "AllSectors": [
      5,
      1
    ],
    "FaultySectors": [
      5,
      1
    ],
    "RecoveringSectors": [
      5,
      1
    ],
    "LiveSectors": [
      5,
      1
    ],
    "ActiveSectors": [
      5,
      1
    ]
  }
]
```

### StateMinerPower
StateMinerPower returns the power of the indicated miner


Perms: read

Inputs:
```json
[
  "f01234",
  [
    {
      "/": "bafy2bzacea3wsdh6y3a36tb3skempjoxqpuyompjbmfeyf34fi3uy6uue42v4"
    },
    {
      "/": "bafy2bzacebp3shtrn43k7g3unredz7fxn4gj533d3o43tqn2p2ipxxhrvchve"
    }
  ]
]
```

Response:
```json
{
  "MinerPower": {
    "RawBytePower": "0",
    "QualityAdjPower": "0"
  },
  "TotalPower": {
    "RawBytePower": "0",
    "QualityAdjPower": "0"
  },
  "HasMinPower": true
}
```

### StateMinerPreCommitDepositForPower
StateMinerInitialPledgeCollateral returns the precommit deposit for the specified miner's sector


Perms: read

Inputs:
```json
[
  "f01234",
  {
    "SealProof": 8,
    "SectorNumber": 9,
    "SealedCID": {
      "/": "bafy2bzacea3wsdh6y3a36tb3skempjoxqpuyompjbmfeyf34fi3uy6uue42v4"
    },
    "SealRandEpoch": 10101,
    "DealIDs": [
      5432
    ],
    "Expiration": 10101,
    "UnsealedCid": {
      "/": "bafy2bzacea3wsdh6y3a36tb3skempjoxqpuyompjbmfeyf34fi3uy6uue42v4"
    }
  },
  [
    {
      "/": "bafy2bzacea3wsdh6y3a36tb3skempjoxqpuyompjbmfeyf34fi3uy6uue42v4"
    },
    {
      "/": "bafy2bzacebp3shtrn43k7g3unredz7fxn4gj533d3o43tqn2p2ipxxhrvchve"
    }
  ]
]
```

Response: `"0"`

### StateMinerProvingDeadline
StateMinerProvingDeadline calculates the deadline at some epoch for a proving period
and returns the deadline-related calculations.


Perms: read

Inputs:
```json
[
  "f01234",
  [
    {
      "/": "bafy2bzacea3wsdh6y3a36tb3skempjoxqpuyompjbmfeyf34fi3uy6uue42v4"
    },
    {
      "/": "bafy2bzacebp3shtrn43k7g3unredz7fxn4gj533d3o43tqn2p2ipxxhrvchve"
    }
  ]
]
```

Response:
```json
{
  "CurrentEpoch": 10101,
  "PeriodStart": 10101,
  "Index": 42,
  "Open": 10101,
  "Close": 10101,
  "Challenge": 10101,
  "FaultCutoff": 10101,
  "WPoStPeriodDeadlines": 42,
  "WPoStProvingPeriod": 10101,
  "WPoStChallengeWindow": 10101,
  "WPoStChallengeLookback": 10101,
  "FaultDeclarationCutoff": 10101
}
```

### StateMinerRecoveries
StateMinerRecoveries returns a bitfield indicating the recovering sectors of the given miner


Perms: read

Inputs:
```json
[
  "f01234",
  [
    {
      "/": "bafy2bzacea3wsdh6y3a36tb3skempjoxqpuyompjbmfeyf34fi3uy6uue42v4"
    },
    {
      "/": "bafy2bzacebp3shtrn43k7g3unredz7fxn4gj533d3o43tqn2p2ipxxhrvchve"
    }
  ]
]
```

Response:
```json
[
  5,
  1
]
```

### StateMinerSectorAllocated
StateMinerSectorAllocated checks if a sector is allocated


Perms: read

Inputs:
```json
[
  "f01234",
  9,
  [
    {
      "/": "bafy2bzacea3wsdh6y3a36tb3skempjoxqpuyompjbmfeyf34fi3uy6uue42v4"
    },
    {
      "/": "bafy2bzacebp3shtrn43k7g3unredz7fxn4gj533d3o43tqn2p2ipxxhrvchve"
    }
  ]
]
```

Response: `true`

### StateMinerSectorCount
StateMinerSectorCount returns the number of sectors in a miner's sector set and proving set


Perms: read

Inputs:
```json
[
  "f01234",
  [
    {
      "/": "bafy2bzacea3wsdh6y3a36tb3skempjoxqpuyompjbmfeyf34fi3uy6uue42v4"
    },
    {
      "/": "bafy2bzacebp3shtrn43k7g3unredz7fxn4gj533d3o43tqn2p2ipxxhrvchve"
    }
  ]
]
```

Response:
```json
{
  "Live": 42,
  "Active": 42,
  "Faulty": 42
}
```

### StateMinerSectors
StateMinerSectors returns info about the given miner's sectors. If the filter bitfield is nil, all sectors are included.


Perms: read

Inputs:
```json
[
  "f01234",
  [
    0
  ],
  [
    {
      "/": "bafy2bzacea3wsdh6y3a36tb3skempjoxqpuyompjbmfeyf34fi3uy6uue42v4"
    },
    {
      "/": "bafy2bzacebp3shtrn43k7g3unredz7fxn4gj533d3o43tqn2p2ipxxhrvchve"
    }
  ]
]
```

Response:
```json
[
  {
    "SectorNumber": 9,
    "SealProof": 8,
    "SealedCID": {
      "/": "bafy2bzacea3wsdh6y3a36tb3skempjoxqpuyompjbmfeyf34fi3uy6uue42v4"
    },
    "DealIDs": [
      5432
    ],
    "Activation": 10101,
    "Expiration": 10101,
    "DealWeight": "0",
    "VerifiedDealWeight": "0",
    "InitialPledge": "0",
    "ExpectedDayReward": "0",
    "ExpectedStoragePledge": "0",
    "ReplacedSectorAge": 10101,
    "ReplacedDayReward": "0",
    "SectorKeyCID": {
      "/": "bafy2bzacea3wsdh6y3a36tb3skempjoxqpuyompjbmfeyf34fi3uy6uue42v4"
    },
    "SimpleQAPower": true
  }
]
```

### StateNetworkName
StateNetworkName returns the name of the network the node is synced to


Perms: read

Inputs: `null`

Response: `"lotus"`

### StateNetworkVersion
StateNetworkVersion returns the network version at the given tipset


Perms: read

Inputs:
```json
[
  [
    {
      "/": "bafy2bzacea3wsdh6y3a36tb3skempjoxqpuyompjbmfeyf34fi3uy6uue42v4"
    },
    {
      "/": "bafy2bzacebp3shtrn43k7g3unredz7fxn4gj533d3o43tqn2p2ipxxhrvchve"
    }
  ]
]
```

Response: `18`

### StateReadState
StateReadState returns the indicated actor's state.


Perms: read

Inputs:
```json
[
  "f01234",
  [
    {
      "/": "bafy2bzacea3wsdh6y3a36tb3skempjoxqpuyompjbmfeyf34fi3uy6uue42v4"
    },
    {
      "/": "bafy2bzacebp3shtrn43k7g3unredz7fxn4gj533d3o43tqn2p2ipxxhrvchve"
    }
  ]
]
```

Response:
```json
{
  "Balance": "0",
  "Code": {
    "/": "bafy2bzacea3wsdh6y3a36tb3skempjoxqpuyompjbmfeyf34fi3uy6uue42v4"
  },
  "State": {}
}
```

### StateReplay
StateReplay replays a given message, assuming it was included in a block in the specified tipset.

If a tipset key is provided, and a replacing message is not found on chain,
the method will return an error saying that the message wasn't found

If no tipset key is provided, the appropriate tipset is looked up, and if
the message was gas-repriced, the on-chain message will be replayed - in
that case the returned InvocResult.MsgCid will not match the Cid param

If the caller wants to ensure that exactly the requested message was executed,
they MUST check that InvocResult.MsgCid is equal to the provided Cid.
Without this check both the requested and original message may appear as
successfully executed on-chain, which may look like a double-spend.

A replacing message is a message with a different CID, any of Gas values, and
different signature, but with all other parameters matching (source/destination,
nonce, params, etc.)


Perms: read

Inputs:
```json
[
  [
    {
      "/": "bafy2bzacea3wsdh6y3a36tb3skempjoxqpuyompjbmfeyf34fi3uy6uue42v4"
    },
    {
      "/": "bafy2bzacebp3shtrn43k7g3unredz7fxn4gj533d3o43tqn2p2ipxxhrvchve"
    }
  ],
  {
    "/": "bafy2bzacea3wsdh6y3a36tb3skempjoxqpuyompjbmfeyf34fi3uy6uue42v4"
  }
]
```

Response:
```json
{
  "MsgCid": {
    "/": "bafy2bzacea3wsdh6y3a36tb3skempjoxqpuyompjbmfeyf34fi3uy6uue42v4"
  },
  "Msg": {
    "Version": 42,
    "To": "f01234",
    "From": "f01234",
    "Nonce": 42,
    "Value": "0",
    "GasLimit": 9,
    "GasFeeCap": "0",
    "GasPremium": "0",
    "Method": 1,
    "Params": "Ynl0ZSBhcnJheQ==",
    "CID": {
      "/": "bafy2bzacebbpdegvr3i4cosewthysg5xkxpqfn2wfcz6mv2hmoktwbdxkax4s"
    }
  },
  "MsgRct": {
    "ExitCode": 0,
    "Return": "Ynl0ZSBhcnJheQ==",
    "GasUsed": 9,
    "EventsRoot": {
      "/": "bafy2bzacea3wsdh6y3a36tb3skempjoxqpuyompjbmfeyf34fi3uy6uue42v4"
    }
  },
  "GasCost": {
    "Message": {
      "/": "bafy2bzacea3wsdh6y3a36tb3skempjoxqpuyompjbmfeyf34fi3uy6uue42v4"
    },
    "GasUsed": "0",
    "BaseFeeBurn": "0",
    "OverEstimationBurn": "0",
    "MinerPenalty": "0",
    "MinerTip": "0",
    "Refund": "0",
    "TotalCost": "0"
  },
  "ExecutionTrace": {
    "Msg": {
      "From": "f01234",
      "To": "f01234",
      "Value": "0",
      "Method": 1,
      "Params": "Ynl0ZSBhcnJheQ==",
      "ParamsCodec": 42
    },
    "MsgRct": {
      "ExitCode": 0,
      "Return": "Ynl0ZSBhcnJheQ==",
<<<<<<< HEAD
      "GasUsed": 9,
      "EventsRoot": {
        "/": "bafy2bzacea3wsdh6y3a36tb3skempjoxqpuyompjbmfeyf34fi3uy6uue42v4"
      }
=======
      "ReturnCodec": 42
>>>>>>> caa6dd9c
    },
    "GasCharges": [
      {
        "Name": "string value",
        "tg": 9,
        "cg": 9,
        "sg": 9,
        "tt": 60000000000
      }
    ],
    "Subcalls": [
      {
        "Msg": {
          "From": "f01234",
          "To": "f01234",
          "Value": "0",
          "Method": 1,
          "Params": "Ynl0ZSBhcnJheQ==",
          "ParamsCodec": 42
        },
        "MsgRct": {
          "ExitCode": 0,
          "Return": "Ynl0ZSBhcnJheQ==",
<<<<<<< HEAD
          "GasUsed": 9,
          "EventsRoot": {
            "/": "bafy2bzacea3wsdh6y3a36tb3skempjoxqpuyompjbmfeyf34fi3uy6uue42v4"
          }
=======
          "ReturnCodec": 42
>>>>>>> caa6dd9c
        },
        "GasCharges": [
          {
            "Name": "string value",
            "tg": 9,
            "cg": 9,
            "sg": 9,
            "tt": 60000000000
          }
        ],
        "Subcalls": null
      }
    ]
  },
  "Error": "string value",
  "Duration": 60000000000
}
```

### StateSearchMsg
StateSearchMsg searches for a message in the chain, and returns its receipt and the tipset where it was executed

NOTE: If a replacing message is found on chain, this method will return
a MsgLookup for the replacing message - the MsgLookup.Message will be a different
CID than the one provided in the 'cid' param, MsgLookup.Receipt will contain the
result of the execution of the replacing message.

If the caller wants to ensure that exactly the requested message was executed,
they MUST check that MsgLookup.Message is equal to the provided 'cid'.
Without this check both the requested and original message may appear as
successfully executed on-chain, which may look like a double-spend.

A replacing message is a message with a different CID, any of Gas values, and
different signature, but with all other parameters matching (source/destination,
nonce, params, etc.)


Perms: read

Inputs:
```json
[
  {
    "/": "bafy2bzacea3wsdh6y3a36tb3skempjoxqpuyompjbmfeyf34fi3uy6uue42v4"
  }
]
```

Response:
```json
{
  "Message": {
    "/": "bafy2bzacea3wsdh6y3a36tb3skempjoxqpuyompjbmfeyf34fi3uy6uue42v4"
  },
  "Receipt": {
    "ExitCode": 0,
    "Return": "Ynl0ZSBhcnJheQ==",
    "GasUsed": 9,
    "EventsRoot": {
      "/": "bafy2bzacea3wsdh6y3a36tb3skempjoxqpuyompjbmfeyf34fi3uy6uue42v4"
    }
  },
  "ReturnDec": {},
  "TipSet": [
    {
      "/": "bafy2bzacea3wsdh6y3a36tb3skempjoxqpuyompjbmfeyf34fi3uy6uue42v4"
    },
    {
      "/": "bafy2bzacebp3shtrn43k7g3unredz7fxn4gj533d3o43tqn2p2ipxxhrvchve"
    }
  ],
  "Height": 10101
}
```

### StateSearchMsgLimited
StateSearchMsgLimited looks back up to limit epochs in the chain for a message, and returns its receipt and the tipset where it was executed

NOTE: If a replacing message is found on chain, this method will return
a MsgLookup for the replacing message - the MsgLookup.Message will be a different
CID than the one provided in the 'cid' param, MsgLookup.Receipt will contain the
result of the execution of the replacing message.

If the caller wants to ensure that exactly the requested message was executed,
they MUST check that MsgLookup.Message is equal to the provided 'cid'.
Without this check both the requested and original message may appear as
successfully executed on-chain, which may look like a double-spend.

A replacing message is a message with a different CID, any of Gas values, and
different signature, but with all other parameters matching (source/destination,
nonce, params, etc.)


Perms: read

Inputs:
```json
[
  {
    "/": "bafy2bzacea3wsdh6y3a36tb3skempjoxqpuyompjbmfeyf34fi3uy6uue42v4"
  },
  10101
]
```

Response:
```json
{
  "Message": {
    "/": "bafy2bzacea3wsdh6y3a36tb3skempjoxqpuyompjbmfeyf34fi3uy6uue42v4"
  },
  "Receipt": {
    "ExitCode": 0,
    "Return": "Ynl0ZSBhcnJheQ==",
    "GasUsed": 9,
    "EventsRoot": {
      "/": "bafy2bzacea3wsdh6y3a36tb3skempjoxqpuyompjbmfeyf34fi3uy6uue42v4"
    }
  },
  "ReturnDec": {},
  "TipSet": [
    {
      "/": "bafy2bzacea3wsdh6y3a36tb3skempjoxqpuyompjbmfeyf34fi3uy6uue42v4"
    },
    {
      "/": "bafy2bzacebp3shtrn43k7g3unredz7fxn4gj533d3o43tqn2p2ipxxhrvchve"
    }
  ],
  "Height": 10101
}
```

### StateSectorExpiration
StateSectorExpiration returns epoch at which given sector will expire


Perms: read

Inputs:
```json
[
  "f01234",
  9,
  [
    {
      "/": "bafy2bzacea3wsdh6y3a36tb3skempjoxqpuyompjbmfeyf34fi3uy6uue42v4"
    },
    {
      "/": "bafy2bzacebp3shtrn43k7g3unredz7fxn4gj533d3o43tqn2p2ipxxhrvchve"
    }
  ]
]
```

Response:
```json
{
  "OnTime": 10101,
  "Early": 10101
}
```

### StateSectorGetInfo
StateSectorGetInfo returns the on-chain info for the specified miner's sector. Returns null in case the sector info isn't found
NOTE: returned info.Expiration may not be accurate in some cases, use StateSectorExpiration to get accurate
expiration epoch


Perms: read

Inputs:
```json
[
  "f01234",
  9,
  [
    {
      "/": "bafy2bzacea3wsdh6y3a36tb3skempjoxqpuyompjbmfeyf34fi3uy6uue42v4"
    },
    {
      "/": "bafy2bzacebp3shtrn43k7g3unredz7fxn4gj533d3o43tqn2p2ipxxhrvchve"
    }
  ]
]
```

Response:
```json
{
  "SectorNumber": 9,
  "SealProof": 8,
  "SealedCID": {
    "/": "bafy2bzacea3wsdh6y3a36tb3skempjoxqpuyompjbmfeyf34fi3uy6uue42v4"
  },
  "DealIDs": [
    5432
  ],
  "Activation": 10101,
  "Expiration": 10101,
  "DealWeight": "0",
  "VerifiedDealWeight": "0",
  "InitialPledge": "0",
  "ExpectedDayReward": "0",
  "ExpectedStoragePledge": "0",
  "ReplacedSectorAge": 10101,
  "ReplacedDayReward": "0",
  "SectorKeyCID": {
    "/": "bafy2bzacea3wsdh6y3a36tb3skempjoxqpuyompjbmfeyf34fi3uy6uue42v4"
  },
  "SimpleQAPower": true
}
```

### StateSectorPartition
StateSectorPartition finds deadline/partition with the specified sector


Perms: read

Inputs:
```json
[
  "f01234",
  9,
  [
    {
      "/": "bafy2bzacea3wsdh6y3a36tb3skempjoxqpuyompjbmfeyf34fi3uy6uue42v4"
    },
    {
      "/": "bafy2bzacebp3shtrn43k7g3unredz7fxn4gj533d3o43tqn2p2ipxxhrvchve"
    }
  ]
]
```

Response:
```json
{
  "Deadline": 42,
  "Partition": 42
}
```

### StateSectorPreCommitInfo
StateSectorPreCommitInfo returns the PreCommit info for the specified miner's sector


Perms: read

Inputs:
```json
[
  "f01234",
  9,
  [
    {
      "/": "bafy2bzacea3wsdh6y3a36tb3skempjoxqpuyompjbmfeyf34fi3uy6uue42v4"
    },
    {
      "/": "bafy2bzacebp3shtrn43k7g3unredz7fxn4gj533d3o43tqn2p2ipxxhrvchve"
    }
  ]
]
```

Response:
```json
{
  "Info": {
    "SealProof": 8,
    "SectorNumber": 9,
    "SealedCID": {
      "/": "bafy2bzacea3wsdh6y3a36tb3skempjoxqpuyompjbmfeyf34fi3uy6uue42v4"
    },
    "SealRandEpoch": 10101,
    "DealIDs": [
      5432
    ],
    "Expiration": 10101,
    "UnsealedCid": {
      "/": "bafy2bzacea3wsdh6y3a36tb3skempjoxqpuyompjbmfeyf34fi3uy6uue42v4"
    }
  },
  "PreCommitDeposit": "0",
  "PreCommitEpoch": 10101
}
```

### StateVMCirculatingSupplyInternal
StateVMCirculatingSupplyInternal returns an approximation of the circulating supply of Filecoin at the given tipset.
This is the value reported by the runtime interface to actors code.


Perms: read

Inputs:
```json
[
  [
    {
      "/": "bafy2bzacea3wsdh6y3a36tb3skempjoxqpuyompjbmfeyf34fi3uy6uue42v4"
    },
    {
      "/": "bafy2bzacebp3shtrn43k7g3unredz7fxn4gj533d3o43tqn2p2ipxxhrvchve"
    }
  ]
]
```

Response:
```json
{
  "FilVested": "0",
  "FilMined": "0",
  "FilBurnt": "0",
  "FilLocked": "0",
  "FilCirculating": "0",
  "FilReserveDisbursed": "0"
}
```

### StateVerifiedClientStatus
StateVerifiedClientStatus returns the data cap for the given address.
Returns nil if there is no entry in the data cap table for the
address.


Perms: read

Inputs:
```json
[
  "f01234",
  [
    {
      "/": "bafy2bzacea3wsdh6y3a36tb3skempjoxqpuyompjbmfeyf34fi3uy6uue42v4"
    },
    {
      "/": "bafy2bzacebp3shtrn43k7g3unredz7fxn4gj533d3o43tqn2p2ipxxhrvchve"
    }
  ]
]
```

Response: `"0"`

### StateVerifiedRegistryRootKey
StateVerifiedRegistryRootKey returns the address of the Verified Registry's root key


Perms: read

Inputs:
```json
[
  [
    {
      "/": "bafy2bzacea3wsdh6y3a36tb3skempjoxqpuyompjbmfeyf34fi3uy6uue42v4"
    },
    {
      "/": "bafy2bzacebp3shtrn43k7g3unredz7fxn4gj533d3o43tqn2p2ipxxhrvchve"
    }
  ]
]
```

Response: `"f01234"`

### StateVerifierStatus
StateVerifierStatus returns the data cap for the given address.
Returns nil if there is no entry in the data cap table for the
address.


Perms: read

Inputs:
```json
[
  "f01234",
  [
    {
      "/": "bafy2bzacea3wsdh6y3a36tb3skempjoxqpuyompjbmfeyf34fi3uy6uue42v4"
    },
    {
      "/": "bafy2bzacebp3shtrn43k7g3unredz7fxn4gj533d3o43tqn2p2ipxxhrvchve"
    }
  ]
]
```

Response: `"0"`

### StateWaitMsg
StateWaitMsg looks back in the chain for a message. If not found, it blocks until the
message arrives on chain, and gets to the indicated confidence depth.

NOTE: If a replacing message is found on chain, this method will return
a MsgLookup for the replacing message - the MsgLookup.Message will be a different
CID than the one provided in the 'cid' param, MsgLookup.Receipt will contain the
result of the execution of the replacing message.

If the caller wants to ensure that exactly the requested message was executed,
they MUST check that MsgLookup.Message is equal to the provided 'cid'.
Without this check both the requested and original message may appear as
successfully executed on-chain, which may look like a double-spend.

A replacing message is a message with a different CID, any of Gas values, and
different signature, but with all other parameters matching (source/destination,
nonce, params, etc.)


Perms: read

Inputs:
```json
[
  {
    "/": "bafy2bzacea3wsdh6y3a36tb3skempjoxqpuyompjbmfeyf34fi3uy6uue42v4"
  },
  42
]
```

Response:
```json
{
  "Message": {
    "/": "bafy2bzacea3wsdh6y3a36tb3skempjoxqpuyompjbmfeyf34fi3uy6uue42v4"
  },
  "Receipt": {
    "ExitCode": 0,
    "Return": "Ynl0ZSBhcnJheQ==",
    "GasUsed": 9,
    "EventsRoot": {
      "/": "bafy2bzacea3wsdh6y3a36tb3skempjoxqpuyompjbmfeyf34fi3uy6uue42v4"
    }
  },
  "ReturnDec": {},
  "TipSet": [
    {
      "/": "bafy2bzacea3wsdh6y3a36tb3skempjoxqpuyompjbmfeyf34fi3uy6uue42v4"
    },
    {
      "/": "bafy2bzacebp3shtrn43k7g3unredz7fxn4gj533d3o43tqn2p2ipxxhrvchve"
    }
  ],
  "Height": 10101
}
```

### StateWaitMsgLimited
StateWaitMsgLimited looks back up to limit epochs in the chain for a message.
If not found, it blocks until the message arrives on chain, and gets to the
indicated confidence depth.

NOTE: If a replacing message is found on chain, this method will return
a MsgLookup for the replacing message - the MsgLookup.Message will be a different
CID than the one provided in the 'cid' param, MsgLookup.Receipt will contain the
result of the execution of the replacing message.

If the caller wants to ensure that exactly the requested message was executed,
they MUST check that MsgLookup.Message is equal to the provided 'cid'.
Without this check both the requested and original message may appear as
successfully executed on-chain, which may look like a double-spend.

A replacing message is a message with a different CID, any of Gas values, and
different signature, but with all other parameters matching (source/destination,
nonce, params, etc.)


Perms: read

Inputs:
```json
[
  {
    "/": "bafy2bzacea3wsdh6y3a36tb3skempjoxqpuyompjbmfeyf34fi3uy6uue42v4"
  },
  42,
  10101
]
```

Response:
```json
{
  "Message": {
    "/": "bafy2bzacea3wsdh6y3a36tb3skempjoxqpuyompjbmfeyf34fi3uy6uue42v4"
  },
  "Receipt": {
    "ExitCode": 0,
    "Return": "Ynl0ZSBhcnJheQ==",
    "GasUsed": 9,
    "EventsRoot": {
      "/": "bafy2bzacea3wsdh6y3a36tb3skempjoxqpuyompjbmfeyf34fi3uy6uue42v4"
    }
  },
  "ReturnDec": {},
  "TipSet": [
    {
      "/": "bafy2bzacea3wsdh6y3a36tb3skempjoxqpuyompjbmfeyf34fi3uy6uue42v4"
    },
    {
      "/": "bafy2bzacebp3shtrn43k7g3unredz7fxn4gj533d3o43tqn2p2ipxxhrvchve"
    }
  ],
  "Height": 10101
}
```

## Sync
The Sync method group contains methods for interacting with and
observing the lotus sync service.


### SyncCheckBad
SyncCheckBad checks if a block was marked as bad, and if it was, returns
the reason.


Perms: read

Inputs:
```json
[
  {
    "/": "bafy2bzacea3wsdh6y3a36tb3skempjoxqpuyompjbmfeyf34fi3uy6uue42v4"
  }
]
```

Response: `"string value"`

### SyncCheckpoint
SyncCheckpoint marks a blocks as checkpointed, meaning that it won't ever fork away from it.


Perms: admin

Inputs:
```json
[
  [
    {
      "/": "bafy2bzacea3wsdh6y3a36tb3skempjoxqpuyompjbmfeyf34fi3uy6uue42v4"
    },
    {
      "/": "bafy2bzacebp3shtrn43k7g3unredz7fxn4gj533d3o43tqn2p2ipxxhrvchve"
    }
  ]
]
```

Response: `{}`

### SyncIncomingBlocks
SyncIncomingBlocks returns a channel streaming incoming, potentially not
yet synced block headers.


Perms: read

Inputs: `null`

Response:
```json
{
  "Miner": "f01234",
  "Ticket": {
    "VRFProof": "Ynl0ZSBhcnJheQ=="
  },
  "ElectionProof": {
    "WinCount": 9,
    "VRFProof": "Ynl0ZSBhcnJheQ=="
  },
  "BeaconEntries": [
    {
      "Round": 42,
      "Data": "Ynl0ZSBhcnJheQ=="
    }
  ],
  "WinPoStProof": [
    {
      "PoStProof": 8,
      "ProofBytes": "Ynl0ZSBhcnJheQ=="
    }
  ],
  "Parents": [
    {
      "/": "bafy2bzacea3wsdh6y3a36tb3skempjoxqpuyompjbmfeyf34fi3uy6uue42v4"
    }
  ],
  "ParentWeight": "0",
  "Height": 10101,
  "ParentStateRoot": {
    "/": "bafy2bzacea3wsdh6y3a36tb3skempjoxqpuyompjbmfeyf34fi3uy6uue42v4"
  },
  "ParentMessageReceipts": {
    "/": "bafy2bzacea3wsdh6y3a36tb3skempjoxqpuyompjbmfeyf34fi3uy6uue42v4"
  },
  "Messages": {
    "/": "bafy2bzacea3wsdh6y3a36tb3skempjoxqpuyompjbmfeyf34fi3uy6uue42v4"
  },
  "BLSAggregate": {
    "Type": 2,
    "Data": "Ynl0ZSBhcnJheQ=="
  },
  "Timestamp": 42,
  "BlockSig": {
    "Type": 2,
    "Data": "Ynl0ZSBhcnJheQ=="
  },
  "ForkSignaling": 42,
  "ParentBaseFee": "0"
}
```

### SyncMarkBad
SyncMarkBad marks a blocks as bad, meaning that it won't ever by synced.
Use with extreme caution.


Perms: admin

Inputs:
```json
[
  {
    "/": "bafy2bzacea3wsdh6y3a36tb3skempjoxqpuyompjbmfeyf34fi3uy6uue42v4"
  }
]
```

Response: `{}`

### SyncState
SyncState returns the current status of the lotus sync system.


Perms: read

Inputs: `null`

Response:
```json
{
  "ActiveSyncs": [
    {
      "WorkerID": 42,
      "Base": {
        "Cids": null,
        "Blocks": null,
        "Height": 0
      },
      "Target": {
        "Cids": null,
        "Blocks": null,
        "Height": 0
      },
      "Stage": 1,
      "Height": 10101,
      "Start": "0001-01-01T00:00:00Z",
      "End": "0001-01-01T00:00:00Z",
      "Message": "string value"
    }
  ],
  "VMApplied": 42
}
```

### SyncSubmitBlock
SyncSubmitBlock can be used to submit a newly created block to the.
network through this node


Perms: write

Inputs:
```json
[
  {
    "Header": {
      "Miner": "f01234",
      "Ticket": {
        "VRFProof": "Ynl0ZSBhcnJheQ=="
      },
      "ElectionProof": {
        "WinCount": 9,
        "VRFProof": "Ynl0ZSBhcnJheQ=="
      },
      "BeaconEntries": [
        {
          "Round": 42,
          "Data": "Ynl0ZSBhcnJheQ=="
        }
      ],
      "WinPoStProof": [
        {
          "PoStProof": 8,
          "ProofBytes": "Ynl0ZSBhcnJheQ=="
        }
      ],
      "Parents": [
        {
          "/": "bafy2bzacea3wsdh6y3a36tb3skempjoxqpuyompjbmfeyf34fi3uy6uue42v4"
        }
      ],
      "ParentWeight": "0",
      "Height": 10101,
      "ParentStateRoot": {
        "/": "bafy2bzacea3wsdh6y3a36tb3skempjoxqpuyompjbmfeyf34fi3uy6uue42v4"
      },
      "ParentMessageReceipts": {
        "/": "bafy2bzacea3wsdh6y3a36tb3skempjoxqpuyompjbmfeyf34fi3uy6uue42v4"
      },
      "Messages": {
        "/": "bafy2bzacea3wsdh6y3a36tb3skempjoxqpuyompjbmfeyf34fi3uy6uue42v4"
      },
      "BLSAggregate": {
        "Type": 2,
        "Data": "Ynl0ZSBhcnJheQ=="
      },
      "Timestamp": 42,
      "BlockSig": {
        "Type": 2,
        "Data": "Ynl0ZSBhcnJheQ=="
      },
      "ForkSignaling": 42,
      "ParentBaseFee": "0"
    },
    "BlsMessages": [
      {
        "/": "bafy2bzacea3wsdh6y3a36tb3skempjoxqpuyompjbmfeyf34fi3uy6uue42v4"
      }
    ],
    "SecpkMessages": [
      {
        "/": "bafy2bzacea3wsdh6y3a36tb3skempjoxqpuyompjbmfeyf34fi3uy6uue42v4"
      }
    ]
  }
]
```

Response: `{}`

### SyncUnmarkAllBad
SyncUnmarkAllBad purges bad block cache, making it possible to sync to chains previously marked as bad


Perms: admin

Inputs: `null`

Response: `{}`

### SyncUnmarkBad
SyncUnmarkBad unmarks a blocks as bad, making it possible to be validated and synced again.


Perms: admin

Inputs:
```json
[
  {
    "/": "bafy2bzacea3wsdh6y3a36tb3skempjoxqpuyompjbmfeyf34fi3uy6uue42v4"
  }
]
```

Response: `{}`

### SyncValidateTipset
SyncValidateTipset indicates whether the provided tipset is valid or not


Perms: read

Inputs:
```json
[
  [
    {
      "/": "bafy2bzacea3wsdh6y3a36tb3skempjoxqpuyompjbmfeyf34fi3uy6uue42v4"
    },
    {
      "/": "bafy2bzacebp3shtrn43k7g3unredz7fxn4gj533d3o43tqn2p2ipxxhrvchve"
    }
  ]
]
```

Response: `true`

## Wallet


### WalletBalance
WalletBalance returns the balance of the given address at the current head of the chain.


Perms: read

Inputs:
```json
[
  "f01234"
]
```

Response: `"0"`

### WalletDefaultAddress
WalletDefaultAddress returns the address marked as default in the wallet.


Perms: write

Inputs: `null`

Response: `"f01234"`

### WalletDelete
WalletDelete deletes an address from the wallet.


Perms: admin

Inputs:
```json
[
  "f01234"
]
```

Response: `{}`

### WalletExport
WalletExport returns the private key of an address in the wallet.


Perms: admin

Inputs:
```json
[
  "f01234"
]
```

Response:
```json
{
  "Type": "bls",
  "PrivateKey": "Ynl0ZSBhcnJheQ=="
}
```

### WalletHas
WalletHas indicates whether the given address is in the wallet.


Perms: write

Inputs:
```json
[
  "f01234"
]
```

Response: `true`

### WalletImport
WalletImport receives a KeyInfo, which includes a private key, and imports it into the wallet.


Perms: admin

Inputs:
```json
[
  {
    "Type": "bls",
    "PrivateKey": "Ynl0ZSBhcnJheQ=="
  }
]
```

Response: `"f01234"`

### WalletList
WalletList lists all the addresses in the wallet.


Perms: write

Inputs: `null`

Response:
```json
[
  "f01234"
]
```

### WalletNew
WalletNew creates a new address in the wallet with the given sigType.
Available key types: bls, secp256k1, secp256k1-ledger
Support for numerical types: 1 - secp256k1, 2 - BLS is deprecated


Perms: write

Inputs:
```json
[
  "bls"
]
```

Response: `"f01234"`

### WalletSetDefault
WalletSetDefault marks the given address as as the default one.


Perms: write

Inputs:
```json
[
  "f01234"
]
```

Response: `{}`

### WalletSign
WalletSign signs the given bytes using the given address.


Perms: sign

Inputs:
```json
[
  "f01234",
  "Ynl0ZSBhcnJheQ=="
]
```

Response:
```json
{
  "Type": 2,
  "Data": "Ynl0ZSBhcnJheQ=="
}
```

### WalletSignMessage
WalletSignMessage signs the given message using the given address.


Perms: sign

Inputs:
```json
[
  "f01234",
  {
    "Version": 42,
    "To": "f01234",
    "From": "f01234",
    "Nonce": 42,
    "Value": "0",
    "GasLimit": 9,
    "GasFeeCap": "0",
    "GasPremium": "0",
    "Method": 1,
    "Params": "Ynl0ZSBhcnJheQ==",
    "CID": {
      "/": "bafy2bzacebbpdegvr3i4cosewthysg5xkxpqfn2wfcz6mv2hmoktwbdxkax4s"
    }
  }
]
```

Response:
```json
{
  "Message": {
    "Version": 42,
    "To": "f01234",
    "From": "f01234",
    "Nonce": 42,
    "Value": "0",
    "GasLimit": 9,
    "GasFeeCap": "0",
    "GasPremium": "0",
    "Method": 1,
    "Params": "Ynl0ZSBhcnJheQ==",
    "CID": {
      "/": "bafy2bzacebbpdegvr3i4cosewthysg5xkxpqfn2wfcz6mv2hmoktwbdxkax4s"
    }
  },
  "Signature": {
    "Type": 2,
    "Data": "Ynl0ZSBhcnJheQ=="
  },
  "CID": {
    "/": "bafy2bzacebbpdegvr3i4cosewthysg5xkxpqfn2wfcz6mv2hmoktwbdxkax4s"
  }
}
```

### WalletValidateAddress
WalletValidateAddress validates whether a given string can be decoded as a well-formed address


Perms: read

Inputs:
```json
[
  "string value"
]
```

Response: `"f01234"`

### WalletVerify
WalletVerify takes an address, a signature, and some bytes, and indicates whether the signature is valid.
The address does not have to be in the wallet.


Perms: read

Inputs:
```json
[
  "f01234",
  "Ynl0ZSBhcnJheQ==",
  {
    "Type": 2,
    "Data": "Ynl0ZSBhcnJheQ=="
  }
]
```

Response: `true`
<|MERGE_RESOLUTION|>--- conflicted
+++ resolved
@@ -4876,14 +4876,7 @@
     "MsgRct": {
       "ExitCode": 0,
       "Return": "Ynl0ZSBhcnJheQ==",
-<<<<<<< HEAD
-      "GasUsed": 9,
-      "EventsRoot": {
-        "/": "bafy2bzacea3wsdh6y3a36tb3skempjoxqpuyompjbmfeyf34fi3uy6uue42v4"
-      }
-=======
       "ReturnCodec": 42
->>>>>>> caa6dd9c
     },
     "GasCharges": [
       {
@@ -4907,14 +4900,7 @@
         "MsgRct": {
           "ExitCode": 0,
           "Return": "Ynl0ZSBhcnJheQ==",
-<<<<<<< HEAD
-          "GasUsed": 9,
-          "EventsRoot": {
-            "/": "bafy2bzacea3wsdh6y3a36tb3skempjoxqpuyompjbmfeyf34fi3uy6uue42v4"
-          }
-=======
           "ReturnCodec": 42
->>>>>>> caa6dd9c
         },
         "GasCharges": [
           {
@@ -5120,14 +5106,7 @@
         "MsgRct": {
           "ExitCode": 0,
           "Return": "Ynl0ZSBhcnJheQ==",
-<<<<<<< HEAD
-          "GasUsed": 9,
-          "EventsRoot": {
-            "/": "bafy2bzacea3wsdh6y3a36tb3skempjoxqpuyompjbmfeyf34fi3uy6uue42v4"
-          }
-=======
           "ReturnCodec": 42
->>>>>>> caa6dd9c
         },
         "GasCharges": [
           {
@@ -5151,14 +5130,7 @@
             "MsgRct": {
               "ExitCode": 0,
               "Return": "Ynl0ZSBhcnJheQ==",
-<<<<<<< HEAD
-              "GasUsed": 9,
-              "EventsRoot": {
-                "/": "bafy2bzacea3wsdh6y3a36tb3skempjoxqpuyompjbmfeyf34fi3uy6uue42v4"
-              }
-=======
               "ReturnCodec": 42
->>>>>>> caa6dd9c
             },
             "GasCharges": [
               {
@@ -6520,14 +6492,7 @@
     "MsgRct": {
       "ExitCode": 0,
       "Return": "Ynl0ZSBhcnJheQ==",
-<<<<<<< HEAD
-      "GasUsed": 9,
-      "EventsRoot": {
-        "/": "bafy2bzacea3wsdh6y3a36tb3skempjoxqpuyompjbmfeyf34fi3uy6uue42v4"
-      }
-=======
       "ReturnCodec": 42
->>>>>>> caa6dd9c
     },
     "GasCharges": [
       {
@@ -6551,14 +6516,7 @@
         "MsgRct": {
           "ExitCode": 0,
           "Return": "Ynl0ZSBhcnJheQ==",
-<<<<<<< HEAD
-          "GasUsed": 9,
-          "EventsRoot": {
-            "/": "bafy2bzacea3wsdh6y3a36tb3skempjoxqpuyompjbmfeyf34fi3uy6uue42v4"
-          }
-=======
           "ReturnCodec": 42
->>>>>>> caa6dd9c
         },
         "GasCharges": [
           {
