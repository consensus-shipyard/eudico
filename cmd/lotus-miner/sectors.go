--- conflicted
+++ resolved
@@ -761,11 +761,7 @@
 
 func SectorNumsToBitfield(sectors []abi.SectorNumber) bitfield.BitField {
 	var numbers []uint64
-<<<<<<< HEAD
-	for sector := range sectors {
-=======
 	for _, sector := range sectors {
->>>>>>> 7aa66631
 		numbers = append(numbers, uint64(sector))
 	}
 
