--- conflicted
+++ resolved
@@ -158,17 +158,15 @@
 		}
 
 		log.Infow("Starting mining with validator", "validator", validator)
-<<<<<<< HEAD
+
 		cfg := mir.NewConfig(
-			mir.MembershipFromFile(membershipCfg),
+			mir.NewMembershipFile(membershipFile),
 			dbPath,
 			checkpointPeriod,
 			initCh,
-			cctx.String("checkpoints-repo"))
-=======
-		membershipStore := mir.NewMembershipFile(membershipFile)
-		cfg := mir.NewConfig(membershipStore, dbPath, checkpointPeriod)
->>>>>>> d6dd028d
+			cctx.String("checkpoints-repo"),
+		)
+
 		return mir.Mine(ctx, validator, h, nodeApi, ds, cfg)
 	},
 }
