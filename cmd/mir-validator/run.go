--- conflicted
+++ resolved
@@ -122,10 +122,6 @@
 
 		datastoreCfg := filepath.Join(cctx.String("repo"), LevelDSPath)
 		log.Infow("Starting mining with validator", "validator", validator)
-<<<<<<< HEAD
-		return mir.Mine(ctx, validator, h, nodeApi, mir.MembershipFromFile(membershipCfg))
-=======
-		return mir.Mine(ctx, validator, h, nodeApi, mir.NewConfig(membershipCfg, datastoreCfg))
->>>>>>> bd8411cd
+		return mir.Mine(ctx, validator, h, nodeApi, mir.NewConfig(mir.MembershipFromFile(membershipCfg), datastoreCfg))
 	},
 }