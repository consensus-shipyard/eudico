package vm

import (
	"bytes"
	"context"
	"fmt"
	"io"
	"math"
	"os"
	"sort"
	"sync"
	"sync/atomic"
	"time"

	"github.com/ipfs/go-cid"
	cbor "github.com/ipfs/go-ipld-cbor"
	cbg "github.com/whyrusleeping/cbor-gen"
	"golang.org/x/xerrors"

	ffi "github.com/filecoin-project/filecoin-ffi"
	ffi_cgo "github.com/filecoin-project/filecoin-ffi/cgo"
	"github.com/filecoin-project/go-address"
	"github.com/filecoin-project/go-state-types/abi"
	actorstypes "github.com/filecoin-project/go-state-types/actors"
	"github.com/filecoin-project/go-state-types/exitcode"
	"github.com/filecoin-project/go-state-types/manifest"
	"github.com/filecoin-project/go-state-types/network"

	"github.com/filecoin-project/lotus/blockstore"
	"github.com/filecoin-project/lotus/build"
	"github.com/filecoin-project/lotus/chain/actors"
	"github.com/filecoin-project/lotus/chain/actors/adt"
	"github.com/filecoin-project/lotus/chain/actors/aerrors"
	"github.com/filecoin-project/lotus/chain/actors/builtin/miner"
	"github.com/filecoin-project/lotus/chain/actors/policy"
	"github.com/filecoin-project/lotus/chain/state"
	"github.com/filecoin-project/lotus/chain/types"
	"github.com/filecoin-project/lotus/lib/sigs"
	"github.com/filecoin-project/lotus/node/bundle"
)

var _ Interface = (*FVM)(nil)
var _ ffi_cgo.Externs = (*FvmExtern)(nil)

type FvmExtern struct {
	Rand
	blockstore.Blockstore
	epoch   abi.ChainEpoch
	lbState LookbackStateGetter
	tsGet   TipSetGetter
	base    cid.Cid
}

type FvmGasCharge struct {
	Name       string
	TotalGas   int64
	ComputeGas int64
	StorageGas int64
}

// This may eventually become identical to ExecutionTrace, but we can make incremental progress towards that
type FvmExecutionTrace struct {
	Msg        *types.Message
	MsgRct     *types.MessageReceipt
	Error      string
	GasCharges []FvmGasCharge      `cborgen:"maxlen=1000000000"`
	Subcalls   []FvmExecutionTrace `cborgen:"maxlen=1000000000"`
}

func (t *FvmExecutionTrace) ToExecutionTrace() types.ExecutionTrace {
	if t == nil {
		return types.ExecutionTrace{}
	}

	ret := types.ExecutionTrace{
		Msg:      t.Msg,
		MsgRct:   t.MsgRct,
		Error:    t.Error,
		Subcalls: nil, // Should be nil when there are no subcalls for backwards compatibility
	}

	if len(t.GasCharges) > 0 {
		ret.GasCharges = make([]*types.GasTrace, len(t.GasCharges))
		for i, v := range t.GasCharges {
			ret.GasCharges[i] = &types.GasTrace{
				Name:       v.Name,
				TotalGas:   v.TotalGas,
				ComputeGas: v.ComputeGas,
				StorageGas: v.StorageGas,
			}
		}
	}

	if len(t.Subcalls) > 0 {
		ret.Subcalls = make([]types.ExecutionTrace, len(t.Subcalls))

		for i, v := range t.Subcalls {
			ret.Subcalls[i] = v.ToExecutionTrace()
		}
	}

	return ret
}

func (x *FvmExtern) TipsetCid(ctx context.Context, epoch abi.ChainEpoch) (cid.Cid, error) {
	tsk, err := x.tsGet(ctx, epoch)
	if err != nil {
		return cid.Undef, err
	}
	return tsk.Cid()
}

// VerifyConsensusFault is similar to the one in syscalls.go used by the Lotus VM, except it never errors
// Errors are logged and "no fault" is returned, which is functionally what go-actors does anyway
func (x *FvmExtern) VerifyConsensusFault(ctx context.Context, a, b, extra []byte) (*ffi_cgo.ConsensusFault, int64) {
	totalGas := int64(0)
	ret := &ffi_cgo.ConsensusFault{
		Type: ffi_cgo.ConsensusFaultNone,
	}

	// Note that block syntax is not validated. Any validly signed block will be accepted pursuant to the below conditions.
	// Whether or not it could ever have been accepted in a chain is not checked/does not matter here.
	// for that reason when checking block parent relationships, rather than instantiating a Tipset to do so
	// (which runs a syntactic check), we do it directly on the CIDs.

	// (0) cheap preliminary checks

	// can blocks be decoded properly?
	var blockA, blockB types.BlockHeader
	if decodeErr := blockA.UnmarshalCBOR(bytes.NewReader(a)); decodeErr != nil {
		log.Info("invalid consensus fault: cannot decode first block header: %w", decodeErr)
		return ret, totalGas
	}

	if decodeErr := blockB.UnmarshalCBOR(bytes.NewReader(b)); decodeErr != nil {
		log.Info("invalid consensus fault: cannot decode second block header: %w", decodeErr)
		return ret, totalGas
	}

	// are blocks the same?
	if blockA.Cid().Equals(blockB.Cid()) {
		log.Info("invalid consensus fault: submitted blocks are the same")
		return ret, totalGas
	}
	// (1) check conditions necessary to any consensus fault

	// were blocks mined by same miner?
	if blockA.Miner != blockB.Miner {
		log.Info("invalid consensus fault: blocks not mined by the same miner")
		return ret, totalGas
	}

	// block a must be earlier or equal to block b, epoch wise (ie at least as early in the chain).
	if blockB.Height < blockA.Height {
		log.Info("invalid consensus fault: first block must not be of higher height than second")
		return ret, totalGas
	}

	ret.Epoch = blockB.Height

	faultType := ffi_cgo.ConsensusFaultNone

	// (2) check for the consensus faults themselves
	// (a) double-fork mining fault
	if blockA.Height == blockB.Height {
		faultType = ffi_cgo.ConsensusFaultDoubleForkMining
	}

	// (b) time-offset mining fault
	// strictly speaking no need to compare heights based on double fork mining check above,
	// but at same height this would be a different fault.
	if types.CidArrsEqual(blockA.Parents, blockB.Parents) && blockA.Height != blockB.Height {
		faultType = ffi_cgo.ConsensusFaultTimeOffsetMining
	}

	// (c) parent-grinding fault
	// Here extra is the "witness", a third block that shows the connection between A and B as
	// A's sibling and B's parent.
	// Specifically, since A is of lower height, it must be that B was mined omitting A from its tipset
	//
	//      B
	//      |
	//  [A, C]
	var blockC types.BlockHeader
	if len(extra) > 0 {
		if decodeErr := blockC.UnmarshalCBOR(bytes.NewReader(extra)); decodeErr != nil {
			log.Info("invalid consensus fault: cannot decode extra: %w", decodeErr)
			return ret, totalGas
		}

		if types.CidArrsEqual(blockA.Parents, blockC.Parents) && blockA.Height == blockC.Height &&
			types.CidArrsContains(blockB.Parents, blockC.Cid()) && !types.CidArrsContains(blockB.Parents, blockA.Cid()) {
			faultType = ffi_cgo.ConsensusFaultParentGrinding
		}
	}

	// (3) return if no consensus fault by now
	if faultType == ffi_cgo.ConsensusFaultNone {
		log.Info("invalid consensus fault: no fault detected")
		return ret, totalGas
	}

	// else
	// (4) expensive final checks

	// check blocks are properly signed by their respective miner
	// note we do not need to check extra's: it is a parent to block b
	// which itself is signed, so it was willingly included by the miner
	gasA, sigErr := x.verifyBlockSig(ctx, &blockA)
	totalGas += gasA
	if sigErr != nil {
		log.Info("invalid consensus fault: cannot verify first block sig: %w", sigErr)
		return ret, totalGas
	}

	gas2, sigErr := x.verifyBlockSig(ctx, &blockB)
	totalGas += gas2
	if sigErr != nil {
		log.Info("invalid consensus fault: cannot verify second block sig: %w", sigErr)
		return ret, totalGas
	}

	ret.Type = faultType
	ret.Target = blockA.Miner

	return ret, totalGas
}

func (x *FvmExtern) verifyBlockSig(ctx context.Context, blk *types.BlockHeader) (int64, error) {
	waddr, gasUsed, err := x.workerKeyAtLookback(ctx, blk.Miner, blk.Height)
	if err != nil {
		return gasUsed, err
	}

	return gasUsed, sigs.CheckBlockSignature(ctx, blk, waddr)
}

func (x *FvmExtern) workerKeyAtLookback(ctx context.Context, minerId address.Address, height abi.ChainEpoch) (address.Address, int64, error) {
	if height < x.epoch-policy.ChainFinality {
		return address.Undef, 0, xerrors.Errorf("cannot get worker key (currEpoch %d, height %d)", x.epoch, height)
	}

	gasUsed := int64(0)
	gasAdder := func(gc GasCharge) {
		// technically not overflow safe, but that's fine
		gasUsed += gc.Total()
	}

	cstWithoutGas := cbor.NewCborStore(x.Blockstore)
	cbb := &gasChargingBlocks{gasAdder, PricelistByEpoch(x.epoch), x.Blockstore}
	cstWithGas := cbor.NewCborStore(cbb)

	lbState, err := x.lbState(ctx, height)
	if err != nil {
		return address.Undef, gasUsed, err
	}
	// get appropriate miner actor
	act, err := lbState.GetActor(minerId)
	if err != nil {
		return address.Undef, gasUsed, err
	}

	// use that to get the miner state
	mas, err := miner.Load(adt.WrapStore(ctx, cstWithGas), act)
	if err != nil {
		return address.Undef, gasUsed, err
	}

	info, err := mas.Info()
	if err != nil {
		return address.Undef, gasUsed, err
	}

	stateTree, err := state.LoadStateTree(cstWithoutGas, x.base)
	if err != nil {
		return address.Undef, gasUsed, err
	}

	raddr, err := ResolveToDeterministicAddr(stateTree, cstWithGas, info.Worker)
	if err != nil {
		return address.Undef, gasUsed, err
	}

	return raddr, gasUsed, nil
}

type FVM struct {
	fvm *ffi.FVM
	nv  network.Version
<<<<<<< HEAD
=======

	// returnEvents specifies whether to parse and return events when applying messages.
	returnEvents bool
>>>>>>> 7aa66631
}

func defaultFVMOpts(ctx context.Context, opts *VMOpts) (*ffi.FVMOpts, error) {
	state, err := state.LoadStateTree(cbor.NewCborStore(opts.Bstore), opts.StateBase)
	if err != nil {
		return nil, xerrors.Errorf("loading state tree: %w", err)
	}

	circToReport, err := opts.CircSupplyCalc(ctx, opts.Epoch, state)
	if err != nil {
		return nil, xerrors.Errorf("calculating circ supply: %w", err)
	}

	return &ffi.FVMOpts{
		FVMVersion: 0,
		Externs: &FvmExtern{
			Rand:       opts.Rand,
			Blockstore: opts.Bstore,
			lbState:    opts.LookbackState,
			tsGet:      opts.TipSetGetter,
			base:       opts.StateBase,
			epoch:      opts.Epoch,
		},
		Epoch:          opts.Epoch,
		Timestamp:      opts.Timestamp,
		ChainID:        build.Eip155ChainId,
		BaseFee:        opts.BaseFee,
		BaseCircSupply: circToReport,
		NetworkVersion: opts.NetworkVersion,
		StateBase:      opts.StateBase,
		Tracing:        opts.Tracing || EnableDetailedTracing,
		Debug:          build.ActorDebugging,
	}, nil

}

func NewFVM(ctx context.Context, opts *VMOpts) (*FVM, error) {
	fvmOpts, err := defaultFVMOpts(ctx, opts)
	if err != nil {
		return nil, xerrors.Errorf("creating fvm opts: %w", err)
	}

	fvm, err := ffi.CreateFVM(fvmOpts)

	if err != nil {
		return nil, xerrors.Errorf("failed to create FVM: %w", err)
	}

<<<<<<< HEAD
	return &FVM{
		fvm: fvm,
		nv:  opts.NetworkVersion,
	}, nil
=======
	ret := &FVM{
		fvm:          fvm,
		nv:           opts.NetworkVersion,
		returnEvents: opts.ReturnEvents,
	}

	return ret, nil
>>>>>>> 7aa66631
}

func NewDebugFVM(ctx context.Context, opts *VMOpts) (*FVM, error) {
	baseBstore := opts.Bstore
	overlayBstore := blockstore.NewMemorySync()
	cborStore := cbor.NewCborStore(overlayBstore)
	vmBstore := blockstore.NewTieredBstore(overlayBstore, baseBstore)

	opts.Bstore = vmBstore
	fvmOpts, err := defaultFVMOpts(ctx, opts)
	if err != nil {
		return nil, xerrors.Errorf("creating fvm opts: %w", err)
	}

	fvmOpts.Debug = true

	putMapping := func(ar map[cid.Cid]cid.Cid) (cid.Cid, error) {
		var mapping xMapping

		mapping.redirects = make([]xRedirect, 0, len(ar))
		for from, to := range ar {
			mapping.redirects = append(mapping.redirects, xRedirect{from: from, to: to})
		}
		sort.Slice(mapping.redirects, func(i, j int) bool {
			return bytes.Compare(mapping.redirects[i].from.Bytes(), mapping.redirects[j].from.Bytes()) < 0
		})

		// Passing this as a pointer of structs has proven to be an enormous PiTA; hence this code.
		mappingCid, err := cborStore.Put(context.TODO(), &mapping)
		if err != nil {
			return cid.Undef, err
		}

		return mappingCid, nil
	}

	createMapping := func(debugBundlePath string) error {
		mfCid, err := bundle.LoadBundleFromFile(ctx, overlayBstore, debugBundlePath)
		if err != nil {
			return xerrors.Errorf("loading debug bundle: %w", err)
		}

		mf, err := actors.LoadManifest(ctx, mfCid, adt.WrapStore(ctx, cborStore))
		if err != nil {
			return xerrors.Errorf("loading debug manifest: %w", err)
		}

		av, err := actorstypes.VersionForNetwork(opts.NetworkVersion)
		if err != nil {
			return xerrors.Errorf("getting actors version: %w", err)
		}

		// create actor redirect mapping
		actorRedirect := make(map[cid.Cid]cid.Cid)
		for _, key := range manifest.GetBuiltinActorsKeys(av) {
			from, ok := actors.GetActorCodeID(av, key)
			if !ok {
				log.Warnf("actor missing in the from manifest %s", key)
				continue
			}

			to, ok := mf.Get(key)
			if !ok {
				log.Warnf("actor missing in the to manifest %s", key)
				continue
			}

			actorRedirect[from] = to
		}

		if len(actorRedirect) > 0 {
			mappingCid, err := putMapping(actorRedirect)
			if err != nil {
				return xerrors.Errorf("error writing redirect mapping: %w", err)
			}
			fvmOpts.ActorRedirect = mappingCid
		}

		return nil
	}

	av, err := actorstypes.VersionForNetwork(opts.NetworkVersion)
	if err != nil {
		return nil, xerrors.Errorf("error determining actors version for network version %d: %w", opts.NetworkVersion, err)
	}

	debugBundlePath := os.Getenv(fmt.Sprintf("LOTUS_FVM_DEBUG_BUNDLE_V%d", av))
	if debugBundlePath != "" {
		if err := createMapping(debugBundlePath); err != nil {
			log.Errorf("failed to create v%d debug mapping", av)
		}
	}

	fvm, err := ffi.CreateFVM(fvmOpts)

	if err != nil {
		return nil, err
	}

<<<<<<< HEAD
	return &FVM{
		fvm: fvm,
		nv:  opts.NetworkVersion,
	}, nil
=======
	ret := &FVM{
		fvm:          fvm,
		nv:           opts.NetworkVersion,
		returnEvents: opts.ReturnEvents,
	}

	return ret, nil
>>>>>>> 7aa66631
}

func (vm *FVM) ApplyMessage(ctx context.Context, cmsg types.ChainMsg) (*ApplyRet, error) {
	start := build.Clock.Now()
	defer atomic.AddUint64(&StatApplied, 1)
	vmMsg := cmsg.VMMessage()
	msgBytes, err := vmMsg.Serialize()
	if err != nil {
		return nil, xerrors.Errorf("serializing msg: %w", err)
	}

	ret, err := vm.fvm.ApplyMessage(msgBytes, uint(cmsg.ChainLength()))
	if err != nil {
		return nil, xerrors.Errorf("applying msg: %w", err)
	}

	duration := time.Since(start)

	var receipt types.MessageReceipt
	if vm.nv >= network.Version18 {
		receipt = types.NewMessageReceiptV1(exitcode.ExitCode(ret.ExitCode), ret.Return, ret.GasUsed, ret.EventsRoot)
	} else {
		receipt = types.NewMessageReceiptV0(exitcode.ExitCode(ret.ExitCode), ret.Return, ret.GasUsed)
	}

	var aerr aerrors.ActorError
	if ret.ExitCode != 0 {
		amsg := ret.FailureInfo
		if amsg == "" {
			amsg = "unknown error"
		}
		aerr = aerrors.New(exitcode.ExitCode(ret.ExitCode), amsg)
	}

	var et types.ExecutionTrace
	if len(ret.ExecTraceBytes) != 0 {
		var fvmEt FvmExecutionTrace
		if err = fvmEt.UnmarshalCBOR(bytes.NewReader(ret.ExecTraceBytes)); err != nil {
			return nil, xerrors.Errorf("failed to unmarshal exectrace: %w", err)
		}
		et = fvmEt.ToExecutionTrace()
	}

	// Set the top-level exectrace info from the message and receipt for backwards compatibility
	et.Msg = vmMsg
	et.MsgRct = &receipt
	et.Duration = duration
	if aerr != nil {
		et.Error = aerr.Error()
	}

	applyRet := &ApplyRet{
		MessageReceipt: receipt,
		GasCosts: &GasOutputs{
			BaseFeeBurn:        ret.BaseFeeBurn,
			OverEstimationBurn: ret.OverEstimationBurn,
			MinerPenalty:       ret.MinerPenalty,
			MinerTip:           ret.MinerTip,
			Refund:             ret.Refund,
			GasRefund:          ret.GasRefund,
			GasBurned:          ret.GasBurned,
		},
		ActorErr:       aerr,
		ExecutionTrace: et,
		Duration:       duration,
	}

	if vm.returnEvents && len(ret.EventsBytes) > 0 {
		applyRet.Events, err = types.DecodeEvents(ret.EventsBytes)
		if err != nil {
			return nil, fmt.Errorf("failed to decode events returned by the FVM: %w", err)
		}
	}

	return applyRet, nil
}

func (vm *FVM) ApplyImplicitMessage(ctx context.Context, cmsg *types.Message) (*ApplyRet, error) {
	start := build.Clock.Now()
	defer atomic.AddUint64(&StatApplied, 1)
	cmsg.GasLimit = math.MaxInt64 / 2
	vmMsg := cmsg.VMMessage()
	msgBytes, err := vmMsg.Serialize()
	if err != nil {
		return nil, xerrors.Errorf("serializing msg: %w", err)
	}
	ret, err := vm.fvm.ApplyImplicitMessage(msgBytes)
	if err != nil {
		return nil, xerrors.Errorf("applying msg: %w", err)
	}

	duration := time.Since(start)

	var receipt types.MessageReceipt
	if vm.nv >= network.Version18 {
		receipt = types.NewMessageReceiptV1(exitcode.ExitCode(ret.ExitCode), ret.Return, ret.GasUsed, ret.EventsRoot)
	} else {
		receipt = types.NewMessageReceiptV0(exitcode.ExitCode(ret.ExitCode), ret.Return, ret.GasUsed)
	}

	var aerr aerrors.ActorError
	if ret.ExitCode != 0 {
		amsg := ret.FailureInfo
		if amsg == "" {
			amsg = "unknown error"
		}
		aerr = aerrors.New(exitcode.ExitCode(ret.ExitCode), amsg)
	}

	var et types.ExecutionTrace
	if len(ret.ExecTraceBytes) != 0 {
		var fvmEt FvmExecutionTrace
		if err = fvmEt.UnmarshalCBOR(bytes.NewReader(ret.ExecTraceBytes)); err != nil {
			return nil, xerrors.Errorf("failed to unmarshal exectrace: %w", err)
		}
		et = fvmEt.ToExecutionTrace()
	} else {
		et.Msg = vmMsg
		et.MsgRct = &receipt
		et.Duration = duration
		if aerr != nil {
			et.Error = aerr.Error()
		}
	}

	applyRet := &ApplyRet{
		MessageReceipt: receipt,
		ActorErr:       aerr,
		ExecutionTrace: et,
		Duration:       duration,
	}

	if vm.returnEvents && len(ret.EventsBytes) > 0 {
		applyRet.Events, err = types.DecodeEvents(ret.EventsBytes)
		if err != nil {
			return nil, fmt.Errorf("failed to decode events returned by the FVM: %w", err)
		}
	}

	if ret.ExitCode != 0 {
		return applyRet, fmt.Errorf("implicit message failed with exit code: %d and error: %w", ret.ExitCode, applyRet.ActorErr)
	}

	return applyRet, nil
}

func (vm *FVM) Flush(ctx context.Context) (cid.Cid, error) {
	return vm.fvm.Flush()
}

type dualExecutionFVM struct {
	main  *FVM
	debug *FVM
}

var _ Interface = (*dualExecutionFVM)(nil)

func NewDualExecutionFVM(ctx context.Context, opts *VMOpts) (Interface, error) {
	main, err := NewFVM(ctx, opts)
	if err != nil {
		return nil, err
	}

	debug, err := NewDebugFVM(ctx, opts)
	if err != nil {
		return nil, err
	}

	return &dualExecutionFVM{
		main:  main,
		debug: debug,
	}, nil
}

func (vm *dualExecutionFVM) ApplyMessage(ctx context.Context, cmsg types.ChainMsg) (ret *ApplyRet, err error) {
	var wg sync.WaitGroup

	wg.Add(2)

	go func() {
		defer wg.Done()
		ret, err = vm.main.ApplyMessage(ctx, cmsg)
	}()

	go func() {
		defer wg.Done()
		if _, err := vm.debug.ApplyMessage(ctx, cmsg); err != nil {
			log.Errorf("debug execution failed: %w", err)
		}
	}()

	wg.Wait()
	return ret, err
}

func (vm *dualExecutionFVM) ApplyImplicitMessage(ctx context.Context, msg *types.Message) (ret *ApplyRet, err error) {
	var wg sync.WaitGroup

	wg.Add(2)

	go func() {
		defer wg.Done()
		ret, err = vm.main.ApplyImplicitMessage(ctx, msg)
	}()

	go func() {
		defer wg.Done()
		if _, err := vm.debug.ApplyImplicitMessage(ctx, msg); err != nil {
			log.Errorf("debug execution failed: %s", err)
		}
	}()

	wg.Wait()
	return ret, err
}

func (vm *dualExecutionFVM) Flush(ctx context.Context) (cid.Cid, error) {
	return vm.main.Flush(ctx)
}

// Passing this as a pointer of structs has proven to be an enormous PiTA; hence this code.
type xRedirect struct{ from, to cid.Cid }
type xMapping struct{ redirects []xRedirect }

func (m *xMapping) MarshalCBOR(w io.Writer) error {
	scratch := make([]byte, 9)
	if err := cbg.WriteMajorTypeHeaderBuf(scratch, w, cbg.MajArray, uint64(len(m.redirects))); err != nil {
		return err
	}

	for _, v := range m.redirects {
		if err := v.MarshalCBOR(w); err != nil {
			return err
		}
	}

	return nil
}

func (r *xRedirect) MarshalCBOR(w io.Writer) error {
	scratch := make([]byte, 9)

	if err := cbg.WriteMajorTypeHeaderBuf(scratch, w, cbg.MajArray, uint64(2)); err != nil {
		return err
	}

	if err := cbg.WriteCidBuf(scratch, w, r.from); err != nil {
		return xerrors.Errorf("failed to write cid field from: %w", err)
	}

	if err := cbg.WriteCidBuf(scratch, w, r.to); err != nil {
		return xerrors.Errorf("failed to write cid field from: %w", err)
	}

	return nil
}<|MERGE_RESOLUTION|>--- conflicted
+++ resolved
@@ -287,12 +287,9 @@
 type FVM struct {
 	fvm *ffi.FVM
 	nv  network.Version
-<<<<<<< HEAD
-=======
 
 	// returnEvents specifies whether to parse and return events when applying messages.
 	returnEvents bool
->>>>>>> 7aa66631
 }
 
 func defaultFVMOpts(ctx context.Context, opts *VMOpts) (*ffi.FVMOpts, error) {
@@ -341,12 +338,6 @@
 		return nil, xerrors.Errorf("failed to create FVM: %w", err)
 	}
 
-<<<<<<< HEAD
-	return &FVM{
-		fvm: fvm,
-		nv:  opts.NetworkVersion,
-	}, nil
-=======
 	ret := &FVM{
 		fvm:          fvm,
 		nv:           opts.NetworkVersion,
@@ -354,7 +345,6 @@
 	}
 
 	return ret, nil
->>>>>>> 7aa66631
 }
 
 func NewDebugFVM(ctx context.Context, opts *VMOpts) (*FVM, error) {
@@ -454,12 +444,6 @@
 		return nil, err
 	}
 
-<<<<<<< HEAD
-	return &FVM{
-		fvm: fvm,
-		nv:  opts.NetworkVersion,
-	}, nil
-=======
 	ret := &FVM{
 		fvm:          fvm,
 		nv:           opts.NetworkVersion,
@@ -467,7 +451,6 @@
 	}
 
 	return ret, nil
->>>>>>> 7aa66631
 }
 
 func (vm *FVM) ApplyMessage(ctx context.Context, cmsg types.ChainMsg) (*ApplyRet, error) {
