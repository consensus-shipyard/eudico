package verifreg

import (
	"github.com/ipfs/go-cid"
	"golang.org/x/xerrors"

	"github.com/filecoin-project/go-address"
	"github.com/filecoin-project/go-state-types/abi"

	"github.com/filecoin-project/go-state-types/cbor"

	builtin0 "github.com/filecoin-project/specs-actors/actors/builtin"

	builtin2 "github.com/filecoin-project/specs-actors/v2/actors/builtin"

	builtin3 "github.com/filecoin-project/specs-actors/v3/actors/builtin"

	builtin4 "github.com/filecoin-project/specs-actors/v4/actors/builtin"

<<<<<<< HEAD
	builtin5 "github.com/filecoin-project/specs-actors/v5/actors/builtin"

=======
	"github.com/filecoin-project/lotus/chain/actors"
>>>>>>> 62678325
	"github.com/filecoin-project/lotus/chain/actors/adt"
	"github.com/filecoin-project/lotus/chain/actors/builtin"
	"github.com/filecoin-project/lotus/chain/types"
)

func init() {

	builtin.RegisterActorState(builtin0.VerifiedRegistryActorCodeID, func(store adt.Store, root cid.Cid) (cbor.Marshaler, error) {
		return load0(store, root)
	})

	builtin.RegisterActorState(builtin2.VerifiedRegistryActorCodeID, func(store adt.Store, root cid.Cid) (cbor.Marshaler, error) {
		return load2(store, root)
	})

	builtin.RegisterActorState(builtin3.VerifiedRegistryActorCodeID, func(store adt.Store, root cid.Cid) (cbor.Marshaler, error) {
		return load3(store, root)
	})

	builtin.RegisterActorState(builtin4.VerifiedRegistryActorCodeID, func(store adt.Store, root cid.Cid) (cbor.Marshaler, error) {
		return load4(store, root)
	})

<<<<<<< HEAD
	builtin.RegisterActorState(builtin5.VerifiedRegistryActorCodeID, func(store adt.Store, root cid.Cid) (cbor.Marshaler, error) {
		return load5(store, root)
	})

=======
>>>>>>> 62678325
}

var (
	Address = builtin5.VerifiedRegistryActorAddr
	Methods = builtin5.MethodsVerifiedRegistry
)

func Load(store adt.Store, act *types.Actor) (State, error) {
	switch act.Code {

	case builtin0.VerifiedRegistryActorCodeID:
		return load0(store, act.Head)

	case builtin2.VerifiedRegistryActorCodeID:
		return load2(store, act.Head)

	case builtin3.VerifiedRegistryActorCodeID:
		return load3(store, act.Head)

	case builtin4.VerifiedRegistryActorCodeID:
		return load4(store, act.Head)

<<<<<<< HEAD
	case builtin5.VerifiedRegistryActorCodeID:
		return load5(store, act.Head)

=======
>>>>>>> 62678325
	}
	return nil, xerrors.Errorf("unknown actor code %s", act.Code)
}

func MakeState(store adt.Store, av actors.Version, rootKeyAddress address.Address) (State, error) {
	switch av {

	case actors.Version0:
		return make0(store, rootKeyAddress)

	case actors.Version2:
		return make2(store, rootKeyAddress)

	case actors.Version3:
		return make3(store, rootKeyAddress)

	case actors.Version4:
		return make4(store, rootKeyAddress)

	}
	return nil, xerrors.Errorf("unknown actor version %d", av)
}

func GetActorCodeID(av actors.Version) (cid.Cid, error) {
	switch av {

	case actors.Version0:
		return builtin0.VerifiedRegistryActorCodeID, nil

	case actors.Version2:
		return builtin2.VerifiedRegistryActorCodeID, nil

	case actors.Version3:
		return builtin3.VerifiedRegistryActorCodeID, nil

	case actors.Version4:
		return builtin4.VerifiedRegistryActorCodeID, nil

	}

	return cid.Undef, xerrors.Errorf("unknown actor version %d", av)
}

type State interface {
	cbor.Marshaler

	RootKey() (address.Address, error)
	VerifiedClientDataCap(address.Address) (bool, abi.StoragePower, error)
	VerifierDataCap(address.Address) (bool, abi.StoragePower, error)
	ForEachVerifier(func(addr address.Address, dcap abi.StoragePower) error) error
	ForEachClient(func(addr address.Address, dcap abi.StoragePower) error) error
	GetState() interface{}
}<|MERGE_RESOLUTION|>--- conflicted
+++ resolved
@@ -17,12 +17,9 @@
 
 	builtin4 "github.com/filecoin-project/specs-actors/v4/actors/builtin"
 
-<<<<<<< HEAD
 	builtin5 "github.com/filecoin-project/specs-actors/v5/actors/builtin"
 
-=======
 	"github.com/filecoin-project/lotus/chain/actors"
->>>>>>> 62678325
 	"github.com/filecoin-project/lotus/chain/actors/adt"
 	"github.com/filecoin-project/lotus/chain/actors/builtin"
 	"github.com/filecoin-project/lotus/chain/types"
@@ -46,13 +43,10 @@
 		return load4(store, root)
 	})
 
-<<<<<<< HEAD
 	builtin.RegisterActorState(builtin5.VerifiedRegistryActorCodeID, func(store adt.Store, root cid.Cid) (cbor.Marshaler, error) {
 		return load5(store, root)
 	})
 
-=======
->>>>>>> 62678325
 }
 
 var (
@@ -75,12 +69,9 @@
 	case builtin4.VerifiedRegistryActorCodeID:
 		return load4(store, act.Head)
 
-<<<<<<< HEAD
 	case builtin5.VerifiedRegistryActorCodeID:
 		return load5(store, act.Head)
 
-=======
->>>>>>> 62678325
 	}
 	return nil, xerrors.Errorf("unknown actor code %s", act.Code)
 }
@@ -99,6 +90,9 @@
 
 	case actors.Version4:
 		return make4(store, rootKeyAddress)
+
+	case actors.Version5:
+		return make5(store, rootKeyAddress)
 
 	}
 	return nil, xerrors.Errorf("unknown actor version %d", av)
@@ -119,6 +113,9 @@
 	case actors.Version4:
 		return builtin4.VerifiedRegistryActorCodeID, nil
 
+	case actors.Version5:
+		return builtin5.VerifiedRegistryActorCodeID, nil
+
 	}
 
 	return cid.Undef, xerrors.Errorf("unknown actor version %d", av)
