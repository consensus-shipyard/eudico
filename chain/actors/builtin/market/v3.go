--- conflicted
+++ resolved
@@ -219,11 +219,8 @@
 
 func fromV3DealProposal(v3 market3.DealProposal) DealProposal {
 	return (DealProposal)(v3)
-<<<<<<< HEAD
-=======
 }
 
 func (s *state3) GetState() interface{} {
 	return &s.State
->>>>>>> 62678325
 }