--- conflicted
+++ resolved
@@ -442,11 +442,8 @@
 
 	return (SectorPreCommitOnChainInfo)(v0)
 
-<<<<<<< HEAD
-=======
 }
 
 func (s *state0) GetState() interface{} {
 	return &s.State
->>>>>>> 62678325
 }