--- conflicted
+++ resolved
@@ -203,11 +203,8 @@
 		processedMsgs = make(map[cid.Cid]struct{})
 	)
 
-<<<<<<< HEAD
-=======
 	var msgGas int64
 
->>>>>>> caa6dd9c
 	for _, b := range bms {
 		penalty := types.NewInt(0)
 		gasReward := big.Zero()
