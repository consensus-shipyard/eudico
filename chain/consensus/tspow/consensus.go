package tspow

import (
	"context"
	"crypto/rand"
	"fmt"

	logging "github.com/ipfs/go-log/v2"
	"golang.org/x/xerrors"

	"github.com/filecoin-project/go-address"
	"github.com/filecoin-project/go-state-types/abi"
	"github.com/filecoin-project/go-state-types/big"
<<<<<<< HEAD
	"github.com/filecoin-project/lotus/lib/async"
=======
>>>>>>> 1013f54f

	lapi "github.com/filecoin-project/lotus/api"
	"github.com/filecoin-project/lotus/build"
	"github.com/filecoin-project/lotus/chain"
	"github.com/filecoin-project/lotus/chain/beacon"
	"github.com/filecoin-project/lotus/chain/consensus"
	"github.com/filecoin-project/lotus/chain/stmgr"
	"github.com/filecoin-project/lotus/chain/types"
<<<<<<< HEAD
=======
	"github.com/filecoin-project/lotus/lib/async"
>>>>>>> 1013f54f
	"github.com/filecoin-project/lotus/lib/sigs"
)

const (
	MaxDiffLookback = 70

	// MaxHeightDrift is the epochs number to define blocks that will be rejected,
	// if there are more than MaxHeightDrift epochs above the theoretical max height
	// based on systime.
	MaxHeightDrift = 5
)

<<<<<<< HEAD
var log = logging.Logger("tspow-consensus")

// TSPoW implements consensus.Consensus.
var _ consensus.Consensus = &TSPoW{}
=======
var (
	_   consensus.Consensus = &TSPoW{}
	log                     = logging.Logger("tspow-consensus")
)
>>>>>>> 1013f54f

type TSPoW struct {
	beacon  beacon.Schedule
	sm      *stmgr.StateManager
	genesis *types.TipSet
}

<<<<<<< HEAD
func NewConsensus(
=======
func NewTSPoWConsensus(
>>>>>>> 1013f54f
	sm *stmgr.StateManager,
	beacon beacon.Schedule,
	genesis chain.Genesis,
) *TSPoW {
	return &TSPoW{
		beacon:  beacon,
		sm:      sm,
		genesis: genesis,
	}
}

func (tsp *TSPoW) CreateBlock(ctx context.Context, w lapi.Wallet, bt *lapi.BlockTemplate) (*types.FullBlock, error) {
	pts, err := tsp.sm.ChainStore().LoadTipSet(ctx, bt.Parents)
	if err != nil {
		return nil, fmt.Errorf("failed to load parent tipset: %w", err)
	}

	next, blsMessages, secpkMessages, err := consensus.CreateBlockHeader(ctx, tsp.sm, pts, bt)
	if err != nil {
		return nil, xerrors.Errorf("failed to process messages from block template: %w", err)
	}

	tgt := big.Zero()
	tgt.SetBytes(next.Ticket.VRFProof)

	bestH := *next
	for i := 0; i < 10000; i++ {
		next.ElectionProof = &types.ElectionProof{
			VRFProof: []byte{0, 0, 0, 0, 0, 0, 0, 0, 0, 0},
		}
		rand.Read(next.ElectionProof.VRFProof) //nolint:errcheck
		if work(&bestH).LessThan(work(next)) {
			bestH = *next
			if work(next).GreaterThanEqual(tgt) {
				break
			}
		}
	}
	next = &bestH

	if work(next).LessThan(tgt) {
		return nil, nil
	}

	if err := consensus.SignBlock(ctx, w, next.Miner, next); err != nil {
		return nil, xerrors.Errorf("failed to sign new block: %w", err)
	}

	return &types.FullBlock{
		Header:        next,
		BlsMessages:   blsMessages,
		SecpkMessages: secpkMessages,
	}, nil
}

func (tsp *TSPoW) ValidateBlock(ctx context.Context, b *types.FullBlock) (err error) {
	if err := blockSanityChecks(b.Header); err != nil {
		return fmt.Errorf("incoming header failed basic sanity checks: %w", err)
	}

	h := b.Header

	baseTs, err := tsp.sm.ChainStore().LoadTipSet(ctx, types.NewTipSetKey(h.Parents...))
	if err != nil {
		return fmt.Errorf("load parent tipset failed (%s): %w", h.Parents, err)
	}

	// fast checks first
	if h.Height != baseTs.Height()+1 {
		return fmt.Errorf("block height not parent height+1: %d != %d", h.Height, baseTs.Height()+1)
	}

	now := uint64(build.Clock.Now().Unix())
	if h.Timestamp > now+build.AllowableClockDriftSecs {
		return fmt.Errorf("block was from the future (now=%d, blk=%d): %w", now, h.Timestamp, consensus.ErrTemporal)
	}
	if h.Timestamp > now {
		log.Warn("Got block from the future, but within threshold", h.Timestamp, build.Clock.Now().Unix())
	}

	// check work above threshold
	w := work(b.Header)
	thr := big.Zero()
	thr.SetBytes(b.Header.Ticket.VRFProof)
	if thr.GreaterThan(w) {
		return fmt.Errorf("block below work threshold")
	}

	// check work threshold
	if b.Header.Height < MaxDiffLookback {
		if !thr.Equals(GenesisWorkTarget) {
			return fmt.Errorf("wrong work target")
		}
	} else {
		//
		lbr := b.Header.Height - DiffLookback(baseTs.Height())
		lbts, err := tsp.sm.ChainStore().GetTipsetByHeight(ctx, lbr, baseTs, false)
		if err != nil {
			return fmt.Errorf("failed to get lookback tipset+1: %w", err)
		}

		expDiff := Difficulty(baseTs, lbts)
		if !thr.Equals(expDiff) {
			return fmt.Errorf("expected adjusted difficulty %s, was %s (act-exp: %s)", expDiff, thr, big.Sub(thr, expDiff))
		}
	}

<<<<<<< HEAD
	pweight, err := Weight(ctx, nil, baseTs)
=======
	pweight, err := Weight(context.TODO(), nil, baseTs)
>>>>>>> 1013f54f
	if err != nil {
		return fmt.Errorf("getting parent weight: %w", err)
	}

	if types.BigCmp(pweight, b.Header.ParentWeight) != 0 {
		return fmt.Errorf("parrent weight different: %s (header) != %s (computed)",
			b.Header.ParentWeight, pweight)
	}

	minerCheck := async.Err(func() error {
		if err := tsp.minerIsValid(h.Miner); err != nil {
			return fmt.Errorf("minerIsValid failed: %w", err)
		}
		return nil
	})

	commonChecks := consensus.CommonBlkChecks(ctx, tsp.sm, tsp.sm.ChainStore(), b, baseTs)
	await := append([]async.ErrorFuture{
		minerCheck,
	}, commonChecks...)

	return consensus.RunAsyncChecks(ctx, await)
}

func (tsp *TSPoW) IsEpochBeyondCurrMax(epoch abi.ChainEpoch) bool {
	if tsp.genesis == nil {
		return false
	}

	now := uint64(build.Clock.Now().Unix())
	return epoch > (abi.ChainEpoch((now-tsp.genesis.MinTimestamp())/build.BlockDelaySecs) + MaxHeightDrift)
}

func (tsp *TSPoW) minerIsValid(maddr address.Address) error {
	switch maddr.Protocol() {
	case address.BLS:
		fallthrough
	case address.SECP256K1:
		return nil
	}

	return fmt.Errorf("miner address must be a key")
}

func (tsp *TSPoW) ValidateBlockHeader(ctx context.Context, b *types.BlockHeader) (rejectReason string, err error) {
	if err := tsp.minerIsValid(b.Miner); err != nil {
		return err.Error(), err
	}

	err = sigs.CheckBlockSignature(ctx, b, b.Miner)
	if err != nil {
		log.Errorf("block signature verification failed: %s", err)
		return "signature_verification_failed", err
	}

	return "", nil
}

func blockSanityChecks(h *types.BlockHeader) error {
	if h.Ticket == nil {
		return xerrors.Errorf("block must not have nil ticket")
	}
	if h.BlockSig == nil {
		return xerrors.Errorf("block had nil signature")
	}

	if h.BLSAggregate == nil {
		return xerrors.Errorf("block had nil bls aggregate signature")
	}

	if h.Miner.Protocol() != address.SECP256K1 {
		return xerrors.Errorf("block had non-secp miner address")
	}

	if len(h.Parents) != 1 {
		return xerrors.Errorf("must have 1 parent")
	}

	return nil
}<|MERGE_RESOLUTION|>--- conflicted
+++ resolved
@@ -11,10 +11,6 @@
 	"github.com/filecoin-project/go-address"
 	"github.com/filecoin-project/go-state-types/abi"
 	"github.com/filecoin-project/go-state-types/big"
-<<<<<<< HEAD
-	"github.com/filecoin-project/lotus/lib/async"
-=======
->>>>>>> 1013f54f
 
 	lapi "github.com/filecoin-project/lotus/api"
 	"github.com/filecoin-project/lotus/build"
@@ -23,10 +19,7 @@
 	"github.com/filecoin-project/lotus/chain/consensus"
 	"github.com/filecoin-project/lotus/chain/stmgr"
 	"github.com/filecoin-project/lotus/chain/types"
-<<<<<<< HEAD
-=======
 	"github.com/filecoin-project/lotus/lib/async"
->>>>>>> 1013f54f
 	"github.com/filecoin-project/lotus/lib/sigs"
 )
 
@@ -39,17 +32,10 @@
 	MaxHeightDrift = 5
 )
 
-<<<<<<< HEAD
-var log = logging.Logger("tspow-consensus")
-
-// TSPoW implements consensus.Consensus.
-var _ consensus.Consensus = &TSPoW{}
-=======
 var (
 	_   consensus.Consensus = &TSPoW{}
 	log                     = logging.Logger("tspow-consensus")
 )
->>>>>>> 1013f54f
 
 type TSPoW struct {
 	beacon  beacon.Schedule
@@ -57,11 +43,7 @@
 	genesis *types.TipSet
 }
 
-<<<<<<< HEAD
 func NewConsensus(
-=======
-func NewTSPoWConsensus(
->>>>>>> 1013f54f
 	sm *stmgr.StateManager,
 	beacon beacon.Schedule,
 	genesis chain.Genesis,
@@ -169,11 +151,7 @@
 		}
 	}
 
-<<<<<<< HEAD
-	pweight, err := Weight(ctx, nil, baseTs)
-=======
 	pweight, err := Weight(context.TODO(), nil, baseTs)
->>>>>>> 1013f54f
 	if err != nil {
 		return fmt.Errorf("getting parent weight: %w", err)
 	}
