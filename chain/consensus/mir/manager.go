--- conflicted
+++ resolved
@@ -160,16 +160,7 @@
 		pool.DefaultModuleParams(),
 	)
 
-<<<<<<< HEAD
-	params := smr.DefaultParams(initialMembership)
-=======
 	params := trantor.DefaultParams(initialMembership)
-	// configure SegmentLength for specific checkpoint period.
-	m.segmentLength, err = segmentForCheckpointPeriod(cfg.CheckpointPeriod, initialMembership)
-	if err != nil {
-		return nil, fmt.Errorf("error getting segment length: %w", err)
-	}
->>>>>>> 35049ce3
 	params.Iss.SegmentLength = m.segmentLength
 	params.Mempool.MaxTransactionsInBatch = 1024
 	params.Iss.AdjustSpeed(1 * time.Second)
