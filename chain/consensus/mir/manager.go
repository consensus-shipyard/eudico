--- conflicted
+++ resolved
@@ -10,11 +10,7 @@
 
 	"github.com/ipfs/go-datastore"
 	"github.com/libp2p/go-libp2p-core/host"
-<<<<<<< HEAD
-=======
-	"golang.org/x/xerrors"
->>>>>>> c0478f50
-
+  
 	"github.com/filecoin-project/go-address"
 	"github.com/filecoin-project/go-state-types/abi"
 	"github.com/filecoin-project/mir"
@@ -39,13 +35,9 @@
 )
 
 const (
-<<<<<<< HEAD
-	InterceptorOutputEnv  = "MIR_INTERCEPTOR_OUTPUT"
 	CheckpointDBKeyPrefix = "mir/checkpoints/"
-=======
 	InterceptorOutputEnv = "MIR_INTERCEPTOR_OUTPUT"
 	ManglerEnv           = "MIR_MANGLER"
->>>>>>> c0478f50
 )
 
 var (
