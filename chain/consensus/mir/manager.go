--- conflicted
+++ resolved
@@ -11,15 +11,9 @@
 
 	"github.com/ipfs/go-datastore"
 	"github.com/libp2p/go-libp2p-core/host"
-<<<<<<< HEAD
 
 	"github.com/filecoin-project/go-address"
 	"github.com/filecoin-project/go-state-types/abi"
-=======
-	"golang.org/x/xerrors"
-
-	"github.com/filecoin-project/go-address"
->>>>>>> d6dd028d
 	"github.com/filecoin-project/lotus/api/v1api"
 	"github.com/filecoin-project/lotus/chain/consensus/mir/db"
 	"github.com/filecoin-project/lotus/chain/consensus/mir/pool"
@@ -51,20 +45,6 @@
 	LatestCheckpointPbKey = datastore.NewKey("mir/latest-check-pb")
 )
 
-type Config struct {
-	MembershipStore  MembershipReader
-	DatastorePath    string
-	CheckpointPeriod int
-}
-
-func NewConfig(m MembershipReader, dbPath string, checkpointPeriod int) *Config {
-	return &Config{
-		MembershipStore:  m,
-		DatastorePath:    dbPath,
-		CheckpointPeriod: checkpointPeriod,
-	}
-}
-
 // Manager manages the Lotus and Mir nodes participating in ISS consensus protocol.
 type Manager struct {
 	// Lotus related types.
