// Package mir implements ISS consensus protocol using the Mir protocol framework.
package mir

import (
	"bytes"
	"context"
	"crypto"
	"fmt"
	"os"

	"github.com/ipfs/go-datastore"
	"github.com/libp2p/go-libp2p-core/host"
	"golang.org/x/xerrors"

	"github.com/filecoin-project/go-address"
	"github.com/filecoin-project/go-state-types/abi"
	"github.com/filecoin-project/lotus/api/v1api"
	"github.com/filecoin-project/lotus/chain/consensus/mir/db"
	"github.com/filecoin-project/lotus/chain/consensus/mir/pool"
	"github.com/filecoin-project/lotus/chain/consensus/mir/pool/fifo"
	"github.com/filecoin-project/lotus/chain/types"
	"github.com/filecoin-project/lotus/node/modules/dtypes"
	"github.com/filecoin-project/mir"
	"github.com/filecoin-project/mir/pkg/checkpoint"
	mircrypto "github.com/filecoin-project/mir/pkg/crypto"
	"github.com/filecoin-project/mir/pkg/eventlog"
	"github.com/filecoin-project/mir/pkg/logging"
	"github.com/filecoin-project/mir/pkg/net"
	mirlibp2p "github.com/filecoin-project/mir/pkg/net/libp2p"
	mirproto "github.com/filecoin-project/mir/pkg/pb/requestpb"
	"github.com/filecoin-project/mir/pkg/simplewal"
	"github.com/filecoin-project/mir/pkg/systems/smr"
	t "github.com/filecoin-project/mir/pkg/types"
)

const (
	InterceptorOutputEnv = "MIR_INTERCEPTOR_OUTPUT"
<<<<<<< HEAD
	// Desired CheckpointPeriod
	// TODO: Pass it as an Option to NewManager. Allow
	// NewManager to receive cfg as an option also.
	CheckpointPeriod = 8
=======

	// CheckpointPeriod is a desired checkpoint period
	// TODO: Pass it as an Option to NewManager. Allow NewManager to receive cfg as an option also.
	CheckpointPeriod = 4
>>>>>>> 5ad8c5d5
)

var (
	LatestCheckpointKey   = datastore.NewKey("mir/latest-check")
	LatestCheckpointPbKey = datastore.NewKey("mir/latest-check-pb")
)

// Manager manages the Lotus and Mir nodes participating in ISS consensus protocol.
type Manager struct {
	ctx context.Context

	// Lotus related types.
	NetName dtypes.NetworkName
	Addr    address.Address
	Pool    *fifo.Pool

	// Mir related types.
	MirNode       *mir.Node
	MirID         string
	WAL           *simplewal.WAL
	Net           net.Transport
	CryptoManager *CryptoManager
	StateManager  *StateManager
	interceptor   *eventlog.Recorder
	ToMir         chan chan []*mirproto.Request
	segmentLength int // segment length determining the checkpoint period.
	ds            db.DB

	// Reconfiguration related types.
	InitialValidatorSet  *ValidatorSet
	reconfigurationNonce uint64
}

func NewManager(ctx context.Context, addr address.Address, h host.Host, api v1api.FullNode, ds db.DB, cfg *Cfg) (*Manager, error) {
	netName, err := api.StateNetworkName(ctx)
	if err != nil {
		return nil, err
	}

	initialValidatorSet, err := GetValidators(cfg.MembershipCfg)
	if err != nil {
		return nil, fmt.Errorf("failed to get validator set: %w", err)
	}
	if initialValidatorSet.Size() == 0 {
		return nil, fmt.Errorf("empty validator set")
	}

	nodeIDs, initialMembership, err := validatorsMembership(initialValidatorSet.Validators)
	if err != nil {
		return nil, fmt.Errorf("failed to build node membership: %w", err)
	}

	// Create (ConfigOffset + 1) copies of the initial membership,
	// since ConfigOffset determines the number of epochs after the current epoch
	// for which the membership configuration is fixed.
	// That is, if the current epoch is e,
	// the following ConfigOffset configurations are already fixed
	// and configuration submitted to Mir will be for e + ConfigOffset + 1.
	// This is why the first ConfigOffset + 1 epochs have the same initial configuration.
	// NOTE: The notion of an epoch here is NOT the same as in Filecoin consensus,
	// but describes a whole sequence of output blocks.
	memberships := make([]map[t.NodeID]t.NodeAddress, ConfigOffset+1)
	for i := 0; i < ConfigOffset+1; i++ {
		memberships[t.EpochNr(i)] = initialMembership
	}

	mirID := addr.String()
	mirAddr, ok := initialMembership[t.NodeID(mirID)]
	if !ok {
		return nil, fmt.Errorf("self identity not included in validator set")
	}

	log.Info("Lotus node's Mir ID: ", mirID)
	log.Info("Lotus node's address in Mir: ", mirAddr)
	log.Info("Mir nodes IDs: ", nodeIDs)
	log.Info("Mir node libp2p peerID: ", h.ID())
	log.Info("Mir nodes addresses: ", initialMembership)

	logger := newManagerLogger()

	// Create Mir modules.
	netTransport, err := mirlibp2p.NewTransport(mirlibp2p.DefaultParams(), h, t.NodeID(mirID), logger)
	if err != nil {
		return nil, fmt.Errorf("failed to create transport: %w", err)
	}
	if err := netTransport.Start(); err != nil {
		return nil, fmt.Errorf("failed to start transport: %w", err)
	}
	netTransport.Connect(initialMembership)

	cryptoManager, err := NewCryptoManager(addr, api)
	if err != nil {
		return nil, fmt.Errorf("failed to create crypto manager: %w", err)
	}

	// Instantiate an interceptor.
	var interceptor *eventlog.Recorder

	m := Manager{
		ctx:                 ctx,
		Addr:                addr,
		NetName:             netName,
		Pool:                fifo.New(),
		MirID:               mirID,
		interceptor:         interceptor,
		CryptoManager:       cryptoManager,
		Net:                 netTransport,
		ds:                  ds,
		InitialValidatorSet: initialValidatorSet,
		ToMir:               make(chan chan []*mirproto.Request),
	}

	m.StateManager, err = NewStateManager(initialMembership, &m, api)
	if err != nil {
		return nil, fmt.Errorf("error starting mir state manager: %w", err)
	}

	mpool := pool.NewModule(
		m.ToMir,
		pool.DefaultModuleConfig(),
		pool.DefaultModuleParams(),
	)

	params := smr.DefaultParams(initialMembership)
	// configure SegmentLength for specific checkpoint period.
	m.segmentLength, err = segmentForCheckpointPeriod(CheckpointPeriod, initialMembership)
	if err != nil {
		return nil, fmt.Errorf("error getting segment lengt: %w", err)
	}
	params.Iss.SegmentLength = m.segmentLength

	latestCh, err := m.latestCheckpoint(params)
	if err != nil {
		return nil, fmt.Errorf("error getting inital snapshot SMR system: %w", err)
	}

	smrSystem, err := smr.New(
		t.NodeID(mirID),
		h,
		latestCh,
		m.CryptoManager,
		m.StateManager,
		params,
		logger,
	)
	if err != nil {
		return nil, fmt.Errorf("could not create SMR system: %w", err)
	}
	smrSystem = smrSystem.
		WithModule("mempool", mpool).
		WithModule("hasher", mircrypto.NewHasher(crypto.SHA256)) // to use sha256 hash from cryptomodule.

	if err := smrSystem.Start(); err != nil {
		return nil, fmt.Errorf("could not start SMR system: %w", err)
	}

	nodeCfg := mir.DefaultNodeConfig().WithLogger(logger)

	interceptorOutput := os.Getenv(InterceptorOutputEnv)
	if interceptorOutput != "" {
		// TODO: Persist in repo path?
		m.interceptor, err = eventlog.NewRecorder(
			t.NodeID(mirID),
			interceptorOutput,
			logging.Decorate(logger, "Interceptor: "),
		)
		if err != nil {
			return nil, fmt.Errorf("failed to create interceptor: %w", err)
		}
		m.MirNode, err = mir.NewNode(t.NodeID(mirID), nodeCfg, smrSystem.Modules(), nil, m.interceptor)
	} else {
		m.MirNode, err = mir.NewNode(t.NodeID(mirID), nodeCfg, smrSystem.Modules(), nil, nil)
	}
	if err != nil {
		return nil, fmt.Errorf("failed to create Mir node: %w", err)
	}

	return &m, nil
}

// Start starts the manager.
func (m *Manager) Start(ctx context.Context) chan error {
	log.Infof("Mir manager %s starting", m.MirID)
	log.Info("Mir initial checkpointing period: ", m.GetCheckpointPeriod())

	errChan := make(chan error, 1)

	go func() {
		// Run Mir node until it stops.
		errChan <- m.MirNode.Run(ctx)

		// Perform cleanup of Node's modules.
		m.Stop()
	}()

	return errChan
}

// Stop stops the manager and all its components.
func (m *Manager) Stop() {
	log.With("miner", m.MirID).Infof("Mir manager shutting down")
	defer log.With("miner", m.MirID).Info("Mir manager stopped")

	m.MirNode.Stop()

	if m.interceptor != nil {
		if err := m.interceptor.Stop(); err != nil {
			log.Errorf("Could not close interceptor: %s", err)
		}
		log.Info("Interceptor closed")
	}

	m.Net.Stop()
	log.Info("Network transport stopped")
}

// ReconfigureMirNode reconfigures the Mir node.
func (m *Manager) ReconfigureMirNode(ctx context.Context, nodes map[t.NodeID]t.NodeAddress) error {
	log.With("miner", m.MirID).Debug("Reconfiguring a Mir node")

	if len(nodes) == 0 {
		return fmt.Errorf("empty validator set")
	}

	go m.Net.Connect(nodes)
	// Per comment https://github.com/consensus-shipyard/lotus/pull/14#discussion_r993162569,
	// CloseOldConnections should only be used after a stable checkpoint when a reconfiguration is applied
	// (as there is where we have the config information). This functions should be called
	// in the garbage collection process performed when the reconfiguration is effective.
	// go m.Net.CloseOldConnections(nodes)

	return nil
}

func parseTx(tx []byte) (interface{}, error) {
	ln := len(tx)
	// This is very simple input validation to be protected against invalid messages.
	// TODO: Make this smarter.
	if ln <= 2 {
		return nil, fmt.Errorf("mir tx len %d is too small", ln)
	}

	var err error
	var msg interface{}

	// TODO: Consider taking it out to a MirMessageFromBytes function
	// into mir/types.go so that we have all msgType functionality in
	// the same place.
	lastByte := tx[ln-1]
	switch lastByte {
	case SignedMessageType:
		msg, err = types.DecodeSignedMessage(tx[:ln-1])
	case ConfigMessageType:
		return nil, fmt.Errorf("config message is not supported")
	default:
		err = fmt.Errorf("unknown message type %d", lastByte)
	}

	if err != nil {
		return nil, err
	}

	return msg, nil
}

// GetMessages extracts Filecoin messages from a Mir batch.
func (m *Manager) GetMessages(batch *Batch) (msgs []*types.SignedMessage) {
	log.Infof("received a block with %d messages", len(msgs))
	for _, tx := range batch.Messages {

		input, err := parseTx(tx)
		if err != nil {
			log.Error("unable to decode a message in Mir block:", err)
			continue
		}

		switch msg := input.(type) {
		case *types.SignedMessage:
			// batch being processed, remove from mpool
			found := m.Pool.DeleteRequest(msg.Cid())
			if !found {
				log.Errorf("unable to find a message with %v hash", msg.Cid())
				continue
			}
			msgs = append(msgs, msg)
			log.Infof("got message: to=%s, nonce= %d", msg.Message.To, msg.Message.Nonce)
		default:
			log.Error("got unknown message type in a block")
		}
	}
	return
}

func (m *Manager) TransportRequests(msgs []*types.SignedMessage) (
	requests []*mirproto.Request,
) {
	requests = append(requests, m.batchSignedMessages(msgs)...)
	return
}

func (m *Manager) ReconfigurationRequest(valset *ValidatorSet) *mirproto.Request {
	var payload bytes.Buffer
	if err := valset.MarshalCBOR(&payload); err != nil {
		log.Error("unable to marshall config valset:", err)
		return nil
	}
	r := mirproto.Request{
		ClientId: m.MirID,
		ReqNo:    m.reconfigurationNonce,
		Type:     ReconfigurationType,
		Data:     payload.Bytes(),
	}
	m.reconfigurationNonce++
	return &r
}

// batchPushSignedMessages pushes signed messages into the request pool and sends them to Mir.
func (m *Manager) batchSignedMessages(msgs []*types.SignedMessage) (
	requests []*mirproto.Request,
) {
	for _, msg := range msgs {
		clientID := msg.Message.From.String()
		nonce := msg.Message.Nonce
		if !m.Pool.IsTargetRequest(clientID) {
			continue
		}

		data, err := MessageBytes(msg)
		if err != nil {
			log.Error(err)
			continue
		}

		r := &mirproto.Request{
			ClientId: clientID,
			ReqNo:    nonce,
			Type:     TransportType,
			Data:     data,
		}

		m.Pool.AddRequest(msg.Cid(), r)

		requests = append(requests, r)
	}
	return requests
}

// ID prints Manager ID.
func (m *Manager) ID() string {
	return m.Addr.String()
}

// GetCheckpointPeriod returns the checkpoint period for the current epoch.
//
// The checkpoint period is computed as the number of validator times the
// segment length.
func (m *Manager) GetCheckpointPeriod() abi.ChainEpoch {
	return abi.ChainEpoch(m.segmentLength * len(m.StateManager.memberships[m.StateManager.currentEpoch]))
}

func (m *Manager) latestCheckpoint(params smr.Params) (*checkpoint.StableCheckpoint, error) {
	b, err := m.ds.Get(m.ctx, LatestCheckpointPbKey)
	if err != nil {
		if err == datastore.ErrNotFound {
			return smr.GenesisCheckpoint([]byte{}, params), nil
		}
		return nil, xerrors.Errorf("error getting latest snapshot: %w", err)
	}
	return checkpoint.DeserializeStableCheckpoint(b)
}<|MERGE_RESOLUTION|>--- conflicted
+++ resolved
@@ -35,17 +35,10 @@
 
 const (
 	InterceptorOutputEnv = "MIR_INTERCEPTOR_OUTPUT"
-<<<<<<< HEAD
 	// Desired CheckpointPeriod
 	// TODO: Pass it as an Option to NewManager. Allow
 	// NewManager to receive cfg as an option also.
 	CheckpointPeriod = 8
-=======
-
-	// CheckpointPeriod is a desired checkpoint period
-	// TODO: Pass it as an Option to NewManager. Allow NewManager to receive cfg as an option also.
-	CheckpointPeriod = 4
->>>>>>> 5ad8c5d5
 )
 
 var (
