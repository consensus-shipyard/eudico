// Package mir implements ISS consensus protocol using the Mir protocol framework.
package mir

import (
	"bytes"
	"context"
	"crypto"
	"errors"
	"fmt"
	"os"
	"path"
	"time"

	"golang.org/x/xerrors"

	"github.com/filecoin-project/go-address"
	"github.com/filecoin-project/go-state-types/abi"
	"github.com/filecoin-project/mir"
	"github.com/filecoin-project/mir/pkg/checkpoint"
	mircrypto "github.com/filecoin-project/mir/pkg/crypto"
	"github.com/filecoin-project/mir/pkg/eventlog"
	"github.com/filecoin-project/mir/pkg/eventmangler"
	"github.com/filecoin-project/mir/pkg/logging"
	"github.com/filecoin-project/mir/pkg/net"
	mirlibp2p "github.com/filecoin-project/mir/pkg/net"
	mirproto "github.com/filecoin-project/mir/pkg/pb/requestpb"
	"github.com/filecoin-project/mir/pkg/simplewal"
	"github.com/filecoin-project/mir/pkg/systems/trantor"
	t "github.com/filecoin-project/mir/pkg/types"

	"github.com/filecoin-project/lotus/api/v1api"
	"github.com/filecoin-project/lotus/chain/consensus/mir/db"
	"github.com/filecoin-project/lotus/chain/consensus/mir/pool"
	"github.com/filecoin-project/lotus/chain/consensus/mir/pool/fifo"
	"github.com/filecoin-project/lotus/chain/consensus/mir/validator"
	"github.com/filecoin-project/lotus/chain/types"
	"github.com/filecoin-project/lotus/node/modules/dtypes"
)

const (
	InterceptorOutputEnv = "MIR_INTERCEPTOR_OUTPUT"
	ManglerEnv           = "MIR_MANGLER"

	CheckpointDBKeyPrefix = "mir/checkpoints/"

	ReconfigurationInterval = 2000 * time.Millisecond
)

type Manager struct {
	ctx context.Context
	id  string

	// Persistent storage.
	ds db.DB

	// Lotus types.
	netName   dtypes.NetworkName
	lotusNode v1api.FullNode

	// Mir types.
<<<<<<< HEAD
	mirNode       *mir.Node
	mirID         string
	wal           *simplewal.WAL
	netTransport  net.Transport
	cryptoManager *CryptoManager
	confManager   *ConfigurationManager
	stateManager  *StateManager
	interceptor   *eventlog.Recorder
	mirReady      chan chan []*mirproto.Request
	stopCh        chan struct{}
	membership    validator.Reader
	stopped       bool
=======
	mirNode         *mir.Node
	requestPool     *fifo.Pool
	wal             *simplewal.WAL
	net             net.Transport
	interceptor     *eventlog.Recorder
	readyForTxsChan chan chan []*mirproto.Request
	stopChan        chan struct{}
	stopped         bool
	cryptoManager   *CryptoManager
	confManager     *ConfigurationManager
	stateManager    *StateManager
>>>>>>> 989d7222

	// Reconfiguration types.
	initialValidatorSet *validator.Set
	membership          validator.Reader
}

func NewManager(ctx context.Context,
	addr address.Address,
	netTransport mirlibp2p.Transport,
	api v1api.FullNode,
	ds db.DB,
	membership validator.Reader,
	cfg *Config,
) (*Manager, error) {
	netName, err := api.StateNetworkName(ctx)
	if err != nil {
		return nil, err
	}
	id := addr.String()

	if cfg == nil {
		return nil, fmt.Errorf("nil config")
	}

	if cfg.SegmentLength < 0 {
		return nil, fmt.Errorf("validator %v segment length must not be negative", id)
	}

	initialValidatorSet, err := membership.GetValidatorSet()
	if err != nil {
		return nil, fmt.Errorf("validator %v failed to get validator set: %w", id, err)
	}
	if initialValidatorSet.Size() == 0 {
		return nil, fmt.Errorf("validator %v: empty validator set", id)
	}

	_, initialMembership, err := validator.Membership(initialValidatorSet.Validators)
	if err != nil {
		return nil, fmt.Errorf("validator %v failed to build node membership: %w", id, err)
	}

	_, ok := initialMembership[t.NodeID(id)]
	if !ok {
		return nil, fmt.Errorf("validator %v failed to find its identity in membership", id)
	}

<<<<<<< HEAD
	logger := NewLogger(mirID)

	// Create Mir modules.
	// netTransport := mirlibp2p.NewTransport(mirlibp2p.DefaultParams(), t.NodeID(mirID), transport, logger)
=======
	logger := newManagerLogger(id)

	// Create Mir modules.
	netTransport := mirlibp2p.NewTransport(mirlibp2p.DefaultParams(), t.NodeID(id), h, logger)
>>>>>>> 989d7222
	if err := netTransport.Start(); err != nil {
		return nil, fmt.Errorf("failed to start transport: %w", err)
	}
	netTransport.Connect(initialMembership)

	cryptoManager, err := NewCryptoManager(addr, api)
	if err != nil {
		return nil, fmt.Errorf("validator %v failed to create crypto manager: %w", id, err)
	}

	confManager, err := NewConfigurationManager(ctx, ds, id)
	if err != nil {
		return nil, fmt.Errorf("validator %v failed to create configuration manager: %w", id, err)
	}

	m := Manager{
		ctx:                 ctx,
		id:                  id,
		ds:                  ds,
		netName:             netName,
		lotusNode:           api,
		stopChan:            make(chan struct{}),
		readyForTxsChan:     make(chan chan []*mirproto.Request),
		requestPool:         fifo.New(),
		net:                 netTransport,
		cryptoManager:       cryptoManager,
		confManager:         confManager,
<<<<<<< HEAD
		netTransport:        netTransport,
		ds:                  ds,
=======
>>>>>>> 989d7222
		initialValidatorSet: initialValidatorSet,
		membership:          membership,
	}

	m.stateManager, err = NewStateManager(ctx, addr, initialMembership, m.confManager, api, ds, m.requestPool, cfg)
	if err != nil {
		return nil, fmt.Errorf("validator %v failed to start mir state manager: %w", id, err)
	}

	// Create SMR modules.
	mpool := pool.NewModule(
		m.readyForTxsChan,
		pool.DefaultModuleConfig(),
		pool.DefaultModuleParams(),
	)

	params := trantor.DefaultParams(initialMembership)
	params.Iss.SegmentLength = cfg.SegmentLength // Segment length determining the checkpoint period.
	params.Mempool.MaxTransactionsInBatch = 1024
	params.Iss.AdjustSpeed(1 * time.Second)
	params.Iss.ConfigOffset = ConfigOffset
	params.Iss.PBFTViewChangeSNTimeout = 6 * time.Second
	params.Iss.PBFTViewChangeSegmentTimeout = 6 * time.Second

	initCh := cfg.InitialCheckpoint
	// if no initial checkpoint provided in config
	if initCh == nil {
		initCh, err = m.initCheckpoint(params, 0)
		if err != nil {
			return nil, fmt.Errorf("validator %v failed to get initial snapshot SMR system: %w", id, err)
		}
	}

	smrSystem, err := trantor.New(
		t.NodeID(id),
		netTransport,
		initCh,
		m.cryptoManager,
		m.stateManager,
		params,
		logger,
	)
	if err != nil {
		return nil, fmt.Errorf("validator %v failed to create SMR system: %w", id, err)
	}

	smrSystem = smrSystem.
		WithModule("mempool", mpool).
		WithModule("hasher", mircrypto.NewHasher(crypto.SHA256)) // to use sha256 hash from cryptomodule.

	mirManglerParams := os.Getenv(ManglerEnv)
	if mirManglerParams != "" {
		p, err := GetEnvManglerParams()
		if err != nil {
			return nil, fmt.Errorf("validator %v failed to get mangler params: %w", id, err)
		}
		err = smrSystem.PerturbMessages(&eventmangler.ModuleParams{
			MinDelay: p.MinDelay,
			MaxDelay: p.MaxDelay,
			DropRate: p.DropRate,
		})
		if err != nil {
			return nil, fmt.Errorf("validator %v failed to configure SMR mangler: %w", id, err)
		}
	}

	if err := smrSystem.Start(); err != nil {
		return nil, fmt.Errorf("validator %v failed to start SMR system: %w", id, err)
	}

	nodeCfg := mir.DefaultNodeConfig().WithLogger(logger)

	if interceptorPath := os.Getenv(InterceptorOutputEnv); interceptorPath != "" {
		// TODO: Persist in repo path?
		log.Infof("Interceptor initialized on %s", interceptorPath)
		m.interceptor, err = eventlog.NewRecorder(
			t.NodeID(id),
			path.Join(interceptorPath, cfg.GroupName, id),
			logging.Decorate(logger, "Interceptor: "),
		)
		if err != nil {
			return nil, fmt.Errorf("failed to create interceptor: %w", err)
		}
		m.mirNode, err = mir.NewNode(t.NodeID(id), nodeCfg, smrSystem.Modules(), nil, m.interceptor)
	} else {
		m.mirNode, err = mir.NewNode(t.NodeID(id), nodeCfg, smrSystem.Modules(), nil, nil)
	}
	if err != nil {
		return nil, fmt.Errorf("validator %v failed to create Mir node: %w", id, err)
	}

	return &m, nil
}

func (m *Manager) Serve(ctx context.Context) error {
	log.With("validator", m.id).Info("Mir manager serve starting")
	defer log.With("validator", m.id).Info("Mir manager serve stopped")

	log.With("validator", m.id).
		Infof("Mir info:\n\tNetwork - %v\n\tValidator ID - %v\n\tMir peerID - %v\n\tValidators - %v",
			m.netName, m.id, m.id, m.initialValidatorSet.GetValidators())

	mirErrChan := make(chan error, 1)
	go func() {
		// Run Mir node until it stops.
		mirErrChan <- m.mirNode.Run(ctx)
	}()
	// Perform cleanup of Node's modules and ensure that mir is closed when we stop mining.
	defer func() {
		m.Stop()
	}()

	reconfigure := time.NewTicker(ReconfigurationInterval)
	defer reconfigure.Stop()

	configRequests, err := m.confManager.Pending()
	if err != nil {
		return fmt.Errorf("validator %v failed to get pending confgiguration requests: %w", m.id, err)
	}

	lastValidatorSet := m.initialValidatorSet

	for {

		select {
		case <-ctx.Done():
			log.With("validator", m.id).Debug("Mir manager: context closed")
			return nil

		// First catch potential errors when mining.
		case err := <-mirErrChan:
			log.With("validator", m.id).Info("manager received error:", err)
			if err != nil && !errors.Is(err, mir.ErrStopped) {
				panic(fmt.Sprintf("validator %s consensus error: %v", m.id, err))
			}
			log.With("validator", m.id).Infof("Mir node stopped signal")
			return nil

		case <-reconfigure.C:
			// Send a reconfiguration transaction if the validator set in the actor has been changed.
			newSet, err := m.membership.GetValidatorSet()
			if err != nil {
				log.With("validator", m.id).Warnf("failed to get subnet validators: %v", err)
				continue
			}

			if lastValidatorSet.Equal(newSet) {
				continue
			}

			log.With("validator", m.id).
				Infof("new validator set: number: %d, size: %d, members: %v",
					newSet.ConfigurationNumber, newSet.Size(), newSet.GetValidatorIDs())

			lastValidatorSet = newSet
			r := m.createAndStoreConfigurationRequest(newSet)
			if r != nil {
				configRequests = append(configRequests, r)
			}

		case mirChan := <-m.readyForTxsChan:
			base, err := m.stateManager.api.ChainHead(ctx)
			if err != nil {
				return xerrors.Errorf("validator %v failed to get chain head: %w", m.id, err)
			}
			log.With("validator", m.id).Debugf("selecting messages from mempool from base: %v", base.Key())
			msgs, err := m.lotusNode.MpoolSelect(ctx, base.Key(), 1)
			if err != nil {
				log.With("validator", m.id).With("epoch", base.Height()).
					Errorw("failed to select messages from mempool", "error", err)
			}

			requests := m.createTransportRequests(msgs)

			if len(configRequests) > 0 {
				requests = append(requests, configRequests...)
			}

			mirChan <- requests
		}
	}
}

// Stop stops the manager and all its components.
func (m *Manager) Stop() {
	log.With("validator", m.id).Infof("Mir manager stopping")
	defer log.With("validator", m.id).Info("Mir manager stopped")

	if m.stopped {
		log.With("validator", m.id).Warnf("Mir manager has already been stopped")
		return
	}
	m.stopped = true

	if m.interceptor != nil {
		if err := m.interceptor.Stop(); err != nil {
			log.With("validator", m.id).Errorf("Could not close interceptor: %s", err)
		}
		log.With("validator", m.id).Info("Interceptor closed")
	}

<<<<<<< HEAD
	m.netTransport.Stop()
	log.With("validator", m.mirID).Info("Network transport stopped")
=======
	m.net.Stop()
	log.With("validator", m.id).Info("Network transport stopped")
>>>>>>> 989d7222

	close(m.stopChan)
	m.mirNode.Stop()
}

func (m *Manager) initCheckpoint(params trantor.Params, height abi.ChainEpoch) (*checkpoint.StableCheckpoint, error) {
	return GetCheckpointByHeight(m.stateManager.ctx, m.ds, height, &params)
}

<<<<<<< HEAD
// GetSignedMessages extracts Filecoin signed messages from a Mir batch.
func (m *Manager) GetSignedMessages(mirMsgs []Message) (msgs []*types.SignedMessage) {
	log.With("validator", m.mirID).Infof("received a block with %d messages", len(msgs))
	for _, tx := range mirMsgs {

		input, err := parseTx(tx)
		if err != nil {
			log.With("validator", m.mirID).Error("unable to decode a message in Mir block:", err)
			continue
		}

		switch msg := input.(type) {
		case *types.SignedMessage:
			// batch being processed, remove from mpool
			found := m.Pool.DeleteRequest(msg.Cid(), msg.Message.Nonce)
			if !found {
				log.With("validator", m.mirID).
					Debugf("unable to find a message with %v hash in our local fifo.Pool", msg.Cid())
				// TODO: If we try to remove something from the pool, we should remember that
				// we already tried to remove that to avoid adding as it may lead to a dead-lock.
				// FIFO should be updated because we don't have the support for in-flight supports.
				// continue
			}
			msgs = append(msgs, msg)
			log.With("validator", m.mirID).Debugf("got message: to=%s, nonce=%d", msg.Message.To, msg.Message.Nonce)
		default:
			log.With("validator", m.mirID).Error("unknown message type in a block")
		}
	}
	return
}

=======
>>>>>>> 989d7222
func (m *Manager) createTransportRequests(msgs []*types.SignedMessage) []*mirproto.Request {
	var requests []*mirproto.Request
	requests = append(requests, m.batchSignedMessages(msgs)...)
	return requests
}

// batchPushSignedMessages pushes signed messages into the request pool and sends them to Mir.
func (m *Manager) batchSignedMessages(msgs []*types.SignedMessage) (requests []*mirproto.Request) {
	for _, msg := range msgs {
		clientID := msg.Message.From.String()
		nonce := msg.Message.Nonce
		if !m.requestPool.IsTargetRequest(clientID, nonce) {
			log.With("validator", m.id).Warnf("batchSignedMessage: target request not found for client ID")
			continue
		}

		data, err := MessageBytes(msg)
		if err != nil {
			log.With("validator", m.id).Errorf("error in message bytes in batchSignedMessage: %s", err)
			continue
		}

		r := &mirproto.Request{
			ClientId: clientID,
			ReqNo:    nonce,
			Type:     TransportRequest,
			Data:     data,
		}

		m.requestPool.AddRequest(msg.Cid(), r)

		requests = append(requests, r)
	}
	return requests
}

func (m *Manager) createAndStoreConfigurationRequest(set *validator.Set) *mirproto.Request {
	var b bytes.Buffer
	if err := set.MarshalCBOR(&b); err != nil {
		log.With("validator", m.id).Errorf("unable to marshall validator set: %v", err)
		return nil
	}

	r, err := m.confManager.NewTX(ConfigurationRequest, b.Bytes())
	if err != nil {
		log.With("validator", m.id).Errorf("unable to create configuration tx: %v", err)
		return nil
	}

	return r
}<|MERGE_RESOLUTION|>--- conflicted
+++ resolved
@@ -58,20 +58,6 @@
 	lotusNode v1api.FullNode
 
 	// Mir types.
-<<<<<<< HEAD
-	mirNode       *mir.Node
-	mirID         string
-	wal           *simplewal.WAL
-	netTransport  net.Transport
-	cryptoManager *CryptoManager
-	confManager   *ConfigurationManager
-	stateManager  *StateManager
-	interceptor   *eventlog.Recorder
-	mirReady      chan chan []*mirproto.Request
-	stopCh        chan struct{}
-	membership    validator.Reader
-	stopped       bool
-=======
 	mirNode         *mir.Node
 	requestPool     *fifo.Pool
 	wal             *simplewal.WAL
@@ -83,7 +69,6 @@
 	cryptoManager   *CryptoManager
 	confManager     *ConfigurationManager
 	stateManager    *StateManager
->>>>>>> 989d7222
 
 	// Reconfiguration types.
 	initialValidatorSet *validator.Set
@@ -92,7 +77,7 @@
 
 func NewManager(ctx context.Context,
 	addr address.Address,
-	netTransport mirlibp2p.Transport,
+	net mirlibp2p.Transport,
 	api v1api.FullNode,
 	ds db.DB,
 	membership validator.Reader,
@@ -130,21 +115,13 @@
 		return nil, fmt.Errorf("validator %v failed to find its identity in membership", id)
 	}
 
-<<<<<<< HEAD
-	logger := NewLogger(mirID)
+	logger := NewLogger(id)
 
 	// Create Mir modules.
-	// netTransport := mirlibp2p.NewTransport(mirlibp2p.DefaultParams(), t.NodeID(mirID), transport, logger)
-=======
-	logger := newManagerLogger(id)
-
-	// Create Mir modules.
-	netTransport := mirlibp2p.NewTransport(mirlibp2p.DefaultParams(), t.NodeID(id), h, logger)
->>>>>>> 989d7222
-	if err := netTransport.Start(); err != nil {
+	if err := net.Start(); err != nil {
 		return nil, fmt.Errorf("failed to start transport: %w", err)
 	}
-	netTransport.Connect(initialMembership)
+	net.Connect(initialMembership)
 
 	cryptoManager, err := NewCryptoManager(addr, api)
 	if err != nil {
@@ -165,14 +142,9 @@
 		stopChan:            make(chan struct{}),
 		readyForTxsChan:     make(chan chan []*mirproto.Request),
 		requestPool:         fifo.New(),
-		net:                 netTransport,
 		cryptoManager:       cryptoManager,
 		confManager:         confManager,
-<<<<<<< HEAD
-		netTransport:        netTransport,
-		ds:                  ds,
-=======
->>>>>>> 989d7222
+		net:                 net,
 		initialValidatorSet: initialValidatorSet,
 		membership:          membership,
 	}
@@ -208,7 +180,7 @@
 
 	smrSystem, err := trantor.New(
 		t.NodeID(id),
-		netTransport,
+		net,
 		initCh,
 		m.cryptoManager,
 		m.stateManager,
@@ -374,13 +346,8 @@
 		log.With("validator", m.id).Info("Interceptor closed")
 	}
 
-<<<<<<< HEAD
-	m.netTransport.Stop()
-	log.With("validator", m.mirID).Info("Network transport stopped")
-=======
 	m.net.Stop()
 	log.With("validator", m.id).Info("Network transport stopped")
->>>>>>> 989d7222
 
 	close(m.stopChan)
 	m.mirNode.Stop()
@@ -390,41 +357,6 @@
 	return GetCheckpointByHeight(m.stateManager.ctx, m.ds, height, &params)
 }
 
-<<<<<<< HEAD
-// GetSignedMessages extracts Filecoin signed messages from a Mir batch.
-func (m *Manager) GetSignedMessages(mirMsgs []Message) (msgs []*types.SignedMessage) {
-	log.With("validator", m.mirID).Infof("received a block with %d messages", len(msgs))
-	for _, tx := range mirMsgs {
-
-		input, err := parseTx(tx)
-		if err != nil {
-			log.With("validator", m.mirID).Error("unable to decode a message in Mir block:", err)
-			continue
-		}
-
-		switch msg := input.(type) {
-		case *types.SignedMessage:
-			// batch being processed, remove from mpool
-			found := m.Pool.DeleteRequest(msg.Cid(), msg.Message.Nonce)
-			if !found {
-				log.With("validator", m.mirID).
-					Debugf("unable to find a message with %v hash in our local fifo.Pool", msg.Cid())
-				// TODO: If we try to remove something from the pool, we should remember that
-				// we already tried to remove that to avoid adding as it may lead to a dead-lock.
-				// FIFO should be updated because we don't have the support for in-flight supports.
-				// continue
-			}
-			msgs = append(msgs, msg)
-			log.With("validator", m.mirID).Debugf("got message: to=%s, nonce=%d", msg.Message.To, msg.Message.Nonce)
-		default:
-			log.With("validator", m.mirID).Error("unknown message type in a block")
-		}
-	}
-	return
-}
-
-=======
->>>>>>> 989d7222
 func (m *Manager) createTransportRequests(msgs []*types.SignedMessage) []*mirproto.Request {
 	var requests []*mirproto.Request
 	requests = append(requests, m.batchSignedMessages(msgs)...)
