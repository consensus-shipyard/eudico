// Package mir implements ISS consensus protocol using the Mir protocol framework.
package mir

import (
	"bytes"
	"context"
	"crypto"
	"fmt"
	"os"
	"time"

	"github.com/ipfs/go-datastore"
	"github.com/libp2p/go-libp2p-core/host"

	"github.com/filecoin-project/go-address"
	"github.com/filecoin-project/go-state-types/abi"
	"github.com/filecoin-project/lotus/api/v1api"
	"github.com/filecoin-project/lotus/chain/consensus/mir/db"
	"github.com/filecoin-project/lotus/chain/consensus/mir/pool"
	"github.com/filecoin-project/lotus/chain/consensus/mir/pool/fifo"
	"github.com/filecoin-project/lotus/chain/consensus/mir/validator"
	"github.com/filecoin-project/lotus/chain/types"
	"github.com/filecoin-project/lotus/node/modules/dtypes"
	"github.com/filecoin-project/mir"
	"github.com/filecoin-project/mir/pkg/checkpoint"
	mircrypto "github.com/filecoin-project/mir/pkg/crypto"
	"github.com/filecoin-project/mir/pkg/eventlog"
	"github.com/filecoin-project/mir/pkg/eventmangler"
	"github.com/filecoin-project/mir/pkg/logging"
	"github.com/filecoin-project/mir/pkg/net"
	mirlibp2p "github.com/filecoin-project/mir/pkg/net/libp2p"
	mirproto "github.com/filecoin-project/mir/pkg/pb/requestpb"
	"github.com/filecoin-project/mir/pkg/simplewal"
	"github.com/filecoin-project/mir/pkg/systems/trantor"
	t "github.com/filecoin-project/mir/pkg/types"
)

const (
	CheckpointDBKeyPrefix = "mir/checkpoints/"
	InterceptorOutputEnv  = "MIR_INTERCEPTOR_OUTPUT"
	ManglerEnv            = "MIR_MANGLER"
)

var (
	LatestCheckpointKey   = datastore.NewKey("mir/latest-check")
	LatestCheckpointPbKey = datastore.NewKey("mir/latest-check-pb")
)

// Manager manages the Lotus and Mir nodes participating in ISS consensus protocol.
type Manager struct {
	// Lotus types.
	NetName     dtypes.NetworkName
	ValidatorID address.Address
	Pool        *fifo.Pool

	// Mir types.
	MirNode       *mir.Node
	MirID         string
	WAL           *simplewal.WAL
	Net           net.Transport
	CryptoManager *CryptoManager
	StateManager  *StateManager
	interceptor   *eventlog.Recorder
	ToMir         chan chan []*mirproto.Request
	ds            db.DB
	stopCh        chan struct{}

	// Reconfiguration types.
	InitialValidatorSet  *validator.ValidatorSet
	reconfigurationNonce uint64

	// Checkpoints
	segmentLength  int    // segment length determining the checkpoint period.
	checkpointRepo string // path where checkpoints are (optionally) persisted
}

func NewManager(ctx context.Context, validatorID address.Address, h host.Host, api v1api.FullNode, ds db.DB,
	membership validator.MembershipReader, cfg *Config) (*Manager, error) {
	netName, err := api.StateNetworkName(ctx)
	if err != nil {
		return nil, err
	}

	initialValidatorSet, err := membership.GetValidators()
	if err != nil {
		return nil, fmt.Errorf("failed to get validator set: %w", err)
	}
	if initialValidatorSet.Size() == 0 {
		return nil, fmt.Errorf("empty validator set")
	}

	_, initialMembership, err := validator.Membership(initialValidatorSet.Validators)
	if err != nil {
		return nil, fmt.Errorf("failed to build node membership: %w", err)
	}

	mirID := validatorID.String()
	_, ok := initialMembership[t.NodeID(mirID)]
	if !ok {
		return nil, fmt.Errorf("self identity is not included in the validator set")
	}

	logger := newManagerLogger(mirID)

	// Create Mir modules.
	netTransport, err := mirlibp2p.NewTransport(mirlibp2p.DefaultParams(), h, t.NodeID(mirID), logger)
	if err != nil {
		return nil, fmt.Errorf("failed to create network transport: %w", err)
	}

	cryptoManager, err := NewCryptoManager(validatorID, api)
	if err != nil {
		return nil, fmt.Errorf("failed to create crypto manager: %w", err)
	}

	var interceptor *eventlog.Recorder
	interceptorOutput := os.Getenv(InterceptorOutputEnv)
	if interceptorOutput != "" {
		// TODO: Persist in repo path?
		log.Infof("Interceptor initialized")
		interceptor, err = eventlog.NewRecorder(
			t.NodeID(mirID),
			interceptorOutput,
			logging.Decorate(logger, "Interceptor: "),
		)
		if err != nil {
			return nil, fmt.Errorf("failed to create interceptor: %w", err)
		}
	}

	if cfg.SegmentLength < 0 {
		return nil, fmt.Errorf("segment length must not be negative")
	}

	m := Manager{
		stopCh:              make(chan struct{}),
		ValidatorID:         validatorID,
		NetName:             netName,
		Pool:                fifo.New(),
		MirID:               mirID,
		interceptor:         interceptor,
		CryptoManager:       cryptoManager,
		Net:                 netTransport,
		ds:                  ds,
		InitialValidatorSet: initialValidatorSet,
		ToMir:               make(chan chan []*mirproto.Request),
		checkpointRepo:      cfg.CheckpointRepo,
		segmentLength:       cfg.SegmentLength,
	}

	m.StateManager, err = NewStateManager(ctx, initialMembership, &m, api)
	if err != nil {
		return nil, fmt.Errorf("error starting mir state manager: %w", err)
	}

	// Create SMR modules.
	mpool := pool.NewModule(
		m.ToMir,
		pool.DefaultModuleConfig(),
		pool.DefaultModuleParams(),
	)

	params := trantor.DefaultParams(initialMembership)
	params.Iss.SegmentLength = m.segmentLength
	params.Mempool.MaxTransactionsInBatch = 1024
	params.Iss.AdjustSpeed(1 * time.Second)
	params.Iss.ConfigOffset = ConfigOffset

	initCh := cfg.InitialCheckpoint
	// if no initial checkpoint provided in config
	if initCh == nil {
		initCh, err = m.initCheckpoint(params, 0)
		if err != nil {
<<<<<<< HEAD
			return nil, fmt.Errorf("failed to get inital SMR system snapshot: %w", err)
=======
			return nil, fmt.Errorf("error getting initial snapshot SMR system: %w", err)
>>>>>>> 009f4de5
		}
	}

	smrSystem, err := trantor.New(
		t.NodeID(mirID),
		netTransport,
		initCh,
		m.CryptoManager,
		m.StateManager,
		params,
		logger,
	)
	if err != nil {
		return nil, fmt.Errorf("could not create SMR system: %w", err)
	}

	smrSystem = smrSystem.
		WithModule("mempool", mpool).
		WithModule("hasher", mircrypto.NewHasher(crypto.SHA256)) // to use sha256 hash from cryptomodule.

	mirManglerParams := os.Getenv(ManglerEnv)
	if mirManglerParams != "" {
		p, err := GetEnvManglerParams()
		if err != nil {
			return nil, err
		}
		err = smrSystem.PerturbMessages(&eventmangler.ModuleParams{
			MinDelay: p.MinDelay,
			MaxDelay: p.MaxDelay,
			DropRate: p.DropRate,
		})
		if err != nil {
			return nil, fmt.Errorf("failed to configure SMR mangler: %w", err)
		}
	}

	if err := smrSystem.Start(); err != nil {
		return nil, fmt.Errorf("could not start SMR system: %w", err)
	}

	nodeCfg := mir.DefaultNodeConfig().WithLogger(logger)
	m.MirNode, err = mir.NewNode(t.NodeID(mirID), nodeCfg, smrSystem.Modules(), nil, m.interceptor)
	if err != nil {
		return nil, fmt.Errorf("failed to create Mir node: %w", err)
	}

	return &m, nil
}

// Start starts the manager.
func (m *Manager) Start(ctx context.Context) chan error {
	log.Infof("Mir manager %s starting", m.MirID)

	errChan := make(chan error, 1)

	go func() {
		// Run Mir node until it stops.
		errChan <- m.MirNode.Run(ctx)
	}()

	return errChan
}

// Stop stops the manager and all its components.
func (m *Manager) Stop() {
	log.With("validator", m.MirID).Infof("Mir manager shutting down")
	defer log.With("validator", m.MirID).Info("Mir manager stopped")

	if m.interceptor != nil {
		if err := m.interceptor.Stop(); err != nil {
			log.With("validator", m.MirID).Errorf("Could not close interceptor: %s", err)
		}
		log.With("validator", m.MirID).Info("Interceptor closed")
	}

	m.Net.Stop()
	log.With("validator", m.MirID).Info("Network transport stopped")

	close(m.stopCh)
	m.MirNode.Stop()
}

// ID prints Manager ID.
func (m *Manager) ID() string {
	return m.ValidatorID.String()
}

func (m *Manager) initCheckpoint(params trantor.Params, height abi.ChainEpoch) (*checkpoint.StableCheckpoint, error) {
	return GetCheckpointByHeight(m.StateManager.ctx, m.ds, height, &params)
}

// GetMessages extracts Filecoin messages from a Mir batch.
func (m *Manager) GetMessages(batch *Batch) (msgs []*types.SignedMessage) {
	log.Infof("received a block with %d messages", len(msgs))
	for _, tx := range batch.Messages {

		input, err := parseTx(tx)
		if err != nil {
			log.Error("unable to decode a message in Mir block:", err)
			continue
		}

		switch msg := input.(type) {
		case *types.SignedMessage:
			// batch being processed, remove from mpool
			found := m.Pool.DeleteRequest(msg.Cid(), msg.Message.Nonce)
			if !found {
				log.Debugf("unable to find a message with %v hash in our local fifo.Pool", msg.Cid())
				// TODO: If we try to remove something from the pool, we should remember that
				// we already tried to remove that to avoid adding as it may lead to a dead-lock.
				// FIFO should be updated because we don't have the support for in-flight supports.
				// continue
			}
			msgs = append(msgs, msg)
			log.Infof("got message: to=%s, nonce= %d", msg.Message.To, msg.Message.Nonce)
		default:
			log.Error("got unknown message type in a block")
		}
	}
	return
}

func (m *Manager) TransportRequests(msgs []*types.SignedMessage) (
	requests []*mirproto.Request,
) {
	requests = append(requests, m.batchSignedMessages(msgs)...)
	return
}

func (m *Manager) ReconfigurationRequest(valset *validator.ValidatorSet) *mirproto.Request {
	var payload bytes.Buffer
	if err := valset.MarshalCBOR(&payload); err != nil {
		log.Error("unable to marshall config valset:", err)
		return nil
	}
	r := mirproto.Request{
		ClientId: m.MirID,
		ReqNo:    m.reconfigurationNonce,
		Type:     ReconfigurationType,
		Data:     payload.Bytes(),
	}
	m.reconfigurationNonce++
	return &r
}

// batchPushSignedMessages pushes signed messages into the request pool and sends them to Mir.
func (m *Manager) batchSignedMessages(msgs []*types.SignedMessage) (
	requests []*mirproto.Request,
) {
	for _, msg := range msgs {
		clientID := msg.Message.From.String()
		nonce := msg.Message.Nonce
		if !m.Pool.IsTargetRequest(clientID, nonce) {
			log.With("validator", m.MirID).Warnf("batchSignedMessage: target request not found for client ID")
			continue
		}

		data, err := MessageBytes(msg)
		if err != nil {
			log.Errorf("error in message bytes in batchSignedMessage: %s", err)
			continue
		}

		r := &mirproto.Request{
			ClientId: clientID,
			ReqNo:    nonce,
			Type:     TransportType,
			Data:     data,
		}

		m.Pool.AddRequest(msg.Cid(), r)

		requests = append(requests, r)
	}
	return requests
}<|MERGE_RESOLUTION|>--- conflicted
+++ resolved
@@ -171,11 +171,7 @@
 	if initCh == nil {
 		initCh, err = m.initCheckpoint(params, 0)
 		if err != nil {
-<<<<<<< HEAD
-			return nil, fmt.Errorf("failed to get inital SMR system snapshot: %w", err)
-=======
 			return nil, fmt.Errorf("error getting initial snapshot SMR system: %w", err)
->>>>>>> 009f4de5
 		}
 	}
 
