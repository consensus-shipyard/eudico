--- conflicted
+++ resolved
@@ -264,17 +264,6 @@
 		if err = sm.syncFromPeers(types.NewTipSetKey(ch.BlockCids[0])); err != nil {
 			return xerrors.Errorf("%v couldn't sync from peers for checkpoint (%d, %v): %w", sm.id, ch.Height, chCID, err)
 		}
-<<<<<<< HEAD
-=======
-
-		// once synced we deliver the checkpoint to our mining process, so it can be
-		// included in the next block (as the rest of Mir validators will do before
-		// accepting the next batch), and we persist it locally.
-		err = sm.deliverCheckpoint(checkpoint, &ch)
-		if err != nil {
-			return xerrors.Errorf("%v failed to deliver checkpoint (%d, %v) to lotus: %w", sm.id, ch.Height, chCID, err)
-		}
->>>>>>> 58fb609d
 	} else {
 		log.With("validator", sm.id).Infof("Snapshot len is zero")
 	}
@@ -707,11 +696,7 @@
 	}
 }
 
-<<<<<<< HEAD
-func (sm *StateManager) waitForHeight(height abi.ChainEpoch) error {
-=======
 func (sm *StateManager) waitForHeightWithTimeout(timeout time.Duration, height abi.ChainEpoch) error {
->>>>>>> 58fb609d
 	log.With("validator", sm.id).Debugf("waitForHeight %v started", height)
 	defer log.With("validator", sm.id).Debugf("waitForHeight %v finished", height)
 
