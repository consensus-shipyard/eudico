package mir

import (
	"bytes"
	"context"
	"fmt"
	"path"
	"time"

	"github.com/ipfs/go-cid"
	"github.com/ipfs/go-datastore"
	"golang.org/x/xerrors"

	"github.com/filecoin-project/go-state-types/abi"
	lapi "github.com/filecoin-project/lotus/api"
	"github.com/filecoin-project/lotus/api/v1api"
	"github.com/filecoin-project/lotus/chain/actors/builtin"
	"github.com/filecoin-project/lotus/chain/consensus/mir/validator"
	"github.com/filecoin-project/lotus/chain/types"
	ltypes "github.com/filecoin-project/lotus/chain/types"
	"github.com/filecoin-project/mir/pkg/checkpoint"
	"github.com/filecoin-project/mir/pkg/pb/requestpb"
<<<<<<< HEAD
	"github.com/filecoin-project/mir/pkg/systems/smr"
	t "github.com/filecoin-project/mir/pkg/types"
	"github.com/filecoin-project/mir/pkg/util/maputil"
=======
	"github.com/filecoin-project/mir/pkg/systems/trantor"
	t "github.com/filecoin-project/mir/pkg/types"
>>>>>>> 35049ce3
)

var _ trantor.AppLogic = &StateManager{}

type Message []byte

type Batch struct {
	Messages []Message
}

type StateManager struct {
	// parent context
	ctx context.Context

	// Lotus API
	api v1api.FullNode

	// The current epoch number.
	currentEpoch t.EpochNr

	// For each epoch number, stores the corresponding membership.
	// It stores the current membership and the memberships of ConfigOffset following epochs.
	// It is updated by the NewEpoch function called by Mir on epoch transition (and on state transfer).
	memberships map[t.EpochNr]map[t.NodeID]t.NodeAddress

	// Next membership to return from NewEpoch.
	// Attention: No in-place modifications of this field are allowed.
	//            At reconfiguration, a new map with an updated membership must be assigned to this variable.
	nextNewMembership map[t.NodeID]t.NodeAddress

	MirManager *Manager

	reconfigurationVotes map[t.EpochNr]map[string]int

	prevCheckpoint ParentMeta

	// Channel to send checkpoints to assemble them in blocks
	NextCheckpoint chan *checkpoint.StableCheckpoint

	height abi.ChainEpoch
}

func NewStateManager(ctx context.Context, initialMembership map[t.NodeID]t.NodeAddress, m *Manager, api v1api.FullNode) (*StateManager, error) {
	sm := StateManager{
		ctx:                  ctx,
		NextCheckpoint:       make(chan *checkpoint.StableCheckpoint, 1),
		MirManager:           m,
		currentEpoch:         0,
		reconfigurationVotes: make(map[t.EpochNr]map[string]int),
		api:                  api,
	}

	// Initialize the membership for the first epoch and the ConfigOffset following ones (thus ConfigOffset+1).
	// Note that sm.memberships[0] will almost immediately be overwritten by the first call to NewEpoch.
	sm.memberships = make(map[t.EpochNr]map[t.NodeID]t.NodeAddress, ConfigOffset+1)
	for e := 0; e < ConfigOffset+1; e++ {
		sm.memberships[t.EpochNr(e)] = initialMembership
	}
	sm.nextNewMembership = initialMembership

	// Initialize manager checkpoint state with the corresponding latest
	// checkpoint
	ch, err := sm.firstEpochCheckpoint()
	if err != nil {
		return nil, xerrors.Errorf("error getting checkpoint for epoch 0: %w", err)
	}
	c, err := ch.Cid()
	if err != nil {
		return nil, xerrors.Errorf("error getting cid for checkpoint: %w", err)
	}
	sm.prevCheckpoint = ParentMeta{Height: ch.Height, Cid: c}

	return &sm, nil
}

<<<<<<< HEAD
=======
// RestoreState is called by Mir when the validator goes out-of-sync, and it requires
// lotus to sync from the latest checkpoint. Mir provides lotus with the latest
// checkpoint and from this:
// - The latest membership and configuration for the consensus is recovered.
// - We clean all previous outdated checkpoints and configurations we may have
// received while trying to sync.
// - If there is a snapshot in the checkpoint, we poll our connections to sync
// to the latest block determined by the checkpoint.
// - We deliver the checkpoint to the mining process, so it can be included in the next
// block (Mir provides the latest checkpoint, which hasn't been included in a block
// yet)
// - And we flag the mining process that we are synced, and it can start accepting new
// batches from Mir and assembling new blocks.
func (sm *StateManager) RestoreState(checkpoint *checkpoint.StableCheckpoint) error {
	log.Debugf("Calling RestoreState from Mir for epoch %d", sm.currentEpoch)
	// release any previous checkpoint delivered and pending
	// to sync, as we are syncing again. This prevents a deadlock.
	sm.releaseNextCheckpointChan()

	config := checkpoint.Snapshot.EpochData.EpochConfig
	sm.currentEpoch = t.EpochNr(config.EpochNr)

	// Sanity check.
	if len(config.Memberships) != ConfigOffset+1 {
		return fmt.Errorf("checkpoint contains %d memberships, expected %d (ConfigOffset=%d)",
			len(config.Memberships), ConfigOffset+1, ConfigOffset)
	}

	// Set memberships for the current epoch and ConfigOffset following ones.
	// Note that sm.memberships[i+sm.currentEpoch] will almost immediately be overwritten by the first call to NewEpoch.
	sm.memberships = make(map[t.EpochNr]map[t.NodeID]t.NodeAddress, len(config.Memberships))
	for i, membership := range config.Memberships {
		sm.memberships[t.EpochNr(i)+sm.currentEpoch] = t.Membership(membership)
	}

	// The next membership is the last known membership. It may be replaced by another one during this epoch.
	sm.nextNewMembership = sm.memberships[t.EpochNr(config.EpochNr+ConfigOffset)]

	// Remove all outdated reconfiguration vote data.
	sm.reconfigurationVotes = make(map[t.EpochNr]map[string]int)

	// if mir provides a snapshot
	snapshot := checkpoint.Snapshot.AppData
	ch := &Checkpoint{}
	if len(snapshot) > 0 {
		// get checkpoint from snapshot.
		err := ch.FromBytes(snapshot)
		if err != nil {
			return xerrors.Errorf("error getting checkpoint from snapshot bytes: %w", err)
		}

		log.Infof("Restoring state from checkpoint at height: %d", ch.Height)

		// purge any state previous to the checkpoint
		if err = sm.api.SyncPurgeForRecovery(sm.ctx, ch.Height); err != nil {
			return xerrors.Errorf("couldn't purge state to recover from checkpoint: %w", err)
		}

		internalSync := false
		// From all the peers of my daemon try to get the latest tipset.
		connPeers, err := sm.api.NetPeers(sm.ctx)
		if err != nil {
			return xerrors.Errorf("error getting list of peers from daemon: %w", err)
		}
		if len(connPeers) == 0 {
			return xerrors.Errorf("no connection with other filecoin peers, can't sync my daemon")
		}

		log.Debugf("Restoring from checkpoint at height %d ", ch.Height)
		for _, addr := range connPeers {
			log.Debugf("Trying to sync up to height %d from peer %s", ch.Height, addr.ID)
			ts, err := sm.api.SyncFetchTipSetFromPeer(sm.ctx, addr.ID, types.NewTipSetKey(ch.BlockCids[0]))
			if err != nil {
				log.Errorf("error fetching latest tipset from peer %s: %v", addr.ID, err)
				continue
			}
			// wait for full-sync before returning from restoreState.
			err = sm.waitForBlock(ts.Height())
			if err != nil {
				return xerrors.Errorf("error waiting for next block %d: %w", ts.Height(), err)
			}
			internalSync = true
		}

		// if we couldn't find any valid peer or validator to sync from, just abort.
		if !internalSync {
			return xerrors.Errorf("couldn't find any good peers to sync from")
		}

		// once synced we deliver the checkpoint to our mining process, so it can be
		// included in the next block (as the rest of Mir validators will do before
		// accepting the next batch), and we persist it locally.
		log.Debugf("Delivering checkpoint for height %d to mining process after sync", ch.Height)
		err = sm.deliverCheckpoint(checkpoint, ch)
		if err != nil {
			return xerrors.Errorf("error delivering checkpoint to lotus from mir after restoreState: %w", err)
		}
	}

	return nil
}

>>>>>>> 35049ce3
// ApplyTXs applies transactions received from the availability layer to the app state
// and creates a Lotus block from the delivered batch.
func (sm *StateManager) ApplyTXs(txs []*requestpb.Request) error {
	var mirMsgs []Message

	sm.height++

	// For each request in the batch
	for _, req := range txs {
		switch req.Type {
		case TransportType:
			mirMsgs = append(mirMsgs, req.Data)
		case ReconfigurationType:
			err := sm.applyConfigMsg(req)
			if err != nil {
				return err
			}
		}
	}

	batch := &Batch{
		Messages: mirMsgs,
	}

	base, err := sm.api.ChainHead(sm.ctx)
	if err != nil {
		return xerrors.Errorf("failed to get chain head: %w", err)
	}
	log.With("validator", sm.MirManager.ValidatorID).Debugf("Trying to mine new block over base: %s", base.Key())

	nextHeight := base.Height() + 1
	log.With("validator", sm.MirManager.ValidatorID).Debugf("Getting new batch from Mir to assemble a new block for height: %d", nextHeight)

	msgs := sm.MirManager.GetMessages(batch)
	log.With("validator", sm.MirManager.ValidatorID).With("epoch", nextHeight).
		Infof("try to create a block: msgs - %d", len(msgs))

	// include checkpoint in VRF proof field?
	vrfCheckpoint := &ltypes.Ticket{VRFProof: nil}
	eproofCheckpoint := &ltypes.ElectionProof{}
	if ch := sm.pollCheckpoint(); ch != nil {
		eproofCheckpoint, err = CertAsElectionProof(ch)
		if err != nil {
			return xerrors.Errorf("error setting eproof from checkpoint certificate: %w", err)
		}
		vrfCheckpoint, err = CheckpointAsVRFProof(ch)
		if err != nil {
			return xerrors.Errorf("error setting vrfproof from checkpoint: %w", err)
		}
		log.With("validator", sm.MirManager.ValidatorID).Infof("Including Mir checkpoint for in block %d", nextHeight)
	}

	bh, err := sm.api.MinerCreateBlock(sm.ctx, &lapi.BlockTemplate{
		// mir blocks are created by all miners. We use system actor as miner of the block
		Miner:            builtin.SystemActorAddr,
		Parents:          base.Key(),
		BeaconValues:     nil,
		Ticket:           vrfCheckpoint,
		Eproof:           eproofCheckpoint,
		Epoch:            base.Height() + 1,
		Timestamp:        uint64(base.Height() + 1),
		WinningPoStProof: nil,
		Messages:         msgs,
	})
	if err != nil {
		return xerrors.Errorf("creating a block failed: %w", err)
	}
	if bh == nil {
		log.With("validator", sm.MirManager.ValidatorID).With("epoch", nextHeight).Debug("created a nil block")
		return nil
	}

	err = sm.api.SyncSubmitBlock(sm.ctx, &types.BlockMsg{
		Header:        bh.Header,
		BlsMessages:   bh.BlsMessages,
		SecpkMessages: bh.SecpkMessages,
	})
	if err != nil {
		return xerrors.Errorf("unable to sync a block: %w", err)
	}

	log.With("validator", sm.MirManager.ValidatorID).With("epoch", nextHeight).Infof("mined a block at %d", bh.Header.Height)
	return nil
}

func (sm *StateManager) applyConfigMsg(in *requestpb.Request) error {
	var newValSet validator.ValidatorSet
	if err := newValSet.UnmarshalCBOR(bytes.NewReader(in.Data)); err != nil {
		return err
	}
	voted, err := sm.UpdateAndCheckVotes(&newValSet)
	if err != nil {
		return err
	}
	if voted {
		err = sm.UpdateNextMembership(&newValSet)
		if err != nil {
			return err
		}
	}
	return nil
}

func (sm *StateManager) NewEpoch(nr t.EpochNr) (map[t.NodeID]t.NodeAddress, error) {
<<<<<<< HEAD
	// Sanity check.
	if nr != sm.currentEpoch+1 {
		return nil, xerrors.Errorf("expected next epoch to be %d, got %d", sm.currentEpoch+1, nr)
	}
=======
	log.Debugf("New epoch: updating %d to %d", sm.currentEpoch, nr)
>>>>>>> 35049ce3

	// Sanity check. Generally, the new epoch is always the current epoch plus 1.
	// At initialization and right after state transfer, sm.currentEpoch already has been initialized
	// to the current epoch number.
	if nr != sm.currentEpoch && nr != sm.currentEpoch+1 {
		return nil, xerrors.Errorf("expected next epoch to be %d or %d, got %d",
			sm.currentEpoch, sm.currentEpoch+1, nr)
	}

	// Make the nextNewMembership (agreed upon during the previous epoch) the fixed membership
	// for the epoch nr+ConfigOffset and a new copy of it for further modifications during the new epoch.
	sm.memberships[nr+ConfigOffset] = sm.nextNewMembership

	// Update current epoch number.
	sm.currentEpoch = nr

<<<<<<< HEAD
	// Remove old membership.
	delete(sm.memberships, oldEpoch)
	delete(sm.reconfigurationVotes, oldEpoch)

	return newMembership, nil
=======
	// Garbage-collect previous membership and old voting data.
	// Note that at initialization and after state transfer, these entries do not exist.
	delete(sm.memberships, sm.currentEpoch-1)
	delete(sm.reconfigurationVotes, sm.currentEpoch-1)

	return sm.nextNewMembership, nil
>>>>>>> 35049ce3
}

func (sm *StateManager) UpdateNextMembership(valSet *validator.ValidatorSet) error {
	_, mbs, err := validator.Membership(valSet.GetValidators())
	if err != nil {
		return err
	}
<<<<<<< HEAD
	_, inMembership := mbs[t.NodeID(sm.MirManager.MirID)]
	fmt.Println(sm.MirManager.MirID, "UpdateNextMembership", inMembership, mbs)

	if !inMembership {
		panic(1111)
		sm.MirManager.Stop()
	}
	sm.memberships[sm.currentEpoch+ConfigOffset+1] = mbs
=======
	sm.nextNewMembership = mbs
>>>>>>> 35049ce3
	return nil
}

// UpdateAndCheckVotes votes for the valSet and returns true if it has enough votes for this valSet.
func (sm *StateManager) UpdateAndCheckVotes(valSet *validator.ValidatorSet) (bool, error) {
	h, err := valSet.Hash()
	if err != nil {
		return false, err
	}
	_, ok := sm.reconfigurationVotes[sm.currentEpoch]
	if !ok {
		sm.reconfigurationVotes[sm.currentEpoch] = make(map[string]int)
	}
	sm.reconfigurationVotes[sm.currentEpoch][string(h)]++
	votes := sm.reconfigurationVotes[sm.currentEpoch][string(h)]
	nodes := len(sm.memberships[sm.currentEpoch])

	if votes < weakQuorum(nodes) {
		return false, nil
	}
	return true, nil
}

// RestoreState is called by Mir when the validator goes out-of-sync, and it requires
// lotus to sync from the latest checkpoint. Mir provides lotus with the latest
// checkpoint and from this:
// - The latest membership and configuration for the consensus is recovered.
// - We clean all previous outdated checkpoints and configurations we may have
// received while trying to sync.
// - If there is a snapshot in the checkpoint, we poll our connections to sync
// to the latest block determined by the checkpoint.
// - We deliver the checkpoint to the mining process, so it can be included in the next
// block (Mir provides the latest checkpoint, which hasn't been included in a block
// yet)
// - And we flag the mining process that we are synced, and it can start accepting new
// batches from Mir and assembling new blocks.
func (sm *StateManager) RestoreState(checkpoint *checkpoint.StableCheckpoint) error {
	log.Debugf("Calling RestoreState from Mir for epoch %d", sm.currentEpoch)
	// release any previous checkpoint delivered and pending
	// to sync, as we are syncing again. This prevents a deadlock.
	sm.releaseNextCheckpointChan()

	config := checkpoint.Snapshot.EpochData.EpochConfig
	sm.currentEpoch = t.EpochNr(config.EpochNr)
	sm.memberships = make(map[t.EpochNr]map[t.NodeID]t.NodeAddress, len(config.Memberships))

	for e, membership := range config.Memberships {
		// skew membership to current epoch, we are starting from a checkpoint
		sm.memberships[t.EpochNr(e)] = make(map[t.NodeID]t.NodeAddress)
		sm.memberships[t.EpochNr(e)+sm.currentEpoch] = t.Membership(membership)
	}

	newMembership := maputil.Copy(sm.memberships[t.EpochNr(config.EpochNr+ConfigOffset)])
	sm.memberships[t.EpochNr(config.EpochNr+ConfigOffset+1)] = newMembership

	// if mir provides a snapshot
	snapshot := checkpoint.Snapshot.AppData
	ch := &Checkpoint{}
	if len(snapshot) > 0 {
		// get checkpoint from snapshot.
		err := ch.FromBytes(snapshot)
		if err != nil {
			return xerrors.Errorf("error getting checkpoint from snapshot bytes: %w", err)
		}

		log.Infof("Restoring state from checkpoint at height: %d", ch.Height)

		// Restore the height.
		sm.height = ch.Height

		// purge any state previous to the checkpoint
		if err = sm.api.SyncPurgeForRecovery(sm.ctx, ch.Height); err != nil {
			return xerrors.Errorf("couldn't purge state to recover from checkpoint: %w", err)
		}

		internalSync := false
		// From all the peers of my daemon try to get the latest tipset.
		connPeers, err := sm.api.NetPeers(sm.ctx)
		if err != nil {
			return xerrors.Errorf("error getting list of peers from daemon: %w", err)
		}
		if len(connPeers) == 0 {
			return xerrors.Errorf("no connection with other filecoin peers, can't sync my daemon")
		}

		log.Debugf("Restoring from checkpoint at height %d ", ch.Height)
		for _, addr := range connPeers {
			log.Debugf("Trying to sync up to height %d from peer %s", ch.Height, addr.ID)
			ts, err := sm.api.SyncFetchTipSetFromPeer(sm.ctx, addr.ID, types.NewTipSetKey(ch.BlockCids[0]))
			if err != nil {
				log.Errorf("error fetching latest tipset from peer %s: %v", addr.ID, err)
				continue
			}
			// wait for full-sync before returning from restoreState.
			err = sm.waitForBlock(ts.Height())
			if err != nil {
				return xerrors.Errorf("error waiting for next block %d: %w", ts.Height(), err)
			}
			internalSync = true
		}

		// if we couldn't find any valid peer or validator to sync from, just abort.
		if !internalSync {
			return xerrors.Errorf("couldn't find any good peers to sync from")
		}

		// once synced we deliver the checkpoint to our mining process, so it can be
		// included in the next block (as the rest of Mir validators will do before
		// accepting the next batch), and we persist it locally.
		log.Debugf("Delivering checkpoint for height %d to mining process after sync", ch.Height)
		err = sm.deliverCheckpoint(checkpoint, ch)
		if err != nil {
			return xerrors.Errorf("error delivering checkpoint to lotus from mir after restoreState: %w", err)
		}
	}

	return nil
}

// Snapshot is called by Mir every time a checkpoint period has
// passed and is time to create a new checkpoint. This function waits
// for the latest batch before the checkpoint to be synced is committed
// in our local state, and it collects the cids for all the blocks verified
// by the checkpoint.
func (sm *StateManager) Snapshot() ([]byte, error) {
	if sm.currentEpoch == 0 {
		return nil, xerrors.Errorf("trying to make a snapshot in epech", sm.currentEpoch)
	}

	nextHeight := abi.ChainEpoch(sm.height) + 1
	log.With("validator", sm.MirManager.ValidatorID).Infof("Mir requesting checkpoint snapshot for epoch %d and block height %d", sm.currentEpoch, nextHeight)
	log.With("validator", sm.MirManager.ValidatorID).Infof("Previous checkpoint in snapshot: %v", sm.prevCheckpoint)

	// populating checkpoint template
	ch := Checkpoint{
		Height:    nextHeight,
		Parent:    sm.prevCheckpoint,
		BlockCids: make([]cid.Cid, 0),
	}

	// put blocks in descending order.
	i := nextHeight - 1

	// wait the last block to sync for the snapshot before
	// populating snapshot.
	if err := sm.waitForBlock(i); err != nil {
		return nil, xerrors.Errorf("error waiting for next block %d: %w", i, err)
	}

	for i >= sm.prevCheckpoint.Height {
		ts, err := sm.api.ChainGetTipSetByHeight(sm.ctx, i, types.EmptyTSK)
		if err != nil {
			return nil, xerrors.Errorf("error getting tipset of height: %d: %w", i, err)
		}
		// In Mir tipsets have a single block, so we can access directly the block for
		// the tipset by accessing the first position.
		ch.BlockCids = append(ch.BlockCids, ts.Blocks()[0].Cid())
		i--
		log.Debugf("Getting Cid for block height %d and cid %s to include in snapshot", i, ts.Blocks()[0].Cid())
	}

	return ch.Bytes()
}

// Checkpoint is triggered by Mir when the committee agrees on the next checkpoint.
// We persist the checkpoint locally so we can restore from it after a restart
// or a crash and delivers it to the mining process to include it in the next
// block
// TODO: RestoreState and the persistence of the latest checkpoint locally may
// be redundant, we may be able to remove the latter.
func (sm *StateManager) Checkpoint(checkpoint *checkpoint.StableCheckpoint) error {
	// deserialize checkpoint data from Mir checkpoint to check that is the
	// right format.
	ch := &Checkpoint{}
	if err := ch.FromBytes(checkpoint.Snapshot.AppData); err != nil {
		return xerrors.Errorf("error getting checkpoint data from mir checkpoint: %w", err)
	}
	log.With("validator", sm.MirManager.ValidatorID).Debugf("Mir generated new checkpoint for height: %d", ch.Height)

	if err := sm.deliverCheckpoint(checkpoint, ch); err != nil {
		return err
	}

	// reset fifo between checkpoints to avoid requests getting stuck
	// see https://github.com/consensus-shipyard/lotus/issues/28
	sm.MirManager.Pool.Purge()
	return nil
}

// deliver checkpoint receives a checkpoint, persists it locally in the local block store, and delivers
// it to the mining process to include it in a new block.
func (sm *StateManager) deliverCheckpoint(checkpoint *checkpoint.StableCheckpoint, snapshot *Checkpoint) error {
	// if we deserialized it correctly, we can persist it directly in the data store.
	if err := sm.MirManager.ds.Put(sm.ctx, LatestCheckpointKey, checkpoint.Snapshot.AppData); err != nil {
		return xerrors.Errorf("error flushing latest checkpoint in datastore: %w", err)
	}

	// persist the stable checkpoint to initialize mir from it if needed
	b, err := checkpoint.Serialize()
	if err != nil {
		return xerrors.Errorf("error marshaling stable checkpoint", err)
	}
	// store latest checkpoint.
	if err := sm.MirManager.ds.Put(sm.ctx, LatestCheckpointPbKey, b); err != nil {
		return xerrors.Errorf("error flushing latest checkpoint in datastore: %w", err)
	}
	// index checkpoints by epoch to enable Mir to start from a specific checkpoint if needed
	// (this is useful to perform catastrophic recoveries of the network).
	if err := sm.MirManager.ds.Put(sm.ctx, HeightCheckIndexKey(snapshot.Height), b); err != nil {
		return xerrors.Errorf("error flushing latest checkpoint in datastore: %w", err)
	}

	// also index checkpoint snapshots by cid
	c, err := snapshot.Cid()
	if err != nil {
		return xerrors.Errorf("error computing cid for checkpoint: %w", err)
	}
	sm.prevCheckpoint = ParentMeta{Height: snapshot.Height, Cid: c}

	// store metadata for previous snapshot in datastore and manager to
	// perform additional verifications
	if err := sm.MirManager.ds.Put(sm.ctx, CidCheckIndexKey(c), checkpoint.Snapshot.AppData); err != nil {
		return xerrors.Errorf("error flushing latest checkpoint in datastore: %w", err)
	}

	// optionally persist the checkpoint in a file
	// (this is a best-effort process, if it fails we shouldn't kill the process)
	// in the future we could add a flag that makes persistence STRICT to notify
	// that this process should fail if persisting to file fails.
	if sm.MirManager.checkpointRepo != "" {
		// wrapping it in a routine to take it out of the critical path.
		go func() {
			path := path.Join(sm.MirManager.checkpointRepo, "checkpoint-"+snapshot.Height.String()+".chkp")
			if err := serializedCheckToFile(b, path); err != nil {
				log.Errorf("error persisting checkpoint for height %d in path %s: %s", snapshot.Height, path, err)
			}
		}()
	}

	// Send the checkpoint to Lotus and handle it there
	log.With("validator", sm.MirManager.ValidatorID).Debug("Sending checkpoint to mining process to include in block")
	sm.NextCheckpoint <- checkpoint
	return nil
}

func HeightCheckIndexKey(epoch abi.ChainEpoch) datastore.Key {
	return datastore.NewKey(CheckpointDBKeyPrefix + epoch.String())
}

func CidCheckIndexKey(c cid.Cid) datastore.Key {
	return datastore.NewKey(CheckpointDBKeyPrefix + c.String())
}

func maxFaulty(n int) int {
	// assuming n > 3f:
	//   return max f
	return (n - 1) / 3
}

func weakQuorum(n int) int {
	// assuming n > 3f:
	//   return min q: q > f
	return maxFaulty(n) + 1
}

// pollCheckpoint listens to new available checkpoints to be
// added in lotus blocks.
func (sm *StateManager) pollCheckpoint() *checkpoint.StableCheckpoint {
	select {
	case ch := <-sm.NextCheckpoint:
		log.Debugf("Polling checkpoint successful. Sending checkpoint for inclusion in block.")
		return ch
	default:
		return nil
	}
}

// consume a value from a buffered channel to release
// it and support new values to be sent without blocking.
// (this is needed because Mir sometimes call RestoreData several
// times with outdated checkpoints before fully syncing)
func (sm *StateManager) releaseNextCheckpointChan() {
	select {
	case <-sm.NextCheckpoint:
		return
	default:
		return
	}
}

// waitForBlock waits for the syncer to see as the head of the chain
// the block for the height determined as an input.
//
// The timeout to determine how much to wait before aborting is
// determined by the number of blocks to sync.
func (sm *StateManager) waitForBlock(height abi.ChainEpoch) error {
	// get base to determine the gap to sync and configure timeout.
	base, err := sm.api.ChainHead(sm.ctx)
	if err != nil {
		return xerrors.Errorf("failed to get chain head: %w", err)
	}

	// one minute baseline timeout
	timeout := 60 * time.Second
	// add extra if the gap is big.
	if base.Height() < height {
		timeout = timeout + time.Duration(height-base.Height())*time.Second
	}
	log.With("validator", sm.MirManager.ValidatorID).Debugf("waiting for block on height %d with timeout %v", height, timeout)
	ctx, cancel := context.WithTimeout(sm.ctx, timeout)
	defer cancel()

	out := make(chan bool, 1)
	go func() {
		head := abi.ChainEpoch(0)
		// poll until we get the desired height.
		// TODO: We may be able to add a slight sleep here if needed.
		for head != height {
			base, err := sm.api.ChainHead(sm.ctx)
			if err != nil {
				log.Errorf("failed to get chain head: %v", err)
				return
			}
			head = base.Height()
			if head > height {
				log.Warnf("we already have a larger head. waiting %d, head %d", height, head)
				break
			}
		}
		out <- true
	}()

	select {
	case <-out:
		return nil
	case <-ctx.Done():
		return ErrMirCtxCanceledWhileWaitingSnapshot
	}
}

// get first checkpoint from genesis when a validator is restarted from scratch.
func (sm *StateManager) firstEpochCheckpoint() (*Checkpoint, error) {
	// if we are restarting the peer we may have something in the
	// mir database, if not let's return the genesis one.
	chb, err := sm.MirManager.ds.Get(sm.ctx, LatestCheckpointKey)
	if err != nil {
		if err == datastore.ErrNotFound {
			genesis, err := sm.api.ChainGetGenesis(sm.ctx)
			if err != nil {
				return nil, xerrors.Errorf("error getting genesis block: %w", err)
			}
			// return genesis checkpoint
			return &Checkpoint{
				Height:    1,                                                     // we assume the genesis has been verified, we start from 1
				Parent:    ParentMeta{Height: 0, Cid: genesis.Blocks()[0].Cid()}, // genesis checkpoint
				BlockCids: make([]cid.Cid, 0),
			}, nil
		}
		return nil, err
	}
	ch := &Checkpoint{}
	if err := ch.FromBytes(chb); err != nil {
		return nil, err
	}
	return ch, nil
}

func parseTx(tx []byte) (interface{}, error) {
	ln := len(tx)
	// This is very simple input validation to be protected against invalid messages.
	// TODO: Make this smarter.
	if ln <= 2 {
		return nil, fmt.Errorf("mir tx len %d is too small", ln)
	}

	var err error
	var msg interface{}

	// TODO: Consider taking it out to a MirMessageFromBytes function
	// into mir/types.go so that we have all msgType functionality in
	// the same place.
	lastByte := tx[ln-1]
	switch lastByte {
	case SignedMessageType:
		msg, err = types.DecodeSignedMessage(tx[:ln-1])
	case ConfigMessageType:
		return nil, fmt.Errorf("config message is not supported")
	default:
		err = fmt.Errorf("unknown message type %d", lastByte)
	}

	if err != nil {
		return nil, err
	}

	return msg, nil
}<|MERGE_RESOLUTION|>--- conflicted
+++ resolved
@@ -20,14 +20,8 @@
 	ltypes "github.com/filecoin-project/lotus/chain/types"
 	"github.com/filecoin-project/mir/pkg/checkpoint"
 	"github.com/filecoin-project/mir/pkg/pb/requestpb"
-<<<<<<< HEAD
-	"github.com/filecoin-project/mir/pkg/systems/smr"
-	t "github.com/filecoin-project/mir/pkg/types"
-	"github.com/filecoin-project/mir/pkg/util/maputil"
-=======
 	"github.com/filecoin-project/mir/pkg/systems/trantor"
 	t "github.com/filecoin-project/mir/pkg/types"
->>>>>>> 35049ce3
 )
 
 var _ trantor.AppLogic = &StateManager{}
@@ -66,8 +60,6 @@
 
 	// Channel to send checkpoints to assemble them in blocks
 	NextCheckpoint chan *checkpoint.StableCheckpoint
-
-	height abi.ChainEpoch
 }
 
 func NewStateManager(ctx context.Context, initialMembership map[t.NodeID]t.NodeAddress, m *Manager, api v1api.FullNode) (*StateManager, error) {
@@ -103,8 +95,6 @@
 	return &sm, nil
 }
 
-<<<<<<< HEAD
-=======
 // RestoreState is called by Mir when the validator goes out-of-sync, and it requires
 // lotus to sync from the latest checkpoint. Mir provides lotus with the latest
 // checkpoint and from this:
@@ -207,13 +197,10 @@
 	return nil
 }
 
->>>>>>> 35049ce3
 // ApplyTXs applies transactions received from the availability layer to the app state
 // and creates a Lotus block from the delivered batch.
 func (sm *StateManager) ApplyTXs(txs []*requestpb.Request) error {
 	var mirMsgs []Message
-
-	sm.height++
 
 	// For each request in the batch
 	for _, req := range txs {
@@ -236,13 +223,13 @@
 	if err != nil {
 		return xerrors.Errorf("failed to get chain head: %w", err)
 	}
-	log.With("validator", sm.MirManager.ValidatorID).Debugf("Trying to mine new block over base: %s", base.Key())
+	log.Debugf("Trying to mine new block over base: %s", base.Key())
 
 	nextHeight := base.Height() + 1
-	log.With("validator", sm.MirManager.ValidatorID).Debugf("Getting new batch from Mir to assemble a new block for height: %d", nextHeight)
+	log.Debugf("Getting new batch from Mir to assemble a new block for height: %d", nextHeight)
 
 	msgs := sm.MirManager.GetMessages(batch)
-	log.With("validator", sm.MirManager.ValidatorID).With("epoch", nextHeight).
+	log.With("epoch", nextHeight).
 		Infof("try to create a block: msgs - %d", len(msgs))
 
 	// include checkpoint in VRF proof field?
@@ -257,7 +244,7 @@
 		if err != nil {
 			return xerrors.Errorf("error setting vrfproof from checkpoint: %w", err)
 		}
-		log.With("validator", sm.MirManager.ValidatorID).Infof("Including Mir checkpoint for in block %d", nextHeight)
+		log.Infof("Including Mir checkpoint for in block %d", nextHeight)
 	}
 
 	bh, err := sm.api.MinerCreateBlock(sm.ctx, &lapi.BlockTemplate{
@@ -276,7 +263,7 @@
 		return xerrors.Errorf("creating a block failed: %w", err)
 	}
 	if bh == nil {
-		log.With("validator", sm.MirManager.ValidatorID).With("epoch", nextHeight).Debug("created a nil block")
+		log.With("epoch", nextHeight).Debug("created a nil block")
 		return nil
 	}
 
@@ -289,7 +276,7 @@
 		return xerrors.Errorf("unable to sync a block: %w", err)
 	}
 
-	log.With("validator", sm.MirManager.ValidatorID).With("epoch", nextHeight).Infof("mined a block at %d", bh.Header.Height)
+	log.With("epoch", nextHeight).Infof("mined a block at %d", bh.Header.Height)
 	return nil
 }
 
@@ -312,14 +299,7 @@
 }
 
 func (sm *StateManager) NewEpoch(nr t.EpochNr) (map[t.NodeID]t.NodeAddress, error) {
-<<<<<<< HEAD
-	// Sanity check.
-	if nr != sm.currentEpoch+1 {
-		return nil, xerrors.Errorf("expected next epoch to be %d, got %d", sm.currentEpoch+1, nr)
-	}
-=======
 	log.Debugf("New epoch: updating %d to %d", sm.currentEpoch, nr)
->>>>>>> 35049ce3
 
 	// Sanity check. Generally, the new epoch is always the current epoch plus 1.
 	// At initialization and right after state transfer, sm.currentEpoch already has been initialized
@@ -336,20 +316,12 @@
 	// Update current epoch number.
 	sm.currentEpoch = nr
 
-<<<<<<< HEAD
-	// Remove old membership.
-	delete(sm.memberships, oldEpoch)
-	delete(sm.reconfigurationVotes, oldEpoch)
-
-	return newMembership, nil
-=======
 	// Garbage-collect previous membership and old voting data.
 	// Note that at initialization and after state transfer, these entries do not exist.
 	delete(sm.memberships, sm.currentEpoch-1)
 	delete(sm.reconfigurationVotes, sm.currentEpoch-1)
 
 	return sm.nextNewMembership, nil
->>>>>>> 35049ce3
 }
 
 func (sm *StateManager) UpdateNextMembership(valSet *validator.ValidatorSet) error {
@@ -357,18 +329,7 @@
 	if err != nil {
 		return err
 	}
-<<<<<<< HEAD
-	_, inMembership := mbs[t.NodeID(sm.MirManager.MirID)]
-	fmt.Println(sm.MirManager.MirID, "UpdateNextMembership", inMembership, mbs)
-
-	if !inMembership {
-		panic(1111)
-		sm.MirManager.Stop()
-	}
 	sm.memberships[sm.currentEpoch+ConfigOffset+1] = mbs
-=======
-	sm.nextNewMembership = mbs
->>>>>>> 35049ce3
 	return nil
 }
 
@@ -390,102 +351,6 @@
 		return false, nil
 	}
 	return true, nil
-}
-
-// RestoreState is called by Mir when the validator goes out-of-sync, and it requires
-// lotus to sync from the latest checkpoint. Mir provides lotus with the latest
-// checkpoint and from this:
-// - The latest membership and configuration for the consensus is recovered.
-// - We clean all previous outdated checkpoints and configurations we may have
-// received while trying to sync.
-// - If there is a snapshot in the checkpoint, we poll our connections to sync
-// to the latest block determined by the checkpoint.
-// - We deliver the checkpoint to the mining process, so it can be included in the next
-// block (Mir provides the latest checkpoint, which hasn't been included in a block
-// yet)
-// - And we flag the mining process that we are synced, and it can start accepting new
-// batches from Mir and assembling new blocks.
-func (sm *StateManager) RestoreState(checkpoint *checkpoint.StableCheckpoint) error {
-	log.Debugf("Calling RestoreState from Mir for epoch %d", sm.currentEpoch)
-	// release any previous checkpoint delivered and pending
-	// to sync, as we are syncing again. This prevents a deadlock.
-	sm.releaseNextCheckpointChan()
-
-	config := checkpoint.Snapshot.EpochData.EpochConfig
-	sm.currentEpoch = t.EpochNr(config.EpochNr)
-	sm.memberships = make(map[t.EpochNr]map[t.NodeID]t.NodeAddress, len(config.Memberships))
-
-	for e, membership := range config.Memberships {
-		// skew membership to current epoch, we are starting from a checkpoint
-		sm.memberships[t.EpochNr(e)] = make(map[t.NodeID]t.NodeAddress)
-		sm.memberships[t.EpochNr(e)+sm.currentEpoch] = t.Membership(membership)
-	}
-
-	newMembership := maputil.Copy(sm.memberships[t.EpochNr(config.EpochNr+ConfigOffset)])
-	sm.memberships[t.EpochNr(config.EpochNr+ConfigOffset+1)] = newMembership
-
-	// if mir provides a snapshot
-	snapshot := checkpoint.Snapshot.AppData
-	ch := &Checkpoint{}
-	if len(snapshot) > 0 {
-		// get checkpoint from snapshot.
-		err := ch.FromBytes(snapshot)
-		if err != nil {
-			return xerrors.Errorf("error getting checkpoint from snapshot bytes: %w", err)
-		}
-
-		log.Infof("Restoring state from checkpoint at height: %d", ch.Height)
-
-		// Restore the height.
-		sm.height = ch.Height
-
-		// purge any state previous to the checkpoint
-		if err = sm.api.SyncPurgeForRecovery(sm.ctx, ch.Height); err != nil {
-			return xerrors.Errorf("couldn't purge state to recover from checkpoint: %w", err)
-		}
-
-		internalSync := false
-		// From all the peers of my daemon try to get the latest tipset.
-		connPeers, err := sm.api.NetPeers(sm.ctx)
-		if err != nil {
-			return xerrors.Errorf("error getting list of peers from daemon: %w", err)
-		}
-		if len(connPeers) == 0 {
-			return xerrors.Errorf("no connection with other filecoin peers, can't sync my daemon")
-		}
-
-		log.Debugf("Restoring from checkpoint at height %d ", ch.Height)
-		for _, addr := range connPeers {
-			log.Debugf("Trying to sync up to height %d from peer %s", ch.Height, addr.ID)
-			ts, err := sm.api.SyncFetchTipSetFromPeer(sm.ctx, addr.ID, types.NewTipSetKey(ch.BlockCids[0]))
-			if err != nil {
-				log.Errorf("error fetching latest tipset from peer %s: %v", addr.ID, err)
-				continue
-			}
-			// wait for full-sync before returning from restoreState.
-			err = sm.waitForBlock(ts.Height())
-			if err != nil {
-				return xerrors.Errorf("error waiting for next block %d: %w", ts.Height(), err)
-			}
-			internalSync = true
-		}
-
-		// if we couldn't find any valid peer or validator to sync from, just abort.
-		if !internalSync {
-			return xerrors.Errorf("couldn't find any good peers to sync from")
-		}
-
-		// once synced we deliver the checkpoint to our mining process, so it can be
-		// included in the next block (as the rest of Mir validators will do before
-		// accepting the next batch), and we persist it locally.
-		log.Debugf("Delivering checkpoint for height %d to mining process after sync", ch.Height)
-		err = sm.deliverCheckpoint(checkpoint, ch)
-		if err != nil {
-			return xerrors.Errorf("error delivering checkpoint to lotus from mir after restoreState: %w", err)
-		}
-	}
-
-	return nil
 }
 
 // Snapshot is called by Mir every time a checkpoint period has
@@ -494,13 +359,9 @@
 // in our local state, and it collects the cids for all the blocks verified
 // by the checkpoint.
 func (sm *StateManager) Snapshot() ([]byte, error) {
-	if sm.currentEpoch == 0 {
-		return nil, xerrors.Errorf("trying to make a snapshot in epech", sm.currentEpoch)
-	}
-
-	nextHeight := abi.ChainEpoch(sm.height) + 1
-	log.With("validator", sm.MirManager.ValidatorID).Infof("Mir requesting checkpoint snapshot for epoch %d and block height %d", sm.currentEpoch, nextHeight)
-	log.With("validator", sm.MirManager.ValidatorID).Infof("Previous checkpoint in snapshot: %v", sm.prevCheckpoint)
+	nextHeight := sm.prevCheckpoint.Height + sm.GetCheckpointPeriod()
+	log.Debugf("Mir requesting checkpoint snapshot for epoch %d and block height %d", sm.currentEpoch, nextHeight)
+	log.Debugf("Previous checkpoint in snapshot: %v", sm.prevCheckpoint)
 
 	// populating checkpoint template
 	ch := Checkpoint{
@@ -514,7 +375,9 @@
 
 	// wait the last block to sync for the snapshot before
 	// populating snapshot.
-	if err := sm.waitForBlock(i); err != nil {
+	log.Debugf("waiting for latest block (%d) before checkpoint to be synced to assemble the snapshot", i)
+	err := sm.waitForBlock(i)
+	if err != nil {
 		return nil, xerrors.Errorf("error waiting for next block %d: %w", i, err)
 	}
 
@@ -546,7 +409,7 @@
 	if err := ch.FromBytes(checkpoint.Snapshot.AppData); err != nil {
 		return xerrors.Errorf("error getting checkpoint data from mir checkpoint: %w", err)
 	}
-	log.With("validator", sm.MirManager.ValidatorID).Debugf("Mir generated new checkpoint for height: %d", ch.Height)
+	log.Debugf("Mir generated new checkpoint for height: %d", ch.Height)
 
 	if err := sm.deliverCheckpoint(checkpoint, ch); err != nil {
 		return err
@@ -609,7 +472,7 @@
 	}
 
 	// Send the checkpoint to Lotus and handle it there
-	log.With("validator", sm.MirManager.ValidatorID).Debug("Sending checkpoint to mining process to include in block")
+	log.Debug("Sending checkpoint to mining process to include in block")
 	sm.NextCheckpoint <- checkpoint
 	return nil
 }
@@ -677,7 +540,7 @@
 	if base.Height() < height {
 		timeout = timeout + time.Duration(height-base.Height())*time.Second
 	}
-	log.With("validator", sm.MirManager.ValidatorID).Debugf("waiting for block on height %d with timeout %v", height, timeout)
+	log.Debugf("waiting for block on height %d with timeout %v", height, timeout)
 	ctx, cancel := context.WithTimeout(sm.ctx, timeout)
 	defer cancel()
 
@@ -736,6 +599,32 @@
 	return ch, nil
 }
 
+// GetCheckpointPeriod returns the checkpoint period for the current epoch.
+//
+// The checkpoint period is computed as the number of validator times the
+// segment length.
+func (sm *StateManager) GetCheckpointPeriod() abi.ChainEpoch {
+	return abi.ChainEpoch(sm.MirManager.segmentLength * len(sm.memberships[sm.currentEpoch]))
+}
+
+// ReconfigureMirNode reconfigures the Mir node.
+func (m *Manager) ReconfigureMirNode(ctx context.Context, nodes map[t.NodeID]t.NodeAddress) error {
+	log.With("miner", m.MirID).Debug("Reconfiguring a Mir node")
+
+	if len(nodes) == 0 {
+		return fmt.Errorf("empty validator set")
+	}
+
+	go m.Net.Connect(nodes)
+	// Per comment https://github.com/consensus-shipyard/lotus/pull/14#discussion_r993162569,
+	// CloseOldConnections should only be used after a stable checkpoint when a reconfiguration is applied
+	// (as there is where we have the config information). These functions should be called
+	// in the garbage collection process performed when the reconfiguration is effective.
+	// go m.Net.CloseOldConnections(nodes)
+
+	return nil
+}
+
 func parseTx(tx []byte) (interface{}, error) {
 	ln := len(tx)
 	// This is very simple input validation to be protected against invalid messages.
