//go:generate go run ./gen/gen.go

// Package mir implements Mir integration in Lotus as an alternative consensus.
package mir

import (
	"context"
	"crypto"
	"fmt"

	"github.com/ipfs/go-cid"
	"golang.org/x/xerrors"

	"github.com/filecoin-project/go-address"
	"github.com/filecoin-project/go-state-types/abi"
	"github.com/filecoin-project/go-state-types/big"

	lapi "github.com/filecoin-project/lotus/api"
	bstore "github.com/filecoin-project/lotus/blockstore"
	"github.com/filecoin-project/lotus/chain"
	"github.com/filecoin-project/lotus/chain/actors/builtin"
	"github.com/filecoin-project/lotus/chain/actors/builtin/reward"
	"github.com/filecoin-project/lotus/chain/beacon"
	"github.com/filecoin-project/lotus/chain/consensus"
	"github.com/filecoin-project/lotus/chain/stmgr"
	"github.com/filecoin-project/lotus/chain/types"
	"github.com/filecoin-project/lotus/chain/vm"
	"github.com/filecoin-project/lotus/lib/async"
	"github.com/filecoin-project/lotus/node/modules/dtypes"
)

var _ consensus.Consensus = &Mir{}

var RewardFunc = func(ctx context.Context, vmi vm.Interface, em stmgr.ExecMonitor,
	epoch abi.ChainEpoch, ts *types.TipSet, params *reward.AwardBlockRewardParams) error {
	// TODO: No RewardFunc implemented for mir yet
	return nil
}

type Mir struct {
	beacon  beacon.Schedule
	sm      *stmgr.StateManager
	genesis *types.TipSet
	cache   *mirCache
}

func NewConsensus(
	ctx context.Context,
	sm *stmgr.StateManager,
	ds dtypes.MetadataDS,
	b beacon.Schedule,
	g chain.Genesis,
	badBlock *chain.BadBlockCache,
	netName dtypes.NetworkName,
) (consensus.Consensus, error) {
	return &Mir{
		beacon:  b,
		sm:      sm,
		genesis: g,
		cache:   newDsBlkCache(ds, badBlock),
	}, nil
}

// CreateBlock creates a Filecoin block from the block template provided by Mir.
func (bft *Mir) CreateBlock(ctx context.Context, w lapi.Wallet, bt *lapi.BlockTemplate) (*types.FullBlock, error) {
	pts, err := bft.sm.ChainStore().LoadTipSet(ctx, bt.Parents)
	if err != nil {
		return nil, fmt.Errorf("failed to load parent tipset: %w", err)
	}

<<<<<<< HEAD
	st, recpts, err := bft.sm.TipSetState(ctx, pts)
	if err != nil {
		return nil, fmt.Errorf("failed to load tipset state: %w", err)
	}

	next := &types.BlockHeader{
		Miner:         builtin.SystemActorAddr, // Mir's blocks are not signed, we use system addr as miner.
		Parents:       bt.Parents.Cids(),
		Ticket:        bt.Ticket,
		ElectionProof: bt.Eproof,

		BeaconEntries: bt.BeaconValues,
		Height:        bt.Epoch,
		// Each validator in Mir be assembling the block with a different
		// timestamp. To avoid validators from pushing blocks with different
		// timestamps that lead to different CIDs, we use the epoch as
		// a timestamp for now.
		// TODO: Consider exporting a batch timestamp from Mir and use it
		// for the block timestamp.
		Timestamp:             uint64(bt.Epoch),
		WinPoStProof:          bt.WinningPoStProof,
		ParentStateRoot:       st,
		ParentMessageReceipts: recpts,
	}
	blsMessages, secpkMessages, err := consensus.MsgsFromBlockTemplate(ctx, bft.sm, next, pts, bt)
=======
	next, blsMessages, secpkMessages, err := consensus.CreateBlockHeader(ctx, bft.sm, pts, bt)
>>>>>>> 0409fa97
	if err != nil {
		return nil, xerrors.Errorf("failed to process messages from block template: %w", err)
	}

	return &types.FullBlock{
		Header:        next,
		BlsMessages:   blsMessages,
		SecpkMessages: secpkMessages,
	}, nil
}

func (bft *Mir) ValidateBlockHeader(ctx context.Context, b *types.BlockHeader) (rejectReason string, err error) {
	if b.IsValidated() {
		return "", nil
	}

	// get the latest checkpoint in cache
	prev, err := bft.cache.getLatestCheckpoint()
	if err != nil {
		return "err_latest_checkpoint", xerrors.Errorf("couldn't get latests checkpoint: %w", err)
	}

	// if there is a checkpoint, verify it before accepting the block.
	if hasCheckpoint(b) {
		if _, err := bft.verifyCheckpointInHeader(b); err != nil {
			log.Warnf("checkpoint validation failed in block: %s", err)
			return "checkpoint_verification_failed", err
		}
	}
	// check that the block is in the right range.
	if b.Height < prev.Height {
		return "block_out_of_range", xerrors.Errorf("the height of the received block is over the latest checkpoint received")
	}
	b.SetValidated()

	return "", nil
}

func (bft *Mir) ValidateBlock(ctx context.Context, b *types.FullBlock) (err error) {
	log.Infof("starting block validation process at @%d", b.Header.Height)

	if err := blockSanityChecks(b.Header); err != nil {
		return xerrors.Errorf("incoming header failed basic sanity checks: %w", err)
	}

	h := b.Header

	baseTs, err := bft.sm.ChainStore().LoadTipSet(ctx, types.NewTipSetKey(h.Parents...))
	if err != nil {
		return xerrors.Errorf("load parent tipset failed (%s): %w", h.Parents, err)
	}
	if h.Height <= baseTs.Height() {
		return xerrors.Errorf("block height not greater than parent height: %d != %d", h.Height, baseTs.Height())
	}

	// TODO: Include a block drift check when the batch timestamp is included in the block.
	// Allow a small block drift
	// now := uint64(build.Clock.Now().Unix())
	// if h.Timestamp > now+build.AllowableClockDriftSecs {
	// 	return xerrors.Errorf("block was from the future (now=%d, blk=%d): %w", now, h.Timestamp, consensus.ErrTemporal)
	// }
	// if h.Timestamp > now {
	// 	log.Warn("got block from the future, but within threshold", h.Timestamp, build.Clock.Now().Unix())
	// }

	if h.Timestamp != uint64(h.Height) {
		return xerrors.Errorf("Mir blocks should include the block height as timestamp (ts=%d, height=%d)", h.Timestamp, h.Height)
	}

	pweight, err := bft.sm.ChainStore().Weight(ctx, baseTs)
	if err != nil {
		return xerrors.Errorf("getting parent weight: %w", err)
	}

	if types.BigCmp(pweight, b.Header.ParentWeight) != 0 {
		return xerrors.Errorf("parrent weight different: %s (header) != %s (computed)",
			b.Header.ParentWeight, pweight)
	}

	checkpointChk := async.Err(func() error {
		if hasCheckpoint(h) {
			ch, err := bft.verifyCheckpointInHeader(h)
			if err != nil {
				return xerrors.Errorf("error verifying checkpoint: %w", err)
			}
			if err := bft.cache.rcvCheckpoint(ch); err != nil {
				return xerrors.Errorf("error verifying unverified blocks from checkpoint: %w", err)
			}
		}

		// the genesis block can be considered as verified already.
		if h.Height != 0 {
			// we should receive all blocks, including the ones that don't include checkpoints
			// so they are conveniently verified
			// TODO: There is an attack surface here, what if a malicious peer sends two
			// blocks for the same epoch? This is handled in the cache by just accepting
			// the first one and rejecting any subsequent ones. A malicious node could
			// force a forged block to us to get us out-of-sync. While this is a hustle,
			// the worst case here is that we would have to keep restoring sync from a checkpoint
			if err := bft.cache.rcvBlock(h); err != nil {
				return xerrors.Errorf("error receiving block in cache: %w", err)
			}
		}

		return nil
	})

	asyncChecks := append(
		consensus.CommonBlkChecks(ctx, bft.sm, bft.sm.ChainStore(), b, baseTs),
		checkpointChk,
	)

	return consensus.RunAsyncChecks(ctx, asyncChecks)
}

func blockSanityChecks(h *types.BlockHeader) error {
	if h.ElectionProof.WinCount != 0 {
		return xerrors.Errorf("mir expects a zero wincount")
	}

	if h.Ticket.VRFProof != nil {
		if h.ElectionProof.VRFProof == nil {
			return xerrors.Errorf("both VRFProofs should be nil, the block includes a checkpoint")
		}
	}

	if h.Ticket.VRFProof == nil {
		if h.ElectionProof.VRFProof != nil {
			return xerrors.Errorf("if there is no ticket, then the block doesn't include a checkpoint")
		}
	}

	if h.BlockSig != nil {
		return xerrors.Errorf("mir blocks have no signature")
	}

	if h.BLSAggregate == nil {
		return xerrors.Errorf("block had nil bls aggregate signature")
	}

	if len(h.Parents) != 1 {
		return xerrors.Errorf("must have 1 parent")
	}

	if h.Miner.Protocol() != address.ID {
		return xerrors.Errorf("block had non-ID miner address")
	}

	if h.Miner != builtin.SystemActorAddr {
		return xerrors.Errorf("mir blocks include the systemActor addr as miner")
	}

	return nil
}

func (bft *Mir) verifyCheckpointInHeader(h *types.BlockHeader) (*Checkpoint, error) {
	ch, err := CheckpointFromVRFProof(h.Ticket)
	if err != nil {
		return nil, xerrors.Errorf("error getting checkpoint from ticket: %w", err)
	}
	cert, err := CertFromElectionProof(h.ElectionProof)
	if err != nil {
		return nil, xerrors.Errorf("error getting checkpoint config from election proof: %w", err)
	}
	ch = ch.AttachCert(cert)

	snap, err := UnwrapCheckpointSnapshot(ch)
	if err != nil {
		return nil, xerrors.Errorf("error unwrapping checkpoint snapshot: %w", err)
	}

	// get the latest checkpoint in cache
	prev, err := bft.cache.prevCheckpoint(snap)
	if err != nil {
		return nil, xerrors.Errorf("couldn't get previous checkpoint: %w", err)
	}
	// check that the block is in the right range.
	if h.Height < prev.Height {
		return nil, xerrors.Errorf("the height of the received block is over the latest checkpoint received")
	}

	// verify checkpoint signature
	// TODO: Right now we assume static membership and the membership is received off-chain.
	// Once we support reconfiguration (and especially if we track membership online), we should
	// check that the membership expected for the checkpoint is correct as part of the verification.
	// Here we are just getting the most recent membership according to the cert without additional
	// checks. We should probably check if the membership included in the cert is the correct one.
	if err := ch.VerifyCert(crypto.SHA256, CheckpointVerifier{}, ch.Memberships()[0]); err != nil {
		return nil, xerrors.Errorf("error verifying checkpoint signature: %w", err)
	}
	c, err := prev.Cid()
	if err != nil {
		return nil, xerrors.Errorf("error computing cid for latest checkpoint: %w", err)
	}
	// if cid.Undef this is the first checkpoint, nothing to do here.
	if c != cid.Undef {
		if snap.Parent.Cid != c || snap.Parent.Height != prev.Height {
			return nil, xerrors.Errorf("new checkpoint not pointing to the previous one: %s, %s", c, snap.Parent.Cid)
		}
	}

	return snap, nil
}

func hasCheckpoint(h *types.BlockHeader) bool {
	return h.ElectionProof.VRFProof != nil
}

// IsEpochBeyondCurrMax is used in Filcns to detect delayed blocks.
// We are currently using defaults here and not worrying about it.
// We will consider potential changes of Consensus interface in https://github.com/filecoin-project/eudico/issues/143.
func (bft *Mir) IsEpochBeyondCurrMax(epoch abi.ChainEpoch) bool {
	return false
}

// Weight in mir uses a default approach where the height determines the weight.
//
// Every tipset in mir has a single block.
func Weight(ctx context.Context, stateBs bstore.Blockstore, ts *types.TipSet) (types.BigInt, error) {
	if ts == nil {
		return types.NewInt(0), nil
	}

	return big.NewInt(int64(ts.Height() + 1)), nil
}<|MERGE_RESOLUTION|>--- conflicted
+++ resolved
@@ -68,35 +68,7 @@
 		return nil, fmt.Errorf("failed to load parent tipset: %w", err)
 	}
 
-<<<<<<< HEAD
-	st, recpts, err := bft.sm.TipSetState(ctx, pts)
-	if err != nil {
-		return nil, fmt.Errorf("failed to load tipset state: %w", err)
-	}
-
-	next := &types.BlockHeader{
-		Miner:         builtin.SystemActorAddr, // Mir's blocks are not signed, we use system addr as miner.
-		Parents:       bt.Parents.Cids(),
-		Ticket:        bt.Ticket,
-		ElectionProof: bt.Eproof,
-
-		BeaconEntries: bt.BeaconValues,
-		Height:        bt.Epoch,
-		// Each validator in Mir be assembling the block with a different
-		// timestamp. To avoid validators from pushing blocks with different
-		// timestamps that lead to different CIDs, we use the epoch as
-		// a timestamp for now.
-		// TODO: Consider exporting a batch timestamp from Mir and use it
-		// for the block timestamp.
-		Timestamp:             uint64(bt.Epoch),
-		WinPoStProof:          bt.WinningPoStProof,
-		ParentStateRoot:       st,
-		ParentMessageReceipts: recpts,
-	}
-	blsMessages, secpkMessages, err := consensus.MsgsFromBlockTemplate(ctx, bft.sm, next, pts, bt)
-=======
 	next, blsMessages, secpkMessages, err := consensus.CreateBlockHeader(ctx, bft.sm, pts, bt)
->>>>>>> 0409fa97
 	if err != nil {
 		return nil, xerrors.Errorf("failed to process messages from block template: %w", err)
 	}
