--- conflicted
+++ resolved
@@ -18,8 +18,9 @@
 	"github.com/stretchr/testify/require"
 
 	"github.com/filecoin-project/go-state-types/big"
+	"github.com/filecoin-project/lotus/chain/consensus/mir/validator"
+
 	"github.com/filecoin-project/lotus/chain/consensus/mir"
-	"github.com/filecoin-project/lotus/chain/consensus/mir/validator"
 	"github.com/filecoin-project/lotus/chain/types"
 	"github.com/filecoin-project/lotus/itests/kit"
 )
@@ -30,37 +31,16 @@
 	MirReferenceSyncingNode  = MirFaultyValidatorNumber // The first non-faulty node is a syncing node.
 	MirHonestValidatorNumber = MirTotalValidatorNumber - MirFaultyValidatorNumber
 	MirLearnersNumber        = MirFaultyValidatorNumber + 1
-	MirJointValidatorsNumber = MirFaultyValidatorNumber + 2
 	TestedBlockNumber        = 10
 	MaxDelay                 = 30
 )
 
-<<<<<<< HEAD
-// TestMirConsensus tests that Mir operates normally.
-//
-// Notes:
-//   - It is assumed that the first F of N nodes can be byzantine
-//   - In terms of Go, that means that nodes[:MirFaultyValidatorNumber] can be byzantine,
-//     and nodes[MirFaultyValidatorNumber:] are honest nodes.
-func T1estMirConsensus(t *testing.T) {
+var mirTestOpts = []interface{}{kit.ThroughRPC(), kit.MirConsensus()}
+
+func setupMangler(t *testing.T) {
 	require.Greater(t, MirFaultyValidatorNumber, 0)
 	require.Equal(t, MirTotalValidatorNumber, MirHonestValidatorNumber+MirFaultyValidatorNumber)
 
-	t.Run("mir", func(t *testing.T) {
-		runMirConsensusTests(t, kit.ThroughRPC())
-	})
-}
-
-// TestMirConsensus tests that Mir operates normally when messaged are dropped or delayed.
-func T1estMirConsensusWithMangler(t *testing.T) {
-=======
-var mirTestOpts = []interface{}{kit.ThroughRPC(), kit.MirConsensus()}
-
-func setupMangler(t *testing.T) {
->>>>>>> 009f4de5
-	require.Greater(t, MirFaultyValidatorNumber, 0)
-	require.Equal(t, MirTotalValidatorNumber, MirHonestValidatorNumber+MirFaultyValidatorNumber)
-
 	err := mir.SetEnvManglerParams(200*time.Millisecond, 2*time.Second, 0)
 	require.NoError(t, err)
 
@@ -70,174 +50,100 @@
 	})
 }
 
-<<<<<<< HEAD
-func TestReconfiguration(t *testing.T) {
-	defer require.Greater(t, MirFaultyValidatorNumber, 0)
-	require.Equal(t, MirTotalValidatorNumber, MirHonestValidatorNumber+MirFaultyValidatorNumber)
-
-	t.Run("mir", func(t *testing.T) {
-		runReconfigurationTests(t, kit.ThroughRPC())
+// TestMirWithReconfiguration tests that the reconfiguration mechanism operates normally
+// if a new validator joins the network.
+func TestMirWithReconfiguration(t *testing.T) {
+	var wg sync.WaitGroup
+
+	ctx, cancel := context.WithCancel(context.Background())
+	defer func() {
+		t.Logf("[*] defer: cancelling %s context", t.Name())
+		cancel()
+		wg.Wait()
+	}()
+
+	membershipFileName := "_membership_config.tmp"
+	os.Remove(membershipFileName) // nolint
+	t.Cleanup(func() {
+		os.Remove(membershipFileName) // nolint
 	})
-}
-
-func runReconfigurationTests(t *testing.T, opts ...interface{}) {
-	ts := itestsConsensusSuite{opts: opts}
-
-	t.Run("testMirReconfiguration", ts.testMirWithReconfiguration)
-	// t.Run("testMirWithReconfigurationIfNewNodeFailsToJoin", ts.testMirWithReconfigurationIfNewNodeFailsToJoin)
-}
-
-func runMirManglingTests(t *testing.T, opts ...interface{}) {
-	ts := itestsConsensusSuite{opts: opts}
-
-	t.Run("testMirAllNodesMining", ts.testMirAllNodesMining)
-	t.Run("testMirWhenLearnersJoin", ts.testMirWhenLearnersJoin)
-	t.Run("testMirMiningWithMessaging", ts.testMirAllNodesMiningWithMessaging)
-}
-
-func runMirConsensusTests(t *testing.T, opts ...interface{}) {
-	ts := itestsConsensusSuite{opts: opts}
-
-	t.Run("testMirOneNodeMining", ts.testMirOneNodeMining)
-	t.Run("testMirTwoNodesMining", ts.testMirTwoNodesMining)
-	t.Run("testMirAllNodesMining", ts.testMirAllNodesMining)
-	t.Run("testGenesisBlocksOfValidatorsAndLearners", ts.testGenesisBlocksOfValidatorsAndLearners)
-	t.Run("testMirWhenLearnersJoin", ts.testMirWhenLearnersJoin)
-	// Commenting for now, it is flaky and needs some love.
-	// t.Run("testMirMessageFromLearner", ts.testMirMessageFromLearner)
-	t.Run("testMirNodesStartWithRandomDelay", ts.testMirNodesStartWithRandomDelay)
-	t.Run("testMirFNodesNeverStart", ts.testMirFNodesNeverStart)
-	t.Run("testMirFNodesStartWithRandomDelay", ts.testMirFNodesStartWithRandomDelay)
-	t.Run("testMirMiningWithMessaging", ts.testMirAllNodesMiningWithMessaging)
-	t.Run("testMirWithFOmissionNodes", ts.testMirWithFOmissionNodes)
-	t.Run("testMirWithFCrashedNodes", ts.testMirWithFCrashedNodes)
-	t.Run("testMirWithFCrashedAndRecoveredNodes", ts.testMirWithFCrashedAndRecoveredNodes)
-	t.Run("testMirStartStop", ts.testMirStartStop)
-	t.Run("testMirFNodesCrashLongTimeApart", ts.testMirFNodesCrashLongTimeApart)
-	t.Run("testMirFNodesHaveLongPeriodNoNetworkAccessButDoNotCrash", ts.testMirFNodesHaveLongPeriodNoNetworkAccessButDoNotCrash)
-	t.Run("testMirFNodesSleepAndThenOperate", ts.testMirFNodesSleepAndThenOperate)
-}
-
-type itestsConsensusSuite struct {
-	opts []interface{}
-}
-=======
-// func TestMirMessageFromLearner(t *testing.T) {
-// 	ts := itestsConsensusSuite{opts: []interface{}{kit.ThroughRPC(), kit.MirConsensus()}}
-// 	t.Run("testMirMessageFromLearner", ts.testMirMessageFromLearner)
-// }
->>>>>>> 009f4de5
-
-// testMirOneNodeMining tests that a Mir node can mine blocks.
-func TestMirOneNodeMining(t *testing.T) {
-	var wg sync.WaitGroup
-
-	ctx, cancel := context.WithCancel(context.Background())
-	defer func() {
-		t.Logf("[*] defer: cancelling %s context", t.Name())
-		cancel()
-		wg.Wait()
-	}()
-
-	full, miner, ens := kit.EnsembleMinimalMir(t, mirTestOpts...)
-	ens.BeginMirMining(ctx, &wg, miner)
-
-	err := kit.AdvanceChain(ctx, TestedBlockNumber, full)
-	require.NoError(t, err)
-}
-
-// testMirTwoNodesMining tests that two Mir nodes can mine blocks.
-//
-// NOTE: Its peculiarity is that it uses other mechanisms to instantiate testing comparing to the main tests here.
-func TestMirTwoNodesMining(t *testing.T) {
-	var wg sync.WaitGroup
-
-	ctx, cancel := context.WithCancel(context.Background())
-	defer func() {
-		t.Logf("[*] defer: cancelling %s context", t.Name())
-		cancel()
-		wg.Wait()
-	}()
-
-	n1, n2, m1, m2, ens := kit.EnsembleTwoMirNodes(t, mirTestOpts...)
-
-	// Fail if genesis blocks are different
-	gen1, err := n1.ChainGetGenesis(ctx)
-	require.NoError(t, err)
-	gen2, err := n2.ChainGetGenesis(ctx)
-	require.NoError(t, err)
-	require.Equal(t, gen1.String(), gen2.String())
-
-	// Fail if nodes have peers
-	p, err := n1.NetPeers(ctx)
-	require.NoError(t, err)
-	require.Empty(t, p, "node one has peers")
-
-	p, err = n2.NetPeers(ctx)
-	require.NoError(t, err)
-	require.Empty(t, p, "node two has peers")
-
-	ens.Connect(n1, n2).BeginMirMining(ctx, &wg, m1, m2)
-
-	err = kit.AdvanceChain(ctx, TestedBlockNumber, n1, n2)
-	require.NoError(t, err)
-	err = kit.CheckNodesInSync(ctx, 0, n1, n2)
-	require.NoError(t, err)
-}
-
-// testMirAllNodesMining tests that n nodes can mine blocks normally.
-func TestMirAllNodesMining(t *testing.T) {
-	var wg sync.WaitGroup
-
-	ctx, cancel := context.WithCancel(context.Background())
-	defer func() {
-		t.Logf("[*] defer: cancelling %s context", t.Name())
-		cancel()
-		wg.Wait()
-	}()
-
-	nodes, miners, ens := kit.EnsembleMirNodes(t, MirTotalValidatorNumber, mirTestOpts...)
-	ens.InterconnectFullNodes().BeginMirMining(ctx, &wg, miners...)
-
-	err := kit.AdvanceChain(ctx, TestedBlockNumber, nodes...)
-	require.NoError(t, err)
-	err = kit.CheckNodesInSync(ctx, 0, nodes[0], nodes[1:]...)
-	require.NoError(t, err)
-}
-
-func TestMirAllNodesMiningWithMangling(t *testing.T) {
-	setupMangler(t)
-	TestMirAllNodesMining(t)
-}
-
-// testMirFNodesNeverStart tests that n − f nodes operate normally if f nodes never start.
-func TestMirFNodesNeverStart(t *testing.T) {
-	var wg sync.WaitGroup
-
-	ctx, cancel := context.WithCancel(context.Background())
-	defer func() {
-		t.Logf("[*] defer: cancelling %s context", t.Name())
-		cancel()
-		wg.Wait()
-	}()
-
-	nodes, miners, ens := kit.EnsembleMirNodes(t, MirHonestValidatorNumber, mirTestOpts...)
-	ens.InterconnectFullNodes().BeginMirMining(ctx, &wg, miners...)
-
-	err := kit.AdvanceChain(ctx, TestedBlockNumber, nodes...)
-	require.NoError(t, err)
-	err = kit.CheckNodesInSync(ctx, 0, nodes[0], nodes[1:]...)
-	require.NoError(t, err)
-}
-
-func (ts *itestsConsensusSuite) testGenesisBlocksOfValidatorsAndLearners(t *testing.T) {
-	ctx, cancel := context.WithCancel(context.Background())
-	defer func() {
-		t.Logf("[*] defer: cancelling %s context", t.Name())
-		cancel()
-	}()
-
-	nodes, _, ens := kit.EnsembleMirNodes(t, MirTotalValidatorNumber, ts.opts...)
+
+	nodes, miners, ens := kit.EnsembleMirNodes(t, MirTotalValidatorNumber+1, mirTestOpts...)
+	ens.AppendMirValidatorsToMembershipFile(membershipFileName, miners[:MirTotalValidatorNumber]...)
+
+	membership, err := validator.NewValidatorSetFromFile(membershipFileName)
+	require.NoError(t, err)
+	require.Equal(t, MirTotalValidatorNumber, membership.Size())
+
+	ens.InterconnectFullNodes().BeginMirMiningWithMembershipFromFile(ctx, membershipFileName, &wg, 0, miners[:MirTotalValidatorNumber])
+
+	err = kit.AdvanceChain(ctx, TestedBlockNumber, nodes[:MirTotalValidatorNumber]...)
+	require.NoError(t, err)
+	err = kit.CheckNodesInSync(ctx, 0, nodes[0], nodes[1:MirTotalValidatorNumber]...)
+	require.NoError(t, err)
+
+	t.Log(">>> new validators have been added to the membership")
+	ens.AppendMirValidatorsToMembershipFile(membershipFileName, miners[MirTotalValidatorNumber:]...)
+	membership, err = validator.NewValidatorSetFromFile(membershipFileName)
+	require.NoError(t, err)
+	require.Equal(t, MirTotalValidatorNumber+1, membership.Size())
+	// Start new miners.
+	ens.InterconnectFullNodes().BeginMirMiningWithMembershipFromFile(ctx, membershipFileName, &wg, 0, miners[MirTotalValidatorNumber:])
+
+	err = kit.AdvanceChain(ctx, TestedBlockNumber, nodes...)
+	require.NoError(t, err)
+	err = kit.CheckNodesInSync(ctx, 0, nodes[0], nodes...)
+	require.NoError(t, err)
+
+	t.Log(">>> remove the last added validator from membership")
+	ens.OverwriteMirValidatorsInMembershipFile(membershipFileName, miners[:MirTotalValidatorNumber]...)
+	membership, err = validator.NewValidatorSetFromFile(membershipFileName)
+	require.NoError(t, err)
+	require.Equal(t, MirTotalValidatorNumber, membership.Size())
+
+	err = kit.AdvanceChain(ctx, TestedBlockNumber, nodes[:MirTotalValidatorNumber]...)
+	require.NoError(t, err)
+	err = kit.CheckNodesInSync(ctx, 0, nodes[0], nodes[1:MirTotalValidatorNumber]...)
+	require.NoError(t, err)
+}
+
+// testMirWithReconfigurationIfNewNodeFailsToJoin tests that the reconfiguration mechanism operates normally
+// if a new validator cannot join the network.
+// In this test we don't stop the faulty validator explicitly, instead, we don't spawn it.
+func TestMirWithReconfigurationIfNewNodeFailsToJoin(t *testing.T) {
+	var wg sync.WaitGroup
+
+	ctx, cancel := context.WithCancel(context.Background())
+	defer func() {
+		t.Logf("[*] defer: cancelling %s context", t.Name())
+		cancel()
+		wg.Wait()
+	}()
+
+	membershipFileName := "_membership_failed_config.tmp"
+	os.Remove(membershipFileName) // nolint
+	t.Cleanup(func() {
+		os.Remove(membershipFileName) // nolint
+	})
+
+	nodes, miners, ens := kit.EnsembleMirNodes(t, MirTotalValidatorNumber+MirFaultyValidatorNumber, mirTestOpts...)
+	ens.AppendMirValidatorsToMembershipFile(membershipFileName, miners[:MirTotalValidatorNumber]...)
+	ens.InterconnectFullNodes().BeginMirMiningWithMembershipFromFile(ctx, membershipFileName, &wg, 0, miners[:MirTotalValidatorNumber])
+
+	err := kit.AdvanceChain(ctx, TestedBlockNumber, nodes[:MirTotalValidatorNumber]...)
+	require.NoError(t, err)
+	err = kit.CheckNodesInSync(ctx, 0, nodes[0], nodes[1:MirTotalValidatorNumber]...)
+	require.NoError(t, err)
+
+	t.Log(">>> new validators have been added to the membership")
+	ens.AppendMirValidatorsToMembershipFile(membershipFileName, miners...)
+
+	err = kit.AdvanceChain(ctx, 2*TestedBlockNumber, nodes[:MirTotalValidatorNumber]...)
+	require.NoError(t, err)
+	err = kit.CheckNodesInSync(ctx, 0, nodes[0], nodes[:MirTotalValidatorNumber]...)
+	require.NoError(t, err)
+
+	nodes, _, ens = kit.EnsembleMirNodes(t, MirTotalValidatorNumber, mirTestOpts...)
 	ens.Bootstrapped()
 
 	genesis, err := nodes[0].ChainGetGenesis(ctx)
@@ -265,6 +171,108 @@
 	}
 }
 
+// testMirOneNodeMining tests that a Mir node can mine blocks.
+func TestMirOneNodeMining(t *testing.T) {
+	var wg sync.WaitGroup
+
+	ctx, cancel := context.WithCancel(context.Background())
+	defer func() {
+		t.Logf("[*] defer: cancelling %s context", t.Name())
+		cancel()
+		wg.Wait()
+	}()
+
+	full, miner, ens := kit.EnsembleMinimalMir(t, mirTestOpts...)
+	ens.BeginMirMining(ctx, &wg, miner)
+
+	err := kit.AdvanceChain(ctx, TestedBlockNumber, full)
+	require.NoError(t, err)
+}
+
+// testMirTwoNodesMining tests that two Mir nodes can mine blocks.
+//
+// NOTE: Its peculiarity is that it uses other mechanisms to instantiate testing comparing to the main tests here.
+func TestMirTwoNodesMining(t *testing.T) {
+	var wg sync.WaitGroup
+
+	ctx, cancel := context.WithCancel(context.Background())
+	defer func() {
+		t.Logf("[*] defer: cancelling %s context", t.Name())
+		cancel()
+		wg.Wait()
+	}()
+
+	n1, n2, m1, m2, ens := kit.EnsembleTwoMirNodes(t, mirTestOpts...)
+
+	// Fail if genesis blocks are different
+	gen1, err := n1.ChainGetGenesis(ctx)
+	require.NoError(t, err)
+	gen2, err := n2.ChainGetGenesis(ctx)
+	require.NoError(t, err)
+	require.Equal(t, gen1.String(), gen2.String())
+
+	// Fail if nodes have peers
+	p, err := n1.NetPeers(ctx)
+	require.NoError(t, err)
+	require.Empty(t, p, "node one has peers")
+
+	p, err = n2.NetPeers(ctx)
+	require.NoError(t, err)
+	require.Empty(t, p, "node two has peers")
+
+	ens.Connect(n1, n2).BeginMirMining(ctx, &wg, m1, m2)
+
+	err = kit.AdvanceChain(ctx, TestedBlockNumber, n1, n2)
+	require.NoError(t, err)
+	err = kit.CheckNodesInSync(ctx, 0, n1, n2)
+	require.NoError(t, err)
+}
+
+// testMirAllNodesMining tests that n nodes can mine blocks normally.
+func TestMirAllNodesMining(t *testing.T) {
+	var wg sync.WaitGroup
+
+	ctx, cancel := context.WithCancel(context.Background())
+	defer func() {
+		t.Logf("[*] defer: cancelling %s context", t.Name())
+		cancel()
+		wg.Wait()
+	}()
+
+	nodes, miners, ens := kit.EnsembleMirNodes(t, MirTotalValidatorNumber, mirTestOpts...)
+	ens.InterconnectFullNodes().BeginMirMining(ctx, &wg, miners...)
+
+	err := kit.AdvanceChain(ctx, TestedBlockNumber, nodes...)
+	require.NoError(t, err)
+	err = kit.CheckNodesInSync(ctx, 0, nodes[0], nodes[1:]...)
+	require.NoError(t, err)
+}
+
+func TestMirAllNodesMiningWithMangling(t *testing.T) {
+	setupMangler(t)
+	TestMirAllNodesMining(t)
+}
+
+// testMirFNodesNeverStart tests that n − f nodes operate normally if f nodes never start.
+func TestMirFNodesNeverStart(t *testing.T) {
+	var wg sync.WaitGroup
+
+	ctx, cancel := context.WithCancel(context.Background())
+	defer func() {
+		t.Logf("[*] defer: cancelling %s context", t.Name())
+		cancel()
+		wg.Wait()
+	}()
+
+	nodes, miners, ens := kit.EnsembleMirNodes(t, MirHonestValidatorNumber, mirTestOpts...)
+	ens.InterconnectFullNodes().BeginMirMining(ctx, &wg, miners...)
+
+	err := kit.AdvanceChain(ctx, TestedBlockNumber, nodes...)
+	require.NoError(t, err)
+	err = kit.CheckNodesInSync(ctx, 0, nodes[0], nodes[1:]...)
+	require.NoError(t, err)
+}
+
 // testMirWhenLearnersJoin tests that all nodes operate normally
 // if new learner joins when the network is already started and syncs the whole network.
 func TestMirWhenLearnersJoin(t *testing.T) {
@@ -301,113 +309,19 @@
 	require.NoError(t, err)
 }
 
-<<<<<<< HEAD
-// testMirWithReconfiguration tests that the reconfiguration mechanism operates normally
-// if a new validator joins the network.
-func (ts *itestsConsensusSuite) testMirWithReconfiguration(t *testing.T) {
-	var wg sync.WaitGroup
-
-=======
 func TestMirWhenLearnersJoinWithMangler(t *testing.T) {
 	setupMangler(t)
 	TestMirWhenLearnersJoin(t)
 }
 
 func TestGenesisBlocksOfValidatorsAndLearners(t *testing.T) {
->>>>>>> 009f4de5
-	ctx, cancel := context.WithCancel(context.Background())
-	defer func() {
-		t.Logf("[*] defer: cancelling %s context", t.Name())
-		cancel()
-		wg.Wait()
-	}()
-
-<<<<<<< HEAD
-	membershipFileName := "_membership_config.tmp"
-	os.Remove(membershipFileName) // nolint
-	t.Cleanup(func() {
-		os.Remove(membershipFileName) // nolint
-	})
-
-	nodes, miners, ens := kit.EnsembleMirNodes(t, MirTotalValidatorNumber+1, ts.opts...)
-	ens.AppendMirValidatorsToMembershipFile(membershipFileName, miners[:MirTotalValidatorNumber]...)
-
-	membership, err := validator.NewValidatorSetFromFile(membershipFileName)
-	require.NoError(t, err)
-	require.Equal(t, MirTotalValidatorNumber, membership.Size())
-
-	ens.InterconnectFullNodes().BeginMirMiningWithMembershipFromFile(ctx, membershipFileName, &wg, 0, miners[:MirTotalValidatorNumber])
-
-	err = kit.AdvanceChain(ctx, TestedBlockNumber, nodes[:MirTotalValidatorNumber]...)
-	require.NoError(t, err)
-	err = kit.CheckNodesInSync(ctx, 0, nodes[0], nodes[1:MirTotalValidatorNumber]...)
-	require.NoError(t, err)
-
-	t.Log(">>> new validators have been added to the membership")
-	ens.AppendMirValidatorsToMembershipFile(membershipFileName, miners[MirTotalValidatorNumber:]...)
-	membership, err = validator.NewValidatorSetFromFile(membershipFileName)
-	require.NoError(t, err)
-	require.Equal(t, MirTotalValidatorNumber+1, membership.Size())
-	// Start new miners.
-	ens.InterconnectFullNodes().BeginMirMiningWithMembershipFromFile(ctx, membershipFileName, &wg, 0, miners[MirTotalValidatorNumber:])
-
-	err = kit.AdvanceChain(ctx, TestedBlockNumber, nodes...)
-	require.NoError(t, err)
-	err = kit.CheckNodesInSync(ctx, 0, nodes[0], nodes...)
-	require.NoError(t, err)
-
-	t.Log(">>> remove the last added validator from membership")
-	ens.OverwriteMirValidatorsInMembershipFile(membershipFileName, miners[:MirTotalValidatorNumber]...)
-	membership, err = validator.NewValidatorSetFromFile(membershipFileName)
-	require.NoError(t, err)
-	require.Equal(t, MirTotalValidatorNumber, membership.Size())
-
-	err = kit.AdvanceChain(ctx, TestedBlockNumber, nodes[:MirTotalValidatorNumber]...)
-	require.NoError(t, err)
-	err = kit.CheckNodesInSync(ctx, 0, nodes[0], nodes[1:MirTotalValidatorNumber]...)
-	require.NoError(t, err)
-}
-
-// testMirWithReconfigurationIfNewNodeFailsToJoin tests that the reconfiguration mechanism operates normally
-// if a new validator cannot join the network.
-// In this test we don't stop the faulty validator explicitly, instead, we don't spawn it.
-func (ts *itestsConsensusSuite) testMirWithReconfigurationIfNewNodeFailsToJoin(t *testing.T) {
-	var wg sync.WaitGroup
-
-	ctx, cancel := context.WithCancel(context.Background())
-	defer func() {
-		t.Logf("[*] defer: cancelling %s context", t.Name())
-		cancel()
-		wg.Wait()
-	}()
-
-	membershipFileName := "_membership_failed_config.tmp"
-	os.Remove(membershipFileName) // nolint
-	t.Cleanup(func() {
-		os.Remove(membershipFileName) // nolint
-	})
-
-	nodes, miners, ens := kit.EnsembleMirNodes(t, MirTotalValidatorNumber+MirFaultyValidatorNumber, ts.opts...)
-	ens.AppendMirValidatorsToMembershipFile(membershipFileName, miners[:MirTotalValidatorNumber]...)
-	ens.InterconnectFullNodes().BeginMirMiningWithMembershipFromFile(ctx, membershipFileName, &wg, 0, miners[:MirTotalValidatorNumber])
-
-	err := kit.AdvanceChain(ctx, TestedBlockNumber, nodes[:MirTotalValidatorNumber]...)
-	require.NoError(t, err)
-	err = kit.CheckNodesInSync(ctx, 0, nodes[0], nodes[1:MirTotalValidatorNumber]...)
-	require.NoError(t, err)
-
-	t.Log(">>> new validators have been added to the membership")
-	ens.AppendMirValidatorsToMembershipFile(membershipFileName, miners...)
-
-	err = kit.AdvanceChain(ctx, 2*TestedBlockNumber, nodes[:MirTotalValidatorNumber]...)
-	require.NoError(t, err)
-	err = kit.CheckNodesInSync(ctx, 0, nodes[0], nodes[:MirTotalValidatorNumber]...)
-	require.NoError(t, err)
-
-	nodes, _, ens = kit.EnsembleMirNodes(t, MirTotalValidatorNumber, ts.opts...)
-=======
+	ctx, cancel := context.WithCancel(context.Background())
+	defer func() {
+		t.Logf("[*] defer: cancelling %s context", t.Name())
+		cancel()
+	}()
+
 	nodes, _, ens := kit.EnsembleMirNodes(t, MirTotalValidatorNumber, mirTestOpts...)
->>>>>>> 009f4de5
 	ens.Bootstrapped()
 
 	genesis, err := nodes[0].ChainGetGenesis(ctx)
