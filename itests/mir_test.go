--- conflicted
+++ resolved
@@ -1,9 +1,9 @@
 package itests
 
-// These tests check that Mir operates normally.
+// These tests check that Eudico/Mir bundle operates normally.
 //
 // Notes:
-//   - It is assumed that the first F of N nodes can be byzantine
+//   - It is assumed that the first F of N nodes can be byzantine;
 //   - In terms of Go, that means that nodes[:MirFaultyValidatorNumber] can be byzantine,
 //     and nodes[MirFaultyValidatorNumber:] are honest nodes.
 
@@ -46,12 +46,14 @@
 	t.Cleanup(func() {
 		err := os.Unsetenv(mir.ManglerEnv)
 		require.NoError(t, err)
-<<<<<<< HEAD
-	}()
-
-	TestMirAllNodesMining(t)
-	TestMirWhenLearnersJoin(t)
-	TestMirMiningWithMessaging(t)
+	})
+}
+
+// TestMirConsensusWithMangler tests that Mir operates normally when messaged are dropped or delayed.
+func TestMirConsensusWithMangler(t *testing.T) {
+	TestMirAllNodesMiningWithMangling(t)
+	TestMirAllNodesMiningWithMessagingWithMangler(t)
+	TestMirWhenLearnersJoinWithMangler(t)
 }
 
 func TestMirConsensusSmoke(t *testing.T) {
@@ -71,7 +73,7 @@
 	TestMirNodesStartWithRandomDelay(t)
 	TestMirFNodesNeverStart(t)
 	TestMirFNodesStartWithRandomDelay(t)
-	TestMirMiningWithMessaging(t)
+	TestMirAllNodesMiningWithMessaging(t)
 	TestMirWithFOmissionNodes(t)
 	TestMirWithFCrashedNodes(t)
 	TestMirWithFCrashedAndRecoveredNodes(t)
@@ -81,40 +83,7 @@
 	TestMirFNodesSleepAndThenOperate(t)
 }
 
-func TestMirOneNodeMining(t *testing.T) {
-	ts := itestsConsensusSuite{opts: []interface{}{kit.ThroughRPC(), kit.MirConsensus()}}
-	t.Run("testMirOneNodeMining", ts.testMirOneNodeMining)
-}
-
-func TestMirTwoNodesMining(t *testing.T) {
-	ts := itestsConsensusSuite{opts: []interface{}{kit.ThroughRPC(), kit.MirConsensus()}}
-	t.Run("testMirTwoNodesMining", ts.testMirTwoNodesMining)
-}
-
-func TestMirAllNodesMining(t *testing.T) {
-	ts := itestsConsensusSuite{opts: []interface{}{kit.ThroughRPC(), kit.MirConsensus()}}
-	t.Run("testMirAllNodesMining", ts.testMirAllNodesMining)
-}
-
-func TestGenesisBlocksOfValidatorsAndLearners(t *testing.T) {
-	ts := itestsConsensusSuite{opts: []interface{}{kit.ThroughRPC(), kit.MirConsensus()}}
-	t.Run("testGenesisBlocksOfValidatorsAndLearners", ts.testGenesisBlocksOfValidatorsAndLearners)
-}
-
-func TestMirWhenLearnersJoin(t *testing.T) {
-	ts := itestsConsensusSuite{opts: []interface{}{kit.ThroughRPC(), kit.MirConsensus()}}
-	t.Run("testMirWhenLearnersJoin", ts.testMirWhenLearnersJoin)
-=======
-	})
->>>>>>> bd64eee0
-}
-
-// func TestMirMessageFromLearner(t *testing.T) {
-// 	ts := itestsConsensusSuite{opts: []interface{}{kit.ThroughRPC(), kit.MirConsensus()}}
-// 	t.Run("testMirMessageFromLearner", ts.testMirMessageFromLearner)
-// }
-
-// testMirOneNodeMining tests that a Mir node can mine blocks.
+// TestMirOneNodeMining tests that a Mir node can mine blocks.
 func TestMirOneNodeMining(t *testing.T) {
 	var wg sync.WaitGroup
 
@@ -132,9 +101,10 @@
 	require.NoError(t, err)
 }
 
-// testMirTwoNodesMining tests that two Mir nodes can mine blocks.
+// TestMirTwoNodesMining tests that two Mir nodes can mine blocks.
 //
-// NOTE: Its peculiarity is that it uses other mechanisms to instantiate testing comparing to the main tests here.
+// NOTE: The peculiarity of this test is that it uses other mechanisms to instantiate testing
+// comparing to the main tests here.
 func TestMirTwoNodesMining(t *testing.T) {
 	var wg sync.WaitGroup
 
@@ -171,7 +141,7 @@
 	require.NoError(t, err)
 }
 
-// testMirAllNodesMining tests that n nodes can mine blocks normally.
+// TestMirAllNodesMining tests that n nodes can mine blocks normally.
 func TestMirAllNodesMining(t *testing.T) {
 	var wg sync.WaitGroup
 
@@ -191,12 +161,13 @@
 	require.NoError(t, err)
 }
 
+// TestMirAllNodesMiningWithMangling run TestMirAllNodesMining with mangler.
 func TestMirAllNodesMiningWithMangling(t *testing.T) {
 	setupMangler(t)
 	TestMirAllNodesMining(t)
 }
 
-// testMirFNodesNeverStart tests that n − f nodes operate normally if f nodes never start.
+// TestMirFNodesNeverStart tests that n − f nodes operate normally if f nodes never start.
 func TestMirFNodesNeverStart(t *testing.T) {
 	var wg sync.WaitGroup
 
@@ -216,7 +187,7 @@
 	require.NoError(t, err)
 }
 
-// testMirWhenLearnersJoin tests that all nodes operate normally
+// TestMirWhenLearnersJoin tests that all nodes operate normally
 // if new learner joins when the network is already started and syncs the whole network.
 func TestMirWhenLearnersJoin(t *testing.T) {
 	var wg sync.WaitGroup
@@ -252,11 +223,13 @@
 	require.NoError(t, err)
 }
 
+// TestMirWhenLearnersJoinWithMangler runs TestMirWhenLearnersJoin with mangler.
 func TestMirWhenLearnersJoinWithMangler(t *testing.T) {
 	setupMangler(t)
 	TestMirWhenLearnersJoin(t)
 }
 
+// TestGenesisBlocksOfValidatorsAndLearners tests that genesis for validators and learners are correct.
 func TestGenesisBlocksOfValidatorsAndLearners(t *testing.T) {
 	ctx, cancel := context.WithCancel(context.Background())
 	defer func() {
@@ -292,7 +265,7 @@
 	}
 }
 
-// testMirMessageFromLearner tests that messages can be sent from learners and validators,
+// TestMirMessageFromLearner tests that messages can be sent from learners and validators,
 // and successfully proposed by validators
 func TestMirMessageFromLearner(t *testing.T) {
 	t.Skip()
@@ -373,7 +346,7 @@
 	}
 }
 
-// testMirNodesStartWithRandomDelay tests that all nodes eventually operate normally
+// TestMirNodesStartWithRandomDelay tests that all nodes eventually operate normally
 // if all nodes start with large, random delays (1-2 minutes).
 func TestMirNodesStartWithRandomDelay(t *testing.T) {
 	var wg sync.WaitGroup
@@ -394,7 +367,7 @@
 	require.NoError(t, err)
 }
 
-// testMirNodesStartWithRandomDelay tests that all nodes eventually operate normally
+// TestMirFNodesStartWithRandomDelay tests that all nodes eventually operate normally
 // if f nodes start with large, random delays (1-2 minutes).
 func TestMirFNodesStartWithRandomDelay(t *testing.T) {
 	var wg sync.WaitGroup
@@ -415,7 +388,7 @@
 	require.NoError(t, err)
 }
 
-// testMirAllNodesMiningWithMessaging tests that sending messages mechanism operates normally for all nodes when there are not any faults.
+// TestMirAllNodesMiningWithMessaging tests that sending messages mechanism operates normally for all nodes when there are not any faults.
 func TestMirAllNodesMiningWithMessaging(t *testing.T) {
 	var wg sync.WaitGroup
 
@@ -452,12 +425,13 @@
 	}
 }
 
+// TestMirAllNodesMiningWithMessagingWithMangler runs TestMirAllNodesMiningWithMessaging with mangler.
 func TestMirAllNodesMiningWithMessagingWithMangler(t *testing.T) {
 	setupMangler(t)
 	TestMirAllNodesMiningWithMessaging(t)
 }
 
-// testMirWithFOmissionNodes tests that n − f nodes operate normally and can recover
+// TestMirWithFOmissionNodes tests that n − f nodes operate normally and can recover
 // if f nodes do not have access to network at the same time.
 func TestMirWithFOmissionNodes(t *testing.T) {
 	var wg sync.WaitGroup
@@ -492,7 +466,7 @@
 	require.NoError(t, err)
 }
 
-// testMirWithFCrashedNodes tests that n − f nodes operate normally and can recover
+// TestMirWithFCrashedNodes tests that n − f nodes operate normally and can recover
 // if f nodes crash at the same time.
 func TestMirWithFCrashedNodes(t *testing.T) {
 	var wg sync.WaitGroup
@@ -527,14 +501,8 @@
 	require.NoError(t, err)
 }
 
-<<<<<<< HEAD
-// testMirStartStop tests that Mir nodes can be stopped.
-func (ts *itestsConsensusSuite) testMirStartStop(t *testing.T) {
-=======
-// testMirStartStop tests that n − f nodes operate normally and can recover
-// if f nodes crash at the same time.
+// TestMirStartStop tests that Mir nodes can be stopped.
 func TestMirStartStop(t *testing.T) {
->>>>>>> bd64eee0
 	var wg sync.WaitGroup
 	wait := make(chan struct{})
 
@@ -549,24 +517,21 @@
 		}
 	}()
 
-<<<<<<< HEAD
 	go func() {
 		// This goroutine is leaking after time.After(x) seconds with panicking.
 		wg.Wait()
 		close(wait)
 	}()
 
-	nodes, miners, ens := kit.EnsembleMirNodes(t, MirTotalValidatorNumber, ts.opts...)
-=======
-	nodes, miners, ens := kit.EnsembleMirNodes(t, MirTotalValidatorNumber, mirTestOpts...)
->>>>>>> bd64eee0
-	ens.InterconnectFullNodes().BeginMirMining(ctx, &wg, miners...)
-
-	err := kit.AdvanceChain(ctx, TestedBlockNumber, nodes...)
-	require.NoError(t, err)
-}
-
-// testMirWithFCrashedAndRecoveredNodes tests that n − f nodes operate normally without significant interruption,
+	nodes, miners, ens := kit.EnsembleMirNodes(t, MirTotalValidatorNumber, mirTestOpts...)
+	ens.InterconnectFullNodes().BeginMirMining(ctx, &wg, miners...)
+
+	err := kit.AdvanceChain(ctx, TestedBlockNumber, nodes...)
+	require.NoError(t, err)
+
+}
+
+// TestMirWithFCrashedAndRecoveredNodes tests that n − f nodes operate normally without significant interruption,
 // and recovered nodes eventually operate normally
 // if f nodes crash and then recover (with only initial state) after a long delay (few minutes).
 func TestMirWithFCrashedAndRecoveredNodes(t *testing.T) {
@@ -602,7 +567,7 @@
 	require.NoError(t, err)
 }
 
-// testMirFNodesCrashLongTimeApart tests that n − f nodes operate normally
+// TestMirFNodesCrashLongTimeApart tests that n − f nodes operate normally
 // if f nodes crash, long time apart (few minutes).
 func TestMirFNodesCrashLongTimeApart(t *testing.T) {
 	var wg sync.WaitGroup
@@ -636,7 +601,7 @@
 	require.NoError(t, err)
 }
 
-// testMirFNodesHaveLongPeriodNoNetworkAccessButDoNotCrash tests that n − f nodes operate normally
+// TestMirFNodesHaveLongPeriodNoNetworkAccessButDoNotCrash tests that n − f nodes operate normally
 // and partitioned nodes eventually catch up
 // if f nodes have a long period of no network access, but do not crash.
 func TestMirFNodesHaveLongPeriodNoNetworkAccessButDoNotCrash(t *testing.T) {
@@ -675,7 +640,7 @@
 	require.NoError(t, err)
 }
 
-// testMirFNodesSleepAndThenOperate tests that n − f nodes operate normally without significant interruption
+// TestMirFNodesSleepAndThenOperate tests that n − f nodes operate normally without significant interruption
 // and woken up nodes eventually operate normally
 // if f  nodes sleep for a significant amount of time and then continue operating but keep network connection.
 func TestMirFNodesSleepAndThenOperate(t *testing.T) {
