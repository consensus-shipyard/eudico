package itests

import (
	"context"
	"math/rand"
	"os"
	"sync"
	"testing"
	"time"

	"github.com/stretchr/testify/require"

	"github.com/filecoin-project/go-state-types/big"
	"github.com/filecoin-project/lotus/chain/consensus/mir"
	"github.com/filecoin-project/lotus/chain/consensus/mir/validator"
	"github.com/filecoin-project/lotus/chain/types"
	"github.com/filecoin-project/lotus/itests/kit"
)

const (
	MirTotalValidatorNumber  = 4 // N = 3F+1
	MirFaultyValidatorNumber = (MirTotalValidatorNumber - 1) / 3
	MirReferenceSyncingNode  = MirFaultyValidatorNumber // The first non-faulty node is a syncing node.
	MirHonestValidatorNumber = MirTotalValidatorNumber - MirFaultyValidatorNumber
	MirLearnersNumber        = MirFaultyValidatorNumber + 1
	MirJointValidatorsNumber = MirFaultyValidatorNumber + 2
	TestedBlockNumber        = 10
	MaxDelay                 = 30
)

// TestMirConsensus tests that Mir operates normally.
//
// Notes:
//   - It is assumed that the first F of N nodes can be byzantine
//   - In terms of Go, that means that nodes[:MirFaultyValidatorNumber] can be byzantine,
//     and nodes[MirFaultyValidatorNumber:] are honest nodes.
func T1estMirConsensus(t *testing.T) {
	require.Greater(t, MirFaultyValidatorNumber, 0)
	require.Equal(t, MirTotalValidatorNumber, MirHonestValidatorNumber+MirFaultyValidatorNumber)

	t.Run("mir", func(t *testing.T) {
		runMirConsensusTests(t, kit.ThroughRPC())
	})
}

// TestMirConsensus tests that Mir operates normally when messaged are dropped or delayed.
func T1estMirConsensusWithMangler(t *testing.T) {
	require.Greater(t, MirFaultyValidatorNumber, 0)
	require.Equal(t, MirTotalValidatorNumber, MirHonestValidatorNumber+MirFaultyValidatorNumber)

	err := mir.SetEnvManglerParams(200*time.Millisecond, 2*time.Second, 0)
	require.NoError(t, err)
	defer func() {
		err := os.Unsetenv(mir.ManglerEnv)
		require.NoError(t, err)
	}()

	t.Run("mirWithMangler", func(t *testing.T) {
		runMirManglingTests(t, kit.ThroughRPC())
	})
}

func TestReconfiguration(t *testing.T) {
	defer require.Greater(t, MirFaultyValidatorNumber, 0)
	require.Equal(t, MirTotalValidatorNumber, MirHonestValidatorNumber+MirFaultyValidatorNumber)

	t.Run("mir", func(t *testing.T) {
		runReconfigurationTests(t, kit.ThroughRPC())
	})
}

func runReconfigurationTests(t *testing.T, opts ...interface{}) {
	ts := itestsConsensusSuite{opts: opts}

	t.Run("testMirReconfiguration", ts.testMirWithReconfiguration)
	// t.Run("testMirWithReconfigurationIfNewNodeFailsToJoin", ts.testMirWithReconfigurationIfNewNodeFailsToJoin)
}

func runMirManglingTests(t *testing.T, opts ...interface{}) {
	ts := itestsConsensusSuite{opts: opts}

	t.Run("testMirAllNodesMining", ts.testMirAllNodesMining)
	t.Run("testMirWhenLearnersJoin", ts.testMirWhenLearnersJoin)
	t.Run("testMirMiningWithMessaging", ts.testMirAllNodesMiningWithMessaging)
}

func runMirConsensusTests(t *testing.T, opts ...interface{}) {
	ts := itestsConsensusSuite{opts: opts}

	t.Run("testMirOneNodeMining", ts.testMirOneNodeMining)
	t.Run("testMirTwoNodesMining", ts.testMirTwoNodesMining)
	t.Run("testMirAllNodesMining", ts.testMirAllNodesMining)
	t.Run("testGenesisBlocksOfValidatorsAndLearners", ts.testGenesisBlocksOfValidatorsAndLearners)
	t.Run("testMirWhenLearnersJoin", ts.testMirWhenLearnersJoin)
	// Commenting for now, it is flaky and needs some love.
	// t.Run("testMirMessageFromLearner", ts.testMirMessageFromLearner)
	t.Run("testMirNodesStartWithRandomDelay", ts.testMirNodesStartWithRandomDelay)
	t.Run("testMirFNodesNeverStart", ts.testMirFNodesNeverStart)
	t.Run("testMirFNodesStartWithRandomDelay", ts.testMirFNodesStartWithRandomDelay)
	t.Run("testMirMiningWithMessaging", ts.testMirAllNodesMiningWithMessaging)
	t.Run("testMirWithFOmissionNodes", ts.testMirWithFOmissionNodes)
	t.Run("testMirWithFCrashedNodes", ts.testMirWithFCrashedNodes)
	t.Run("testMirWithFCrashedAndRecoveredNodes", ts.testMirWithFCrashedAndRecoveredNodes)
	t.Run("testMirStartStop", ts.testMirStartStop)
	t.Run("testMirFNodesCrashLongTimeApart", ts.testMirFNodesCrashLongTimeApart)
	t.Run("testMirFNodesHaveLongPeriodNoNetworkAccessButDoNotCrash", ts.testMirFNodesHaveLongPeriodNoNetworkAccessButDoNotCrash)
	t.Run("testMirFNodesSleepAndThenOperate", ts.testMirFNodesSleepAndThenOperate)
}

type itestsConsensusSuite struct {
	opts []interface{}
}

// testMirOneNodeMining tests that a Mir node can mine blocks.
func (ts *itestsConsensusSuite) testMirOneNodeMining(t *testing.T) {
	var wg sync.WaitGroup

	ctx, cancel := context.WithCancel(context.Background())
	defer func() {
		t.Logf("[*] defer: cancelling %s context", t.Name())
		cancel()
		wg.Wait()
	}()

	full, miner, ens := kit.EnsembleMinimalMir(t, ts.opts...)
	ens.BeginMirMining(ctx, &wg, miner)

	err := kit.AdvanceChain(ctx, TestedBlockNumber, full)
	require.NoError(t, err)
}

// testMirTwoNodesMining tests that two Mir nodes can mine blocks.
//
// NOTE: Its peculiarity is that it uses other mechanisms to instantiate testing comparing to the main tests here.
func (ts *itestsConsensusSuite) testMirTwoNodesMining(t *testing.T) {
	var wg sync.WaitGroup

	ctx, cancel := context.WithCancel(context.Background())
	defer func() {
		t.Logf("[*] defer: cancelling %s context", t.Name())
		cancel()
		wg.Wait()
	}()

	n1, n2, m1, m2, ens := kit.EnsembleTwoMirNodes(t, ts.opts...)

	// Fail if genesis blocks are different
	gen1, err := n1.ChainGetGenesis(ctx)
	require.NoError(t, err)
	gen2, err := n2.ChainGetGenesis(ctx)
	require.NoError(t, err)
	require.Equal(t, gen1.String(), gen2.String())

	// Fail if nodes have peers
	p, err := n1.NetPeers(ctx)
	require.NoError(t, err)
	require.Empty(t, p, "node one has peers")

	p, err = n2.NetPeers(ctx)
	require.NoError(t, err)
	require.Empty(t, p, "node two has peers")

	ens.Connect(n1, n2).BeginMirMining(ctx, &wg, m1, m2)

	err = kit.AdvanceChain(ctx, TestedBlockNumber, n1, n2)
	require.NoError(t, err)
	err = kit.CheckNodesInSync(ctx, 0, n1, n2)
	require.NoError(t, err)
}

// testMirAllNodesMining tests that n nodes can mine blocks normally.
func (ts *itestsConsensusSuite) testMirAllNodesMining(t *testing.T) {
	var wg sync.WaitGroup

	ctx, cancel := context.WithCancel(context.Background())
	defer func() {
		t.Logf("[*] defer: cancelling %s context", t.Name())
		cancel()
		wg.Wait()
	}()

	nodes, miners, ens := kit.EnsembleMirNodes(t, MirTotalValidatorNumber, ts.opts...)
	ens.InterconnectFullNodes().BeginMirMining(ctx, &wg, miners...)

	err := kit.AdvanceChain(ctx, TestedBlockNumber, nodes...)
	require.NoError(t, err)
	err = kit.CheckNodesInSync(ctx, 0, nodes[0], nodes[1:]...)
	require.NoError(t, err)
}

// testMirFNodesNeverStart tests that n − f nodes operate normally if f nodes never start.
func (ts *itestsConsensusSuite) testMirFNodesNeverStart(t *testing.T) {
	var wg sync.WaitGroup

	ctx, cancel := context.WithCancel(context.Background())
	defer func() {
		t.Logf("[*] defer: cancelling %s context", t.Name())
		cancel()
		wg.Wait()
	}()

	nodes, miners, ens := kit.EnsembleMirNodes(t, MirHonestValidatorNumber, ts.opts...)
	ens.InterconnectFullNodes().BeginMirMining(ctx, &wg, miners...)

	err := kit.AdvanceChain(ctx, TestedBlockNumber, nodes...)
	require.NoError(t, err)
	err = kit.CheckNodesInSync(ctx, 0, nodes[0], nodes[1:]...)
	require.NoError(t, err)
}

// testMirWhenLearnersJoin tests that all nodes operate normally
// if new learner joins when the network is already started and syncs the whole network.
func (ts *itestsConsensusSuite) testMirWhenLearnersJoin(t *testing.T) {
	var wg sync.WaitGroup

	ctx, cancel := context.WithCancel(context.Background())
	defer func() {
		t.Logf("[*] defer: cancelling %s context", t.Name())
		cancel()
		wg.Wait()
	}()

	nodes, miners, ens := kit.EnsembleMirNodes(t, MirTotalValidatorNumber, ts.opts...)
	ens.InterconnectFullNodes().BeginMirMining(ctx, &wg, miners...)

	err := kit.AdvanceChain(ctx, TestedBlockNumber, nodes...)
	require.NoError(t, err)

	t.Log(">>> learners join")

	var learners []*kit.TestFullNode
	for i := 0; i < MirLearnersNumber; i++ {
		var learner kit.TestFullNode
		ens.FullNode(&learner, kit.LearnerNode())
		require.Equal(t, true, learner.IsLearner())
		learners = append(learners, &learner)
	}

	ens.Start().InterconnectFullNodes()

	err = kit.AdvanceChain(ctx, TestedBlockNumber, learners...)
	require.NoError(t, err)
	err = kit.CheckNodesInSync(ctx, 0, nodes[0], append(nodes[1:], learners...)...)
	require.NoError(t, err)
}

<<<<<<< HEAD
// testMirWithReconfiguration tests that the reconfiguration mechanism operates normally
// if a new validator joins the network.
func (ts *itestsConsensusSuite) testMirWithReconfiguration(t *testing.T) {
	var wg sync.WaitGroup

=======
func (ts *itestsConsensusSuite) testGenesisBlocksOfValidatorsAndLearners(t *testing.T) {
>>>>>>> 35049ce3
	ctx, cancel := context.WithCancel(context.Background())
	defer func() {
		t.Logf("[*] defer: cancelling %s context", t.Name())
		cancel()
<<<<<<< HEAD
		wg.Wait()
	}()

	membershipFileName := "_membership_config.tmp"
	os.Remove(membershipFileName) // nolint
	t.Cleanup(func() {
		os.Remove(membershipFileName) // nolint
	})

	nodes, miners, ens := kit.EnsembleMirNodes(t, MirTotalValidatorNumber+1, ts.opts...)
	ens.AppendMirValidatorsToMembershipFile(membershipFileName, miners[:MirTotalValidatorNumber]...)

	membership, err := validator.NewValidatorSetFromFile(membershipFileName)
	require.NoError(t, err)
	require.Equal(t, MirTotalValidatorNumber, membership.Size())

	ens.InterconnectFullNodes().BeginMirMiningWithMembershipFromFile(ctx, membershipFileName, &wg, 0, miners[:MirTotalValidatorNumber])

	err = kit.AdvanceChain(ctx, TestedBlockNumber, nodes[:MirTotalValidatorNumber]...)
	require.NoError(t, err)
	err = kit.CheckNodesInSync(ctx, 0, nodes[0], nodes[1:MirTotalValidatorNumber]...)
	require.NoError(t, err)

	t.Log(">>> new validators have been added to the membership")
	ens.AppendMirValidatorsToMembershipFile(membershipFileName, miners[MirTotalValidatorNumber:]...)
	membership, err = validator.NewValidatorSetFromFile(membershipFileName)
	require.NoError(t, err)
	require.Equal(t, MirTotalValidatorNumber+1, membership.Size())
	// Start new miners.
	ens.InterconnectFullNodes().BeginMirMiningWithMembershipFromFile(ctx, membershipFileName, &wg, 0, miners[MirTotalValidatorNumber:])

	err = kit.AdvanceChain(ctx, TestedBlockNumber, nodes...)
	require.NoError(t, err)
	err = kit.CheckNodesInSync(ctx, 0, nodes[0], nodes...)
	require.NoError(t, err)

	t.Log(">>> remove the last added validator from membership")
	ens.OverwriteMirValidatorsInMembershipFile(membershipFileName, miners[:MirTotalValidatorNumber]...)
	membership, err = validator.NewValidatorSetFromFile(membershipFileName)
	require.NoError(t, err)
	require.Equal(t, MirTotalValidatorNumber, membership.Size())

	err = kit.AdvanceChain(ctx, TestedBlockNumber, nodes[:MirTotalValidatorNumber]...)
	require.NoError(t, err)
	err = kit.CheckNodesInSync(ctx, 0, nodes[0], nodes[1:MirTotalValidatorNumber]...)
	require.NoError(t, err)
}

// testMirWithReconfigurationIfNewNodeFailsToJoin tests that the reconfiguration mechanism operates normally
// if a new validator cannot join the network.
// In this test we don't stop the faulty validator explicitly, instead, we don't spawn it.
func (ts *itestsConsensusSuite) testMirWithReconfigurationIfNewNodeFailsToJoin(t *testing.T) {
	var wg sync.WaitGroup

	ctx, cancel := context.WithCancel(context.Background())
	defer func() {
		t.Logf("[*] defer: cancelling %s context", t.Name())
		cancel()
		wg.Wait()
	}()

	membershipFileName := "_membership_failed_config.tmp"
	os.Remove(membershipFileName) // nolint
	t.Cleanup(func() {
		os.Remove(membershipFileName) // nolint
	})

	nodes, miners, ens := kit.EnsembleMirNodes(t, MirTotalValidatorNumber+MirFaultyValidatorNumber, ts.opts...)
	ens.AppendMirValidatorsToMembershipFile(membershipFileName, miners[:MirTotalValidatorNumber]...)
	ens.InterconnectFullNodes().BeginMirMiningWithMembershipFromFile(ctx, membershipFileName, &wg, 0, miners[:MirTotalValidatorNumber])

	err := kit.AdvanceChain(ctx, TestedBlockNumber, nodes[:MirTotalValidatorNumber]...)
	require.NoError(t, err)
	err = kit.CheckNodesInSync(ctx, 0, nodes[0], nodes[1:MirTotalValidatorNumber]...)
	require.NoError(t, err)

	t.Log(">>> new validators have been added to the membership")
	ens.AppendMirValidatorsToMembershipFile(membershipFileName, miners...)

	err = kit.AdvanceChain(ctx, 2*TestedBlockNumber, nodes[:MirTotalValidatorNumber]...)
	require.NoError(t, err)
	err = kit.CheckNodesInSync(ctx, 0, nodes[0], nodes[:MirTotalValidatorNumber]...)
	require.NoError(t, err)
=======
	}()

	nodes, _, ens := kit.EnsembleMirNodes(t, MirTotalValidatorNumber, ts.opts...)
	ens.Bootstrapped()

	genesis, err := nodes[0].ChainGetGenesis(ctx)
	require.NoError(t, err)
	for i := range nodes[1:] {
		gen, err := nodes[i].ChainGetGenesis(ctx)
		require.NoError(t, err)
		require.Equal(t, genesis.String(), gen.String())
	}

	var learners []*kit.TestFullNode
	for i := 0; i < MirLearnersNumber; i++ {
		var learner kit.TestFullNode
		ens.FullNode(&learner, kit.LearnerNode()).Start()
		require.Equal(t, true, learner.IsLearner())
		learners = append(learners, &learner)
	}

	ens.Start()

	for i := range learners {
		gen, err := learners[i].ChainGetGenesis(ctx)
		require.NoError(t, err)
		require.Equal(t, genesis.String(), gen.String())
	}
>>>>>>> 35049ce3
}

// testMirMessageFromLearner tests that messages can be sent from learners and validators,
// and successfully proposed by validators
func (ts *itestsConsensusSuite) testMirMessageFromLearner(t *testing.T) {
	var wg sync.WaitGroup

	ctx, cancel := context.WithCancel(context.Background())
	defer func() {
		t.Logf("[*] defer: cancelling %s context", t.Name())
		cancel()
		wg.Wait()
	}()

	nodes, miners, ens := kit.EnsembleMirNodes(t, MirTotalValidatorNumber, ts.opts...)
	ens.InterconnectFullNodes().BeginMirMining(ctx, &wg, miners...)

	// immediately start learners
	var learners []*kit.TestFullNode
	for i := 0; i < MirLearnersNumber; i++ {
		var learner kit.TestFullNode
		ens.FullNode(&learner, kit.LearnerNode())
		require.Equal(t, true, learner.IsLearner())
		learners = append(learners, &learner)
	}

	ens.Start().InterconnectFullNodes()

	err := kit.AdvanceChain(ctx, TestedBlockNumber, nodes...)
	require.NoError(t, err)

	// send funds to learners so they can send a message themselves
	for _, l := range learners {
		src, err := nodes[0].WalletDefaultAddress(ctx)
		require.NoError(t, err)
		dst, err := l.WalletDefaultAddress(ctx)
		require.NoError(t, err)

		t.Logf(">>> node %s is sending a message to node %s", src, dst)

		smsg, err := nodes[0].MpoolPushMessage(ctx, &types.Message{
			From:  src,
			To:    dst,
			Value: types.FromFil(10),
		}, nil)
		require.NoError(t, err)

		err = kit.MirNodesWaitMsg(ctx, smsg.Cid(), nodes...)
		require.NoError(t, err)
	}

	err = kit.AdvanceChain(ctx, TestedBlockNumber, nodes...)
	require.NoError(t, err)

	for range learners {
		rand.Seed(time.Now().UnixNano())
		j := rand.Intn(len(learners))
		src, err := learners[j].WalletDefaultAddress(ctx)
		require.NoError(t, err)

		dst, err := learners[(j+1)%len(learners)].WalletDefaultAddress(ctx)
		require.NoError(t, err)

		t.Logf(">>> learner %s is sending a message to node %s", src, dst)

		smsg, err := learners[j].MpoolPushMessage(ctx, &types.Message{
			From:  src,
			To:    dst,
			Value: types.FromFil(1),
		}, nil)
		require.NoError(t, err)

		err = kit.MirNodesWaitMsg(ctx, smsg.Cid(), nodes...)
		require.NoError(t, err)

		// no message pending in message pool
		pend, err := learners[j].MpoolPending(ctx, types.EmptyTSK)
		require.NoError(t, err)
		require.Equal(t, len(pend), 0)
	}
}

// testMirNodesStartWithRandomDelay tests that all nodes eventually operate normally
// if all nodes start with large, random delays (1-2 minutes).
func (ts *itestsConsensusSuite) testMirNodesStartWithRandomDelay(t *testing.T) {
	var wg sync.WaitGroup

	ctx, cancel := context.WithCancel(context.Background())
	defer func() {
		t.Logf("[*] defer: cancelling %s context", t.Name())
		cancel()
		wg.Wait()
	}()

	nodes, miners, ens := kit.EnsembleMirNodes(t, MirTotalValidatorNumber, ts.opts...)
	ens.InterconnectFullNodes().BeginMirMiningWithDelay(ctx, &wg, MaxDelay, miners...)

	err := kit.AdvanceChain(ctx, TestedBlockNumber, nodes...)
	require.NoError(t, err)
	err = kit.CheckNodesInSync(ctx, 0, nodes[0], nodes[1:]...)
	require.NoError(t, err)
}

// testMirNodesStartWithRandomDelay tests that all nodes eventually operate normally
// if f nodes start with large, random delays (1-2 minutes).
func (ts *itestsConsensusSuite) testMirFNodesStartWithRandomDelay(t *testing.T) {
	var wg sync.WaitGroup

	ctx, cancel := context.WithCancel(context.Background())
	defer func() {
		t.Logf("[*] defer: cancelling %s context", t.Name())
		cancel()
		wg.Wait()
	}()

	nodes, miners, ens := kit.EnsembleMirNodes(t, MirTotalValidatorNumber, ts.opts...)
	ens.InterconnectFullNodes().BeginMirMiningWithDelayForFaultyNodes(ctx, &wg, MaxDelay, miners[MirFaultyValidatorNumber:], miners[:MirFaultyValidatorNumber]...)

	err := kit.AdvanceChain(ctx, TestedBlockNumber, nodes...)
	require.NoError(t, err)
	err = kit.CheckNodesInSync(ctx, 0, nodes[0], nodes[1:]...)
	require.NoError(t, err)
}

// testMirAllNodesMiningWithMessaging tests that sending messages mechanism operates normally for all nodes when there are not any faults.
func (ts *itestsConsensusSuite) testMirAllNodesMiningWithMessaging(t *testing.T) {
	var wg sync.WaitGroup

	ctx, cancel := context.WithCancel(context.Background())
	defer func() {
		t.Logf("[*] defer: cancelling %s context", t.Name())
		cancel()
		wg.Wait()
	}()

	nodes, miners, ens := kit.EnsembleMirNodes(t, MirTotalValidatorNumber, ts.opts...)
	ens.InterconnectFullNodes().BeginMirMining(ctx, &wg, miners...)

	for range nodes {
		rand.Seed(time.Now().UnixNano())
		j := rand.Intn(len(nodes))
		src, err := nodes[j].WalletDefaultAddress(ctx)
		require.NoError(t, err)

		dst, err := nodes[(j+1)%len(nodes)].WalletDefaultAddress(ctx)
		require.NoError(t, err)

		t.Logf(">>> node %s is sending a message to node %s", src, dst)

		smsg, err := nodes[j].MpoolPushMessage(ctx, &types.Message{
			From:  src,
			To:    dst,
			Value: big.Zero(),
		}, nil)
		require.NoError(t, err)

		err = kit.MirNodesWaitMsg(ctx, smsg.Cid(), nodes...)
		require.NoError(t, err)
	}
}

// testMirWithFOmissionNodes tests that n − f nodes operate normally and can recover
// if f nodes do not have access to network at the same time.
func (ts *itestsConsensusSuite) testMirWithFOmissionNodes(t *testing.T) {
	var wg sync.WaitGroup

	ctx, cancel := context.WithCancel(context.Background())
	defer func() {
		t.Logf("[*] defer: cancelling %s context", t.Name())
		cancel()
		wg.Wait()
	}()

	nodes, miners, ens := kit.EnsembleMirNodes(t, MirTotalValidatorNumber, ts.opts...)
	ens.InterconnectFullNodes().BeginMirMining(ctx, &wg, miners...)

	err := kit.AdvanceChain(ctx, TestedBlockNumber, nodes...)
	require.NoError(t, err)

	t.Logf(">>> disconnecting %d Mir miners", MirFaultyValidatorNumber)

	restoreConnections := ens.DisconnectMirMiners(miners[:MirFaultyValidatorNumber])

	err = kit.ChainHeightCheckWithFaultyNodes(ctx, TestedBlockNumber, nodes[MirFaultyValidatorNumber:], nodes[:MirFaultyValidatorNumber]...)
	require.NoError(t, err)

	t.Logf(">>> reconnecting %d Mir miners", MirFaultyValidatorNumber)
	restoreConnections()

	// err = kit.AdvanceChain(ctx, TestedBlockNumber, nodes...)
	// require.NoError(t, err)
	time.Sleep(10 * time.Second)
	err = kit.CheckNodesInSync(ctx, 0, nodes[MirReferenceSyncingNode], nodes...)
	require.NoError(t, err)
}

// testMirWithFCrashedNodes tests that n − f nodes operate normally and can recover
// if f nodes crash at the same time.
func (ts *itestsConsensusSuite) testMirWithFCrashedNodes(t *testing.T) {
	var wg sync.WaitGroup

	ctx, cancel := context.WithCancel(context.Background())
	defer func() {
		t.Logf("[*] defer: cancelling %s context", t.Name())
		cancel()
		wg.Wait()
	}()

	nodes, miners, ens := kit.EnsembleMirNodes(t, MirTotalValidatorNumber, ts.opts...)
	ens.InterconnectFullNodes().BeginMirMining(ctx, &wg, miners...)

	err := kit.AdvanceChain(ctx, TestedBlockNumber, nodes...)
	require.NoError(t, err)

	t.Logf(">>> crash %d miners", MirFaultyValidatorNumber)
	ens.CrashMirMiners(ctx, 0, miners[:MirFaultyValidatorNumber]...)

	err = kit.ChainHeightCheckWithFaultyNodes(ctx, TestedBlockNumber, nodes[MirFaultyValidatorNumber:], nodes[:MirFaultyValidatorNumber]...)
	require.NoError(t, err)

	t.Logf(">>> restore %d miners", MirFaultyValidatorNumber)
	ens.RestoreMirMinersWithState(ctx, miners[:MirFaultyValidatorNumber]...)

	// FIXME: Consider using advance chain instead of a time.Sleep here if possible.
	// err = kit.AdvanceChain(ctx, TestedBlockNumber, nodes...)
	// require.NoError(t, err)
	time.Sleep(10 * time.Second)
	err = kit.CheckNodesInSync(ctx, 0, nodes[MirReferenceSyncingNode], nodes...)
	require.NoError(t, err)
}

// testMirStartStop tests that n − f nodes operate normally and can recover
// if f nodes crash at the same time.
func (ts *itestsConsensusSuite) testMirStartStop(t *testing.T) {
	var wg sync.WaitGroup

	ctx, cancel := context.WithCancel(context.Background())
	defer func() {
		t.Logf("[*] defer: cancelling %s context", t.Name())
		cancel()
		wait := make(chan struct{})
		go func() {
			wg.Wait()
			wait <- struct{}{}
		}()
		select {
		case <-time.After(10 * time.Second):
			t.Fatalf("fail to stop Mir nodes")
		case <-wait:
		}
	}()

	nodes, miners, ens := kit.EnsembleMirNodes(t, MirTotalValidatorNumber, ts.opts...)
	ens.InterconnectFullNodes().BeginMirMining(ctx, &wg, miners...)

	err := kit.AdvanceChain(ctx, TestedBlockNumber, nodes...)
	require.NoError(t, err)
}

// testMirWithFCrashedAndRecoveredNodes tests that n − f nodes operate normally without significant interruption,
// and recovered nodes eventually operate normally
// if f nodes crash and then recover (with only initial state) after a long delay (few minutes).
func (ts *itestsConsensusSuite) testMirWithFCrashedAndRecoveredNodes(t *testing.T) {
	var wg sync.WaitGroup

	ctx, cancel := context.WithCancel(context.Background())
	defer func() {
		t.Logf("[*] defer: cancelling %s context", t.Name())
		cancel()
		wg.Wait()
	}()

	nodes, miners, ens := kit.EnsembleMirNodes(t, MirTotalValidatorNumber, ts.opts...)
	ens.InterconnectFullNodes().BeginMirMining(ctx, &wg, miners...)

	err := kit.AdvanceChain(ctx, TestedBlockNumber, nodes...)
	require.NoError(t, err)

	t.Logf(">>> crash %d miners", MirFaultyValidatorNumber)
	ens.CrashMirMiners(ctx, 0, miners[:MirFaultyValidatorNumber]...)

	err = kit.ChainHeightCheckWithFaultyNodes(ctx, TestedBlockNumber, nodes[MirFaultyValidatorNumber:], nodes[:MirFaultyValidatorNumber]...)
	require.NoError(t, err)

	t.Logf(">>> restore %d miners from scratch", MirFaultyValidatorNumber)
	ens.RestoreMirMinersWithEmptyState(ctx, miners[:MirFaultyValidatorNumber]...)

	err = kit.AdvanceChain(ctx, TestedBlockNumber, nodes...)
	require.NoError(t, err)

	t.Log(">>> checking nodes are in sync")
	err = kit.CheckNodesInSync(ctx, 0, nodes[MirReferenceSyncingNode], nodes...)
	require.NoError(t, err)
}

// testMirFNodesCrashLongTimeApart tests that n − f nodes operate normally
// if f nodes crash, long time apart (few minutes).
func (ts *itestsConsensusSuite) testMirFNodesCrashLongTimeApart(t *testing.T) {
	var wg sync.WaitGroup

	ctx, cancel := context.WithCancel(context.Background())
	defer func() {
		t.Logf("[*] defer: cancelling %s context", t.Name())
		cancel()
		wg.Wait()
	}()

	nodes, miners, ens := kit.EnsembleMirNodes(t, MirTotalValidatorNumber, ts.opts...)
	ens.InterconnectFullNodes().BeginMirMining(ctx, &wg, miners...)

	err := kit.AdvanceChain(ctx, TestedBlockNumber, nodes...)
	require.NoError(t, err)

	t.Logf(">>> crash %d nodes", MirFaultyValidatorNumber)
	ens.CrashMirMiners(ctx, MaxDelay, miners[:MirFaultyValidatorNumber]...)

	err = kit.ChainHeightCheckWithFaultyNodes(ctx, TestedBlockNumber, nodes[MirFaultyValidatorNumber:], nodes[:MirFaultyValidatorNumber]...)
	require.NoError(t, err)

	t.Logf(">>> restore %d nodes", MirFaultyValidatorNumber)
	ens.RestoreMirMinersWithState(ctx, miners[:MirFaultyValidatorNumber]...)

	err = kit.AdvanceChain(ctx, TestedBlockNumber, nodes...)
	require.NoError(t, err)

	err = kit.CheckNodesInSync(ctx, 0, nodes[MirReferenceSyncingNode], nodes...)
	require.NoError(t, err)
}

// testMirFNodesHaveLongPeriodNoNetworkAccessButDoNotCrash tests that n − f nodes operate normally
// and partitioned nodes eventually catch up
// if f nodes have a long period of no network access, but do not crash.
func (ts *itestsConsensusSuite) testMirFNodesHaveLongPeriodNoNetworkAccessButDoNotCrash(t *testing.T) {
	var wg sync.WaitGroup

	ctx, cancel := context.WithCancel(context.Background())
	defer func() {
		t.Logf("[*] defer: cancelling %s context", t.Name())
		cancel()
		wg.Wait()
	}()

	nodes, miners, ens := kit.EnsembleMirNodes(t, MirTotalValidatorNumber, ts.opts...)
	ens.InterconnectFullNodes().BeginMirMining(ctx, &wg, miners...)

	err := kit.AdvanceChain(ctx, TestedBlockNumber, nodes...)
	require.NoError(t, err)

	t.Logf(">>> disconnecting %d Mir miners", MirFaultyValidatorNumber)
	restoreConnections := ens.DisconnectMirMiners(miners[:MirFaultyValidatorNumber])

	t.Logf(">>> delay")
	kit.RandomDelay(MaxDelay)

	err = kit.ChainHeightCheckWithFaultyNodes(ctx, TestedBlockNumber, nodes[MirFaultyValidatorNumber:], nodes[:MirFaultyValidatorNumber]...)
	require.NoError(t, err)

	t.Log(">>> restoring network connections")
	restoreConnections()

	// FIXME: Consider using advance chain instead of a time.Sleep here if possible.
	// err = kit.AdvanceChain(ctx, TestedBlockNumber, nodes...)
	// require.NoError(t, err)
	time.Sleep(10 * time.Second)
	err = kit.CheckNodesInSync(ctx, 0, nodes[MirReferenceSyncingNode], nodes...)
	require.NoError(t, err)
}

// testMirFNodesSleepAndThenOperate tests that n − f nodes operate normally without significant interruption
// and woken up nodes eventually operate normally
// if f  nodes sleep for a significant amount of time and then continue operating but keep network connection.
func (ts *itestsConsensusSuite) testMirFNodesSleepAndThenOperate(t *testing.T) {
	// TBD
}<|MERGE_RESOLUTION|>--- conflicted
+++ resolved
@@ -208,6 +208,41 @@
 	require.NoError(t, err)
 }
 
+func (ts *itestsConsensusSuite) testGenesisBlocksOfValidatorsAndLearners(t *testing.T) {
+	ctx, cancel := context.WithCancel(context.Background())
+	defer func() {
+		t.Logf("[*] defer: cancelling %s context", t.Name())
+		cancel()
+	}()
+
+	nodes, _, ens := kit.EnsembleMirNodes(t, MirTotalValidatorNumber, ts.opts...)
+	ens.Bootstrapped()
+
+	genesis, err := nodes[0].ChainGetGenesis(ctx)
+	require.NoError(t, err)
+	for i := range nodes[1:] {
+		gen, err := nodes[i].ChainGetGenesis(ctx)
+		require.NoError(t, err)
+		require.Equal(t, genesis.String(), gen.String())
+	}
+
+	var learners []*kit.TestFullNode
+	for i := 0; i < MirLearnersNumber; i++ {
+		var learner kit.TestFullNode
+		ens.FullNode(&learner, kit.LearnerNode()).Start()
+		require.Equal(t, true, learner.IsLearner())
+		learners = append(learners, &learner)
+	}
+
+	ens.Start()
+
+	for i := range learners {
+		gen, err := learners[i].ChainGetGenesis(ctx)
+		require.NoError(t, err)
+		require.Equal(t, genesis.String(), gen.String())
+	}
+}
+
 // testMirWhenLearnersJoin tests that all nodes operate normally
 // if new learner joins when the network is already started and syncs the whole network.
 func (ts *itestsConsensusSuite) testMirWhenLearnersJoin(t *testing.T) {
@@ -244,20 +279,15 @@
 	require.NoError(t, err)
 }
 
-<<<<<<< HEAD
 // testMirWithReconfiguration tests that the reconfiguration mechanism operates normally
 // if a new validator joins the network.
 func (ts *itestsConsensusSuite) testMirWithReconfiguration(t *testing.T) {
 	var wg sync.WaitGroup
 
-=======
-func (ts *itestsConsensusSuite) testGenesisBlocksOfValidatorsAndLearners(t *testing.T) {
->>>>>>> 35049ce3
-	ctx, cancel := context.WithCancel(context.Background())
-	defer func() {
-		t.Logf("[*] defer: cancelling %s context", t.Name())
-		cancel()
-<<<<<<< HEAD
+	ctx, cancel := context.WithCancel(context.Background())
+	defer func() {
+		t.Logf("[*] defer: cancelling %s context", t.Name())
+		cancel()
 		wg.Wait()
 	}()
 
@@ -341,10 +371,8 @@
 	require.NoError(t, err)
 	err = kit.CheckNodesInSync(ctx, 0, nodes[0], nodes[:MirTotalValidatorNumber]...)
 	require.NoError(t, err)
-=======
-	}()
-
-	nodes, _, ens := kit.EnsembleMirNodes(t, MirTotalValidatorNumber, ts.opts...)
+
+	nodes, _, ens = kit.EnsembleMirNodes(t, MirTotalValidatorNumber, ts.opts...)
 	ens.Bootstrapped()
 
 	genesis, err := nodes[0].ChainGetGenesis(ctx)
@@ -370,7 +398,6 @@
 		require.NoError(t, err)
 		require.Equal(t, genesis.String(), gen.String())
 	}
->>>>>>> 35049ce3
 }
 
 // testMirMessageFromLearner tests that messages can be sent from learners and validators,
