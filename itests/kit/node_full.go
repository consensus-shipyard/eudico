package kit

import (
	"bytes"
	"context"
	"fmt"
	"testing"
	"time"

	libp2pcrypto "github.com/libp2p/go-libp2p/core/crypto"
	"github.com/libp2p/go-libp2p/core/peer"
	"github.com/multiformats/go-multiaddr"
	"github.com/stretchr/testify/require"
	cbg "github.com/whyrusleeping/cbor-gen"
<<<<<<< HEAD
	"golang.org/x/sync/errgroup"
=======
>>>>>>> caa6dd9c

	"github.com/filecoin-project/go-address"
	"github.com/filecoin-project/go-state-types/abi"
	"github.com/filecoin-project/go-state-types/exitcode"

	"github.com/filecoin-project/lotus/api"
	"github.com/filecoin-project/lotus/api/v1api"
	"github.com/filecoin-project/lotus/chain/types"
	"github.com/filecoin-project/lotus/chain/wallet/key"
	cliutil "github.com/filecoin-project/lotus/cli/util"
	"github.com/filecoin-project/lotus/gateway"
	"github.com/filecoin-project/lotus/node"
)

type Libp2p struct {
	PeerID  peer.ID
	PrivKey libp2pcrypto.PrivKey
}

// TestFullNode represents a full node enrolled in an Ensemble.
type TestFullNode struct {
	v1api.FullNode

	t *testing.T

	// ListenAddr is the address on which an API server is listening, if an
	// API server is created for this Node.
	ListenAddr multiaddr.Multiaddr
	ListenURL  string
	DefaultKey *key.Key

	Pkey *Libp2p

	Stop node.StopFunc

	// gateway handler makes it convenient to register callbalks per topic, so we
	// also use it for tests
	EthSubRouter *gateway.EthSubHandler

	options nodeOpts
}

func MergeFullNodes(fullNodes []*TestFullNode) *TestFullNode {
	var wrappedFullNode TestFullNode
	var fns api.FullNodeStruct
	wrappedFullNode.FullNode = &fns

	cliutil.FullNodeProxy(fullNodes, &fns)

	wrappedFullNode.t = fullNodes[0].t
	wrappedFullNode.ListenAddr = fullNodes[0].ListenAddr
	wrappedFullNode.DefaultKey = fullNodes[0].DefaultKey
	wrappedFullNode.Stop = fullNodes[0].Stop
	wrappedFullNode.options = fullNodes[0].options

	return &wrappedFullNode
}

func (f TestFullNode) Shutdown(ctx context.Context) error {
	return f.Stop(ctx)
}

func (f *TestFullNode) ClientImportCARFile(ctx context.Context, rseed int, size int) (res *api.ImportRes, carv1FilePath string, origFilePath string) {
	carv1FilePath, origFilePath = CreateRandomCARv1(f.t, rseed, size)
	res, err := f.ClientImport(ctx, api.FileRef{Path: carv1FilePath, IsCAR: true})
	require.NoError(f.t, err)
	return res, carv1FilePath, origFilePath
}

func (f *TestFullNode) IsLearner() bool {
	return f.options.learner == true
}

// CreateImportFile creates a random file with the specified seed and size, and
// imports it into the full node.
func (f *TestFullNode) CreateImportFile(ctx context.Context, rseed int, size int) (res *api.ImportRes, path string) {
	path = CreateRandomFile(f.t, rseed, size)
	res, err := f.ClientImport(ctx, api.FileRef{Path: path})
	require.NoError(f.t, err)
	return res, path
}

// WaitTillChain waits until a specified chain condition is met. It returns
// the first tipset where the condition is met.
func (f *TestFullNode) WaitTillChain(ctx context.Context, pred ChainPredicate) *types.TipSet {
	ctx, cancel := context.WithCancel(ctx)
	defer cancel()

	heads, err := f.ChainNotify(ctx)
	require.NoError(f.t, err)

	for chg := range heads {
		for _, c := range chg {
			if c.Type != "apply" {
				continue
			}
			if ts := c.Val; pred(ts) {
				return ts
			}
		}
	}
	require.Fail(f.t, "chain condition not met")
	return nil
}

func (f *TestFullNode) WaitForSectorActive(ctx context.Context, t *testing.T, sn abi.SectorNumber, maddr address.Address) {
	for {
		active, err := f.StateMinerActiveSectors(ctx, maddr, types.EmptyTSK)
		require.NoError(t, err)
		for _, si := range active {
			if si.SectorNumber == sn {
				fmt.Printf("ACTIVE\n")
				return
			}
		}

		time.Sleep(time.Second)
	}
}

func (f *TestFullNode) AssignPrivKey(pkey *Libp2p) {
	f.Pkey = pkey
}

type SendCall struct {
	Method abi.MethodNum
	Params []byte
}

func (f *TestFullNode) MakeSendCall(m abi.MethodNum, params cbg.CBORMarshaler) SendCall {
	var b bytes.Buffer
	err := params.MarshalCBOR(&b)
	require.NoError(f.t, err)
	return SendCall{
		Method: m,
		Params: b.Bytes(),
	}
}

func (f *TestFullNode) ExpectSend(ctx context.Context, from, to address.Address, value types.BigInt, errContains string, sc ...SendCall) *types.SignedMessage {
	msg := &types.Message{From: from, To: to, Value: value}

	if len(sc) == 1 {
		msg.Method = sc[0].Method
		msg.Params = sc[0].Params
	}

	_, err := f.GasEstimateMessageGas(ctx, msg, nil, types.EmptyTSK)
	if errContains != "" {
		require.ErrorContains(f.t, err, errContains)
		return nil
	}
	require.NoError(f.t, err)

	if errContains == "" {
		m, err := f.MpoolPushMessage(ctx, msg, nil)
		require.NoError(f.t, err)

		r, err := f.StateWaitMsg(ctx, m.Cid(), 1, api.LookbackNoLimit, true)
		require.NoError(f.t, err)

		require.Equal(f.t, exitcode.Ok, r.Receipt.ExitCode)
		return m
	}

	return nil
}

<<<<<<< HEAD
func (f *TestFullNode) IsSyncedWith(ctx context.Context, from abi.ChainEpoch, nodes ...*TestFullNode) (abi.ChainEpoch, error) {
	if len(nodes) < 1 {
		return 0, fmt.Errorf("no checked nodes")
	}
	base, err := ChainHeadWithCtx(ctx, f)
	if err != nil {
		return 0, err
	}

	to := base.Height()
	for h := from; h <= to; h++ {
		h := h

		baseTipSet, err := f.ChainGetTipSetByHeight(ctx, h, types.EmptyTSK)
		if err != nil {
			return 0, err
		}
		if baseTipSet.Height() != h {
			return 0, fmt.Errorf("couldn't find tipset for height %d in base node", h)
		}

		// TODO: We can probably parallelize the check for each node?

		g, ctx := errgroup.WithContext(ctx)

		for _, n := range nodes {
			n := n

			// We don't need to check that base node is in sync with itself.
			if n == f {
				continue
			}
			g.Go(func() error {
				return n.waitForTipSet(ctx, h, baseTipSet)
			})
		}

		if err := g.Wait(); err != nil {
			return 0, err
		}
	}

	// Additional check of the invariant.
	baseTipSet, err := f.ChainGetTipSetByHeight(ctx, to, types.EmptyTSK)
	if err != nil {
		return 0, err
	}

	for _, n := range nodes {
		ts, err := n.ChainGetTipSetByHeight(ctx, to, baseTipSet.Key())
		if err != nil {
			return 0, err
		}
		if baseTipSet.Key() != ts.Key() {
			return 0, fmt.Errorf("different tipsets at height %d: %v, %v", to, baseTipSet.String(), ts.String())
		}
	}

	return to, nil
}

func (f *TestFullNode) waitForTipSet(ctx context.Context, height abi.ChainEpoch, targetTipSet *types.TipSet) error {
	// one minute baseline timeout
	timeout := 10 * time.Second
	base, err := ChainHeadWithCtx(ctx, f)
	if err != nil {
		return err
	}
	if base.Height() < height {
		timeout = timeout + time.Duration(height-base.Height())*time.Second
	}
	after := time.After(timeout)

	for {
		select {
		case <-ctx.Done():
			return fmt.Errorf("context canceled: failed to find tipset in node")
		case <-after:
			return fmt.Errorf("timeout: failed to find tipset in node")
		default:
			ts, err := f.ChainGetTipSetByHeight(ctx, height, types.EmptyTSK)
			if err != nil {
				time.Sleep(1 * time.Second)
				continue
			}
			if ts.Height() < targetTipSet.Height() {
				// we are not synced yet, so continue
				time.Sleep(1 * time.Second)
				continue
			}
			if ts.Height() != targetTipSet.Height() {
				return fmt.Errorf("failed to reach the same height in node")
			}
			if ts.Key() != targetTipSet.Key() {
				return fmt.Errorf("failed to reach the same CID in node")
			}
			return nil
		}
	}
}

=======
>>>>>>> caa6dd9c
// ChainPredicate encapsulates a chain condition.
type ChainPredicate func(set *types.TipSet) bool

// HeightAtLeast returns a ChainPredicate that is satisfied when the chain
// height is equal or higher to the target.
func HeightAtLeast(target abi.ChainEpoch) ChainPredicate {
	return func(ts *types.TipSet) bool {
		return ts.Height() >= target
	}
}

// BlocksMinedByAll returns a ChainPredicate that is satisfied when we observe a
// tipset including blocks from all the specified miners, in no particular order.
func BlocksMinedByAll(miner ...address.Address) ChainPredicate {
	return func(ts *types.TipSet) bool {
		seen := make([]bool, len(miner))
		var done int
		for _, b := range ts.Blocks() {
			for i, m := range miner {
				if b.Miner != m || seen[i] {
					continue
				}
				seen[i] = true
				if done++; done == len(miner) {
					return true
				}
			}
		}
		return false
	}
}<|MERGE_RESOLUTION|>--- conflicted
+++ resolved
@@ -12,10 +12,7 @@
 	"github.com/multiformats/go-multiaddr"
 	"github.com/stretchr/testify/require"
 	cbg "github.com/whyrusleeping/cbor-gen"
-<<<<<<< HEAD
 	"golang.org/x/sync/errgroup"
-=======
->>>>>>> caa6dd9c
 
 	"github.com/filecoin-project/go-address"
 	"github.com/filecoin-project/go-state-types/abi"
@@ -184,110 +181,6 @@
 	return nil
 }
 
-<<<<<<< HEAD
-func (f *TestFullNode) IsSyncedWith(ctx context.Context, from abi.ChainEpoch, nodes ...*TestFullNode) (abi.ChainEpoch, error) {
-	if len(nodes) < 1 {
-		return 0, fmt.Errorf("no checked nodes")
-	}
-	base, err := ChainHeadWithCtx(ctx, f)
-	if err != nil {
-		return 0, err
-	}
-
-	to := base.Height()
-	for h := from; h <= to; h++ {
-		h := h
-
-		baseTipSet, err := f.ChainGetTipSetByHeight(ctx, h, types.EmptyTSK)
-		if err != nil {
-			return 0, err
-		}
-		if baseTipSet.Height() != h {
-			return 0, fmt.Errorf("couldn't find tipset for height %d in base node", h)
-		}
-
-		// TODO: We can probably parallelize the check for each node?
-
-		g, ctx := errgroup.WithContext(ctx)
-
-		for _, n := range nodes {
-			n := n
-
-			// We don't need to check that base node is in sync with itself.
-			if n == f {
-				continue
-			}
-			g.Go(func() error {
-				return n.waitForTipSet(ctx, h, baseTipSet)
-			})
-		}
-
-		if err := g.Wait(); err != nil {
-			return 0, err
-		}
-	}
-
-	// Additional check of the invariant.
-	baseTipSet, err := f.ChainGetTipSetByHeight(ctx, to, types.EmptyTSK)
-	if err != nil {
-		return 0, err
-	}
-
-	for _, n := range nodes {
-		ts, err := n.ChainGetTipSetByHeight(ctx, to, baseTipSet.Key())
-		if err != nil {
-			return 0, err
-		}
-		if baseTipSet.Key() != ts.Key() {
-			return 0, fmt.Errorf("different tipsets at height %d: %v, %v", to, baseTipSet.String(), ts.String())
-		}
-	}
-
-	return to, nil
-}
-
-func (f *TestFullNode) waitForTipSet(ctx context.Context, height abi.ChainEpoch, targetTipSet *types.TipSet) error {
-	// one minute baseline timeout
-	timeout := 10 * time.Second
-	base, err := ChainHeadWithCtx(ctx, f)
-	if err != nil {
-		return err
-	}
-	if base.Height() < height {
-		timeout = timeout + time.Duration(height-base.Height())*time.Second
-	}
-	after := time.After(timeout)
-
-	for {
-		select {
-		case <-ctx.Done():
-			return fmt.Errorf("context canceled: failed to find tipset in node")
-		case <-after:
-			return fmt.Errorf("timeout: failed to find tipset in node")
-		default:
-			ts, err := f.ChainGetTipSetByHeight(ctx, height, types.EmptyTSK)
-			if err != nil {
-				time.Sleep(1 * time.Second)
-				continue
-			}
-			if ts.Height() < targetTipSet.Height() {
-				// we are not synced yet, so continue
-				time.Sleep(1 * time.Second)
-				continue
-			}
-			if ts.Height() != targetTipSet.Height() {
-				return fmt.Errorf("failed to reach the same height in node")
-			}
-			if ts.Key() != targetTipSet.Key() {
-				return fmt.Errorf("failed to reach the same CID in node")
-			}
-			return nil
-		}
-	}
-}
-
-=======
->>>>>>> caa6dd9c
 // ChainPredicate encapsulates a chain condition.
 type ChainPredicate func(set *types.TipSet) bool
 
@@ -318,4 +211,105 @@
 		}
 		return false
 	}
+}
+
+func (f *TestFullNode) IsSyncedWith(ctx context.Context, from abi.ChainEpoch, nodes ...*TestFullNode) (abi.ChainEpoch, error) {
+	if len(nodes) < 1 {
+		return 0, fmt.Errorf("no checked nodes")
+	}
+	base, err := ChainHeadWithCtx(ctx, f)
+	if err != nil {
+		return 0, err
+	}
+
+	to := base.Height()
+	for h := from; h <= to; h++ {
+		h := h
+
+		baseTipSet, err := f.ChainGetTipSetByHeight(ctx, h, types.EmptyTSK)
+		if err != nil {
+			return 0, err
+		}
+		if baseTipSet.Height() != h {
+			return 0, fmt.Errorf("couldn't find tipset for height %d in base node", h)
+		}
+
+		// TODO: We can probably parallelize the check for each node?
+
+		g, ctx := errgroup.WithContext(ctx)
+
+		for _, n := range nodes {
+			n := n
+
+			// We don't need to check that base node is in sync with itself.
+			if n == f {
+				continue
+			}
+			g.Go(func() error {
+				return n.waitForTipSet(ctx, h, baseTipSet)
+			})
+		}
+
+		if err := g.Wait(); err != nil {
+			return 0, err
+		}
+	}
+
+	// Additional check of the invariant.
+	baseTipSet, err := f.ChainGetTipSetByHeight(ctx, to, types.EmptyTSK)
+	if err != nil {
+		return 0, err
+	}
+
+	for _, n := range nodes {
+		ts, err := n.ChainGetTipSetByHeight(ctx, to, baseTipSet.Key())
+		if err != nil {
+			return 0, err
+		}
+		if baseTipSet.Key() != ts.Key() {
+			return 0, fmt.Errorf("different tipsets at height %d: %v, %v", to, baseTipSet.String(), ts.String())
+		}
+	}
+
+	return to, nil
+}
+
+func (f *TestFullNode) waitForTipSet(ctx context.Context, height abi.ChainEpoch, targetTipSet *types.TipSet) error {
+	// one minute baseline timeout
+	timeout := 10 * time.Second
+	base, err := ChainHeadWithCtx(ctx, f)
+	if err != nil {
+		return err
+	}
+	if base.Height() < height {
+		timeout = timeout + time.Duration(height-base.Height())*time.Second
+	}
+	after := time.After(timeout)
+
+	for {
+		select {
+		case <-ctx.Done():
+			return fmt.Errorf("context canceled: failed to find tipset in node")
+		case <-after:
+			return fmt.Errorf("timeout: failed to find tipset in node")
+		default:
+			ts, err := f.ChainGetTipSetByHeight(ctx, height, types.EmptyTSK)
+			if err != nil {
+				time.Sleep(1 * time.Second)
+				continue
+			}
+			if ts.Height() < targetTipSet.Height() {
+				// we are not synced yet, so continue
+				time.Sleep(1 * time.Second)
+				continue
+			}
+			if ts.Height() != targetTipSet.Height() {
+				return fmt.Errorf("failed to reach the same height in node")
+			}
+			if ts.Key() != targetTipSet.Key() {
+				return fmt.Errorf("failed to reach the same CID in node")
+			}
+			return nil
+		}
+	}
 }